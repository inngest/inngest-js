--- conflicted
+++ resolved
@@ -9,11 +9,6 @@
  * this functionality.
  */
 export const mockCtx = (ctx: Readonly<Context.Any>): Context.Any => {
-<<<<<<< HEAD
-  const step = mockAny(ctx.step) as Context.Any["step"];
-
-=======
->>>>>>> 325ef792
   return {
     ...ctx,
     step: mockAny(ctx.step),
