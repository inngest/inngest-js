{
  "name": "@inngest/test",
  "version": "0.1.6",
  "description": "Tooling for testing Inngest functions.",
  "main": "./dist/index.js",
  "types": "./dist/index.d.ts",
  "publishConfig": {
    "registry": "https://registry.npmjs.org"
  },
  "scripts": {
    "test": "jest",
    "build": "pnpm run build:clean && pnpm run build:tsc",
    "build:clean": "rm -rf ./dist",
    "build:tsc": "tsc --project tsconfig.build.json",
<<<<<<< HEAD
    "pack": "pnpm run build && cd dist && pnpm pack --out ../inngest-test.tgz",
=======
    "pack": "pnpm run build && yarn pack --verbose --frozen-lockfile --filename inngest-test.tgz",
>>>>>>> 5e3ec3b5
    "postversion": "pnpm run build",
    "release": "node ../../scripts/release/publish.js && pnpm dlx jsr publish --allow-slow-types --allow-dirty",
    "release:version": "node ../../scripts/release/jsrVersion.js"
  },
  "exports": {
    ".": {
      "require": "./dist/index.js",
      "import": "./dist/index.js",
      "types": "./dist/index.d.ts"
    }
  },
  "files": [
    "dist"
  ],
  "keywords": [
    "inngest",
    "test",
    "testing"
  ],
  "homepage": "https://github.com/inngest/inngest-js/tree/main/packages/test#readme",
  "repository": {
    "type": "git",
    "url": "git+https://github.com/inngest/inngest-js.git",
    "directory": "packages/test"
  },
  "author": "Inngest Inc. <hello@inngest.com>",
  "license": "Apache-2.0",
  "dependencies": {
    "inngest": "^3.31.1",
    "tinyspy": "^3.0.2",
    "ulid": "^2.3.0"
  },
  "devDependencies": {
    "prettier": "^3.1.0"
  }
}<|MERGE_RESOLUTION|>--- conflicted
+++ resolved
@@ -12,11 +12,7 @@
     "build": "pnpm run build:clean && pnpm run build:tsc",
     "build:clean": "rm -rf ./dist",
     "build:tsc": "tsc --project tsconfig.build.json",
-<<<<<<< HEAD
-    "pack": "pnpm run build && cd dist && pnpm pack --out ../inngest-test.tgz",
-=======
-    "pack": "pnpm run build && yarn pack --verbose --frozen-lockfile --filename inngest-test.tgz",
->>>>>>> 5e3ec3b5
+    "pack": "pnpm run build && pnpm pack --out ../inngest-test.tgz",
     "postversion": "pnpm run build",
     "release": "node ../../scripts/release/publish.js && pnpm dlx jsr publish --allow-slow-types --allow-dirty",
     "release:version": "node ../../scripts/release/jsrVersion.js"
