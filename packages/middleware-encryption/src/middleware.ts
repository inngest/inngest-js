--- conflicted
+++ resolved
@@ -1,15 +1,9 @@
-<<<<<<< HEAD
-import sodium from "libsodium-wrappers";
-import { InngestMiddleware, type MiddlewareRegisterReturn } from "inngest";
-=======
-import AES from "crypto-js/aes.js";
-import CryptoJSUtf8 from "crypto-js/enc-utf8.js";
 import {
   InngestMiddleware,
   type MiddlewareOptions,
   type MiddlewareRegisterReturn,
 } from "inngest";
->>>>>>> 5f1cc022
+import sodium from "libsodium-wrappers";
 
 /**
  * A marker used to identify encrypted values without having to guess.
@@ -309,7 +303,7 @@
           sodium.from_hex(key)
         );
 
-        const decoder = new TextDecoder('utf8')
+        const decoder = new TextDecoder("utf8");
         return JSON.parse(decoder.decode(decrypted));
       } catch (decryptionError) {
         err = decryptionError;
