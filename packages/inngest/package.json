--- conflicted
+++ resolved
@@ -213,13 +213,8 @@
     "ms": "^2.1.3",
     "serialize-error-cjs": "^0.1.3",
     "strip-ansi": "^5.2.0",
-<<<<<<< HEAD
-    "ulid": "^2.3.0",
+    "ulidx": "^2.4.1",
     "zod": "^3.24.2"
-=======
-    "ulidx": "^2.4.1",
-    "zod": "~3.22.3"
->>>>>>> a57dfb58
   },
   "devDependencies": {
     "@actions/core": "^1.10.0",
