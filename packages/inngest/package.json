--- conflicted
+++ resolved
@@ -135,10 +135,7 @@
     "@inngest/eslint-plugin-internal": "workspace:^",
     "@jest/globals": "^29.5.0",
     "@microsoft/api-extractor": "^7.33.7",
-<<<<<<< HEAD
-    "@sveltejs/kit": "^1.22.6",
-=======
->>>>>>> 6e3f2ee2
+    "@sveltejs/kit": "^1.27.3",
     "@total-typescript/shoehorn": "^0.1.1",
     "@types/aws-lambda": "^8.10.108",
     "@types/debug": "^4.1.8",
