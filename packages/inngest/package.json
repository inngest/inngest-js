{
  "name": "inngest",
  "version": "2.7.0",
  "description": "Official SDK for Inngest.com",
  "main": "./index.js",
  "types": "./index.d.ts",
  "publishConfig": {
    "registry": "https://registry.npmjs.org"
  },
  "scripts": {
    "prebuild": "pnpm run pb:version",
    "pb:version": "genversion --semi --double --es6 ./src/version.ts",
    "build": "pnpm run clean && tsc --project tsconfig.build.json",
    "test": "jest --silent --logHeapUsage --maxWorkers=8 --coverage --ci",
    "test:examples": "jest --logHeapUsage --maxWorkers=8 --testMatch \"**/test/functions/**/*.test.ts\" --ci --verbose",
    "test:types": "tsc --noEmit --project tsconfig.types.json --listFiles",
    "clean": "rm -rf ./dist",
    "lint": "eslint .",
    "postversion": "pnpm run build && pnpm run build:copy",
    "release": "pnpm run test && pnpm run build && pnpm run build:copy && node scripts/release.js",
    "api-extractor": "api-extractor",
    "dev": "pnpm install && concurrently --names Build,Lint --prefix-colors \"green.inverse,magenta.inverse\" --handle-input \"pnpm run dev:build\" \"pnpm run dev:lint\"",
    "dev:build": "nodemon -w src -e ts -i version.ts --delay 300ms -x 'pnpm run build && pnpm run build:check --local'",
    "dev:lint": "nodemon -w src -e ts -i version.ts --delay 300ms -x 'pnpm run lint'",
    "build:api": "api-extractor run --local --verbose",
    "build:check": "api-extractor run --verbose",
    "build:copy": "cp package.json LICENSE.md README.md CHANGELOG.md dist",
    "local:pack": "pnpm run build && pnpm run build:copy && yarn pack --verbose --frozen-lockfile --filename inngest.tgz --cwd dist",
    "dev:example": "tsx scripts/runExample.ts"
  },
  "exports": {
    ".": {
      "require": "./index.js",
      "import": "./index.js",
      "types": "./index.d.ts"
    },
    "./cloudflare": {
      "require": "./cloudflare.js",
      "import": "./cloudflare.js",
      "types": "./cloudflare.d.ts"
    },
    "./digitalocean": {
      "require": "./digitalocean.js",
      "import": "./digitalocean.js",
      "types": "./digitalocean.d.ts"
    },
    "./edge": {
      "require": "./edge.js",
      "import": "./edge.js",
      "types": "./edge.d.ts"
    },
    "./express": {
      "require": "./express.js",
      "import": "./express.js",
      "types": "./express.d.ts"
    },
    "./fastify": {
      "require": "./fastify.js",
      "import": "./fastify.js",
      "types": "./fastify.d.ts"
    },
    "./h3": {
      "require": "./h3.js",
      "import": "./h3.js",
      "types": "./h3.d.ts"
    },
    "./lambda": {
      "require": "./lambda.js",
      "import": "./lambda.js",
      "types": "./lambda.d.ts"
    },
    "./next": {
      "require": "./next.js",
      "import": "./next.js",
      "types": "./next.d.ts"
    },
    "./nuxt": {
      "require": "./nuxt.js",
      "import": "./nuxt.js",
      "types": "./nuxt.d.ts"
    },
    "./redwood": {
      "require": "./redwood.js",
      "import": "./redwood.js",
      "types": "./redwood.d.ts"
    },
    "./remix": {
      "require": "./remix.js",
      "import": "./remix.js",
      "types": "./remix.d.ts"
    },
    "./deno/fresh": {
      "require": "./deno/fresh.js",
      "import": "./deno/fresh.js",
      "types": "./deno/fresh.d.ts"
    }
  },
  "homepage": "https://github.com/inngest/inngest-js#readme",
  "repository": {
    "type": "git",
    "url": "git+https://github.com/inngest/inngest-js.git"
  },
  "author": "Dan Farrelly <dan@inngest.com>",
  "license": "GPL-3.0",
  "private": false,
  "prettier": {
    "tabWidth": 2,
    "useTabs": false,
    "semi": true,
    "trailingComma": "es5"
  },
  "dependencies": {
    "buffer": "^6.0.3",
    "canonicalize": "^1.0.8",
    "chalk": "^4.1.2",
    "cross-fetch": "^4.0.0",
<<<<<<< HEAD
    "debug": "^4.3.4",
    "h3": "^1.0.2",
=======
    "h3": "^1.8.1",
>>>>>>> f35922a4
    "hash.js": "^1.1.7",
    "json-stringify-safe": "^5.0.1",
    "ms": "^2.1.3",
    "serialize-error-cjs": "^0.1.3",
    "type-fest": "^3.5.1",
    "zod": "~3.21.4"
  },
  "devDependencies": {
    "@actions/core": "^1.10.0",
    "@actions/exec": "^1.1.1",
    "@inngest/eslint-plugin-internal": "workspace:^",
    "@jest/globals": "^29.5.0",
    "@microsoft/api-extractor": "^7.33.7",
    "@total-typescript/shoehorn": "^0.1.1",
    "@types/aws-lambda": "^8.10.108",
    "@types/debug": "^4.1.8",
    "@types/express": "^4.17.13",
    "@types/inquirer": "^9.0.3",
    "@types/jest": "^27.4.1",
    "@types/json-stringify-safe": "^5.0.0",
    "@types/minimist": "^1.2.2",
    "@types/ms": "^0.7.31",
    "@types/node": "^18.16.16",
    "@types/sha.js": "^2.4.0",
    "@typescript-eslint/eslint-plugin": "^5.47.0",
    "@typescript-eslint/parser": "^5.47.0",
    "@vercel/node": "^2.15.9",
    "concurrently": "^7.4.0",
    "eslint": "^8.30.0",
    "eslint-config-prettier": "^8.5.0",
    "eslint-plugin-import": "^2.27.5",
    "eslint-plugin-prettier": "^4.2.1",
    "express": "^4.18.2",
    "fastify": "^4.21.0",
    "genversion": "^3.1.1",
    "inquirer": "^9.2.10",
    "jest": "^29.3.1",
    "minimist": "^1.2.8",
    "next": "^12.3.0",
    "nock": "^13.2.9",
    "node-mocks-http": "^1.11.0",
    "nodemon": "^2.0.20",
    "prettier": "^2.7.1",
    "shx": "^0.3.4",
    "ts-jest": "^29.1.0",
    "tsx": "^3.12.7",
    "type-plus": "^5.1.0",
    "typescript": "^5.2.2",
    "ulid": "^2.3.0"
  },
  "volta": {
    "node": "18.12.1",
    "npm": "9.6.4"
  },
  "peerDependencies": {
    "typescript": ">=4.7.2"
  },
  "engines": {
    "node": ">=14"
  }
}<|MERGE_RESOLUTION|>--- conflicted
+++ resolved
@@ -114,12 +114,8 @@
     "canonicalize": "^1.0.8",
     "chalk": "^4.1.2",
     "cross-fetch": "^4.0.0",
-<<<<<<< HEAD
     "debug": "^4.3.4",
-    "h3": "^1.0.2",
-=======
     "h3": "^1.8.1",
->>>>>>> f35922a4
     "hash.js": "^1.1.7",
     "json-stringify-safe": "^5.0.1",
     "ms": "^2.1.3",
