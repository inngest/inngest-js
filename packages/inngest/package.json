--- conflicted
+++ resolved
@@ -199,13 +199,10 @@
     "trailingComma": "es5"
   },
   "dependencies": {
-<<<<<<< HEAD
-    "@js-temporal/polyfill": "^0.4.4",
-=======
     "@bufbuild/protobuf": "^2.2.3",
     "@inngest/ai": "^0.1.3",
     "@jpwilliams/waitgroup": "^2.1.1",
->>>>>>> ab835eeb
+    "@js-temporal/polyfill": "^0.4.4",
     "@types/debug": "^4.1.12",
     "canonicalize": "^1.0.8",
     "chalk": "^4.1.2",
