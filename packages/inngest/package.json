--- conflicted
+++ resolved
@@ -31,12 +31,7 @@
     "dev": "pnpm install && concurrently --names Build,Lint --prefix-colors \"green.inverse,magenta.inverse\" --handle-input \"pnpm run dev:build\" \"pnpm run dev:lint\"",
     "dev:build": "nodemon -w src -e ts -i version.ts --delay 300ms -x 'pnpm run build'",
     "dev:lint": "nodemon -w src -e ts -i version.ts --delay 300ms -x 'pnpm run lint'",
-<<<<<<< HEAD
     "local:pack": "pnpm run build && pnpm pack -out inngest.tgz",
-=======
-    "build:copy": "cp package.json LICENSE.md README.md CHANGELOG.md dist",
-    "local:pack": "pnpm run build && pnpm run build:copy && mv $(npm pack ./dist --pack-destination . --silent) inngest.tgz",
->>>>>>> fa5c5b5c
     "dev:example": "tsx scripts/runExample.ts",
     "bench": "tsx test/benchmark/main.ts"
   },
