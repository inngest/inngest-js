--- conflicted
+++ resolved
@@ -407,28 +407,6 @@
      * user has set this it means they have already chosen a URL to hit.
      */
     if (!skipDevServer()) {
-<<<<<<< HEAD
-      const host = devServerHost();
-      // If the dev server host env var has been set we always want to use
-      // the dev server - even if it's down.  Otherwise, optimistically use
-      // it for non-prod services.
-      if (host !== undefined || (await devServerAvailable(host, this.fetch))) {
-        url = devServerUrl(host, `e/${this.eventKey}`).href;
-      } else if (!this.eventKey) {
-        /**
-         * If we're here, the dev server is not available so we're expecting to
-         * hit production. In this case, if we don't have an event key then we
-         * know we can fail early.
-         */
-        throw new Error(
-          prettyError({
-            whatHappened: "Failed to send event",
-            consequences: "Your event or events were not sent to Inngest.",
-            why: "We couldn't find an event key to use to send events to Inngest.",
-            toFixNow: fixEventKeyMissingSteps,
-          })
-        );
-=======
       if (!this.eventBaseUrl) {
         const devAvailable = await devServerAvailable(
           defaultDevServerHost,
@@ -438,7 +416,6 @@
         if (devAvailable) {
           url = devServerUrl(defaultDevServerHost, `e/${this.eventKey}`).href;
         }
->>>>>>> 6e3f2ee2
       }
     } else if (!this.eventKeySet()) {
       throw new Error(
