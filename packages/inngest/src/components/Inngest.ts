import { InngestApi } from "../api/api.ts";
import {
  defaultDevServerHost,
  defaultInngestApiBaseUrl,
  defaultInngestEventBaseUrl,
  dummyEventKey,
  envKeys,
  headerKeys,
  logPrefix,
} from "../helpers/consts.ts";
import { createEntropy } from "../helpers/crypto.ts";
import { devServerAvailable, devServerUrl } from "../helpers/devserver.ts";
import {
  type Mode,
  allProcessEnv,
  getFetch,
  getMode,
  inngestHeaders,
  processEnv,
} from "../helpers/env.ts";
import { fixEventKeyMissingSteps, prettyError } from "../helpers/errors.ts";
import type { Jsonify } from "../helpers/jsonify.ts";
import { retryWithBackoff } from "../helpers/promises.ts";
import { stringify } from "../helpers/strings.ts";
import type {
  AsArray,
  IsNever,
  SendEventPayload,
  SimplifyDeep,
  SingleOrArray,
  WithoutInternal,
} from "../helpers/types.ts";
import {
  DefaultLogger,
  type Logger,
  ProxyLogger,
} from "../middleware/logger.ts";
import {
  type ClientOptions,
  type EventNameFromTrigger,
  type EventPayload,
  type FailureEventArgs,
  type Handler,
  type InvokeTargetFunctionDefinition,
  type SendEventOutput,
  type SendEventResponse,
  type TriggersFromClient,
  sendEventResponseSchema,
} from "../types.ts";
import type { EventSchemas } from "./EventSchemas.ts";
import { InngestFunction } from "./InngestFunction.ts";
import type { InngestFunctionReference } from "./InngestFunctionReference.ts";
import {
  type ExtendWithMiddleware,
<<<<<<< HEAD
=======
  InngestMiddleware,
  type MiddlewareOptions,
>>>>>>> 14e9d8c7
  type MiddlewareRegisterFn,
  type MiddlewareRegisterReturn,
  type SendEventHookStack,
  getHookStack,
} from "./InngestMiddleware.ts";

/**
 * Capturing the global type of fetch so that we can reliably access it below.
 */
type FetchT = typeof fetch;

/**
 * Given a set of client options for Inngest, return the event types that can
 * be sent or received.
 *
 * @public
 */
export type EventsFromOpts<TOpts extends ClientOptions> =
  TOpts["schemas"] extends EventSchemas<infer U>
    ? U
    : Record<string, EventPayload>;

/**
 * A client used to interact with the Inngest API by sending or reacting to
 * events.
 *
 * To provide event typing, see {@link EventSchemas}.
 *
 * ```ts
 * const inngest = new Inngest({ id: "my-app" });
 *
 * // or to provide event typing too
 * const inngest = new Inngest({
 *   id: "my-app",
 *   schemas: new EventSchemas().fromRecord<{
 *     "app/user.created": {
 *       data: { userId: string };
 *     };
 *   }>(),
 * });
 * ```
 *
 * @public
 */
export class Inngest<TClientOpts extends ClientOptions = ClientOptions>
  implements Inngest.Like
{
  get [Symbol.toStringTag](): typeof Inngest.Tag {
    return Inngest.Tag;
  }

  /**
   * The ID of this instance, most commonly a reference to the application it
   * resides in.
   *
   * The ID of your client should remain the same for its lifetime; if you'd
   * like to change the name of your client as it appears in the Inngest UI,
   * change the `name` property instead.
   */
  public readonly id: string;

  /**
   * Stores the options so we can remember explicit settings the user has
   * provided.
   */
  private readonly options: TClientOpts;

  /**
   * Inngest event key, used to send events to Inngest Cloud.
   */
  private eventKey = "";

  private _apiBaseUrl: string | undefined;
  private _eventBaseUrl: string | undefined;

  private readonly inngestApi: InngestApi;

  /**
   * The absolute URL of the Inngest Cloud API.
   */
  private sendEventUrl: URL = new URL(
    `e/${this.eventKey}`,
    defaultInngestEventBaseUrl,
  );

  private headers!: Record<string, string>;

  private readonly fetch: FetchT;

  private readonly logger: Logger;

  private localFns: InngestFunction.Any[] = [];

  /**
   * A promise that resolves when the middleware stack has been initialized and
   * the client is ready to be used.
   */
  private readonly middleware: Promise<MiddlewareRegisterReturn[]>;

  /**
   * Whether the client is running in a production environment. This can
   * sometimes be `undefined` if the client has expressed no preference or
   * perhaps environment variables are only available at a later stage in the
   * runtime, for example when receiving a request.
   *
   * An {@link InngestCommHandler} should prioritize this value over all other
   * settings, but should still check for the presence of an environment
   * variable if it is not set.
   */
  private _mode!: Mode;

  protected readonly schemas?: NonNullable<TClientOpts["schemas"]>;

  private _appVersion: string | undefined;

  get apiBaseUrl(): string | undefined {
    return this._apiBaseUrl;
  }

  get eventBaseUrl(): string | undefined {
    return this._eventBaseUrl;
  }

  get env(): string | null {
    return this.headers[headerKeys.Environment] ?? null;
  }

  get appVersion(): string | undefined {
    return this._appVersion;
  }

  /**
   * A client used to interact with the Inngest API by sending or reacting to
   * events.
   *
   * To provide event typing, see {@link EventSchemas}.
   *
   * ```ts
   * const inngest = new Inngest({ name: "My App" });
   *
   * // or to provide event typing too
   * const inngest = new Inngest({
   *   name: "My App",
   *   schemas: new EventSchemas().fromRecord<{
   *     "app/user.created": {
   *       data: { userId: string };
   *     };
   *   }>(),
   * });
   * ```
   */
  constructor(options: TClientOpts) {
    this.options = options;

    const {
      id,
      fetch,
      logger = new DefaultLogger(),
      middleware,
      isDev,
      schemas,
      appVersion,
    } = this.options;

    if (!id) {
      // TODO PrettyError
      throw new Error("An `id` must be passed to create an Inngest instance.");
    }

    this.id = id;

    this._mode = getMode({
      explicitMode:
        typeof isDev === "boolean" ? (isDev ? "dev" : "cloud") : undefined,
    });

    this.fetch = getFetch(fetch);

    this.inngestApi = new InngestApi({
      baseUrl: this.apiBaseUrl,
      signingKey: processEnv(envKeys.InngestSigningKey) || "",
      signingKeyFallback: processEnv(envKeys.InngestSigningKeyFallback),
      fetch: this.fetch,
      mode: this.mode,
    });

    this.schemas = schemas;
    this.loadModeEnvVars();

    this.logger = logger;

    this.middleware = this.initializeMiddleware([
      ...builtInMiddleware,
      ...(middleware || []),
    ]);

    this._appVersion = appVersion;
  }

  /**
   * Returns a `Promise` that resolves when the app is ready and all middleware
   * has been initialized.
   */
  public get ready(): Promise<void> {
    return this.middleware.then(() => {});
  }

  /**
   * Set the environment variables for this client. This is useful if you are
   * passed environment variables at runtime instead of as globals and need to
   * update the client with those values as requests come in.
   */
  public setEnvVars(
    env: Record<string, string | undefined> = allProcessEnv(),
  ): this {
    this.mode = getMode({ env, client: this });

    return this;
  }

  private loadModeEnvVars(): void {
    this._apiBaseUrl =
      this.options.baseUrl ||
      this.mode["env"][envKeys.InngestApiBaseUrl] ||
      this.mode["env"][envKeys.InngestBaseUrl] ||
      this.mode.getExplicitUrl(defaultInngestApiBaseUrl);

    this._eventBaseUrl =
      this.options.baseUrl ||
      this.mode["env"][envKeys.InngestEventApiBaseUrl] ||
      this.mode["env"][envKeys.InngestBaseUrl] ||
      this.mode.getExplicitUrl(defaultInngestEventBaseUrl);

    this.setEventKey(
      this.options.eventKey || this.mode["env"][envKeys.InngestEventKey] || "",
    );

    this.headers = inngestHeaders({
      inngestEnv: this.options.env,
      env: this.mode["env"],
    });

    this.inngestApi["mode"] = this.mode;
    this.inngestApi["apiBaseUrl"] = this._apiBaseUrl;
  }

  /**
   * Initialize all passed middleware, running the `register` function on each
   * in sequence and returning the requested hook registrations.
   */
  private async initializeMiddleware(
    middleware: InngestMiddleware.Like[] = [],
    opts?: {
      registerInput?: Omit<Parameters<MiddlewareRegisterFn>[0], "client">;
      prefixStack?: Promise<MiddlewareRegisterReturn[]>;
    },
  ): Promise<MiddlewareRegisterReturn[]> {
    /**
     * Wait for the prefix stack to run first; do not trigger ours before this
     * is complete.
     */
    const prefix = await (opts?.prefixStack ?? []);

    const stack = middleware.reduce<Promise<MiddlewareRegisterReturn[]>>(
      async (acc, m) => {
        // Be explicit about waiting for the previous middleware to finish
        const prev = await acc;
        const next = await (m as InngestMiddleware.Any).init({
          client: this,
          ...opts?.registerInput,
        });

        return [...prev, next];
      },
      Promise.resolve([]),
    );

    return [...prefix, ...(await stack)];
  }

  private get mode(): Mode {
    return this._mode;
  }

  private set mode(m) {
    this._mode = m;
    this.loadModeEnvVars();
  }

  /**
   * Given a response from Inngest, relay the error to the caller.
   */
  private async getResponseError(
    response: globalThis.Response,
    rawBody: unknown,
    foundErr = "Unknown error",
  ): Promise<Error> {
    let errorMessage = foundErr;

    if (errorMessage === "Unknown error") {
      switch (response.status) {
        case 401:
          errorMessage = "Event key Not Found";
          break;
        case 400:
          errorMessage = "Cannot process event payload";
          break;
        case 403:
          errorMessage = "Forbidden";
          break;
        case 404:
          errorMessage = "Event key not found";
          break;
        case 406:
          errorMessage = `${JSON.stringify(await rawBody)}`;
          break;
        case 409:
        case 412:
          errorMessage = "Event transformation failed";
          break;
        case 413:
          errorMessage = "Event payload too large";
          break;
        case 500:
          errorMessage = "Internal server error";
          break;
        default:
          try {
            errorMessage = await response.text();
          } catch (_err) {
            errorMessage = `${JSON.stringify(await rawBody)}`;
          }
          break;
      }
    }

    return new Error(`Inngest API Error: ${response.status} ${errorMessage}`);
  }

  /**
   * Set the event key for this instance of Inngest. This is useful if for some
   * reason the key is not available at time of instantiation or present in the
   * `INNGEST_EVENT_KEY` environment variable.
   */
  public setEventKey(
    /**
     * Inngest event key, used to send events to Inngest Cloud. Use this is your
     * key is for some reason not available at time of instantiation or present
     * in the `INNGEST_EVENT_KEY` environment variable.
     */
    eventKey: string,
  ): void {
    this.eventKey = eventKey || dummyEventKey;

    this.sendEventUrl = new URL(
      `e/${this.eventKey}`,
      this.eventBaseUrl || defaultInngestEventBaseUrl,
    );
  }

  private eventKeySet(): boolean {
    return Boolean(this.eventKey) && this.eventKey !== dummyEventKey;
  }

  /**
   * EXPERIMENTAL: This API is not yet stable and may change in the future
   * without a major version bump.
   *
   * Send a Signal to Inngest.
   */
  public async sendSignal({
    signal,
    data,
    env,
  }: {
    /**
     * The signal to send.
     */
    signal: string;

    /**
     * The data to send with the signal.
     */
    data?: unknown;

    /**
     * The Inngest environment to send the signal to. Defaults to whichever
     * environment this client's key is associated with.
     *
     * It's like you never need to change this unless you're trying to sync
     * multiple systems together using branch names.
     */
    env?: string;
  }): Promise<InngestApi.SendSignalResponse> {
    const headers: Record<string, string> = {
      ...(env ? { [headerKeys.Environment]: env } : {}),
    };

    return this._sendSignal({ signal, data, headers });
  }

  private async _sendSignal({
    signal,
    data,
    headers,
  }: {
    signal: string;
    data?: unknown;
    headers?: Record<string, string>;
  }): Promise<InngestApi.SendSignalResponse> {
    const res = await this.inngestApi.sendSignal(
      { signal, data },
      { ...this.headers, ...headers },
    );
    if (res.ok) {
      return res.value;
    }

    throw new Error(
      `Failed to send signal: ${res.error?.error || "Unknown error"}`,
    );
  }

  /**
   * Send one or many events to Inngest. Takes an entire payload (including
   * name) as each input.
   *
   * ```ts
   * await inngest.send({ name: "app/user.created", data: { id: 123 } });
   * ```
   *
   * Returns a promise that will resolve if the event(s) were sent successfully,
   * else throws with an error explaining what went wrong.
   *
   * If you wish to send an event with custom types (i.e. one that hasn't been
   * generated), make sure to add it when creating your Inngest instance, like
   * so:
   *
   * ```ts
   * const inngest = new Inngest({
   *   name: "My App",
   *   schemas: new EventSchemas().fromRecord<{
   *     "my/event": {
   *       name: "my/event";
   *       data: { bar: string };
   *     };
   *   }>(),
   * });
   * ```
   */
  public async send<Payload extends SendEventPayload<GetEvents<this>>>(
    payload: Payload,
    options?: {
      /**
       * The Inngest environment to send events to. Defaults to whichever
       * environment this client's event key is associated with.
       *
       * It's likely you never need to change this unless you're trying to sync
       * multiple systems together using branch names.
       */
      env?: string;
    },
  ): Promise<SendEventOutput<TClientOpts>> {
    const headers: Record<string, string> = {
      ...(options?.env ? { [headerKeys.Environment]: options.env } : {}),
    };

    return this._send({ payload, headers });
  }

  /**
   * Internal method for sending an event, used to allow Inngest internals to
   * further customize the request sent to an Inngest Server.
   */
  private async _send<Payload extends SendEventPayload<GetEvents<this>>>({
    payload,
    headers,
  }: {
    payload: Payload;
    headers?: Record<string, string>;
  }): Promise<SendEventOutput<TClientOpts>> {
    const nowMillis = new Date().getTime();

    let maxAttempts = 5;

    // Attempt to set the event ID seed header. If it fails then disable retries
    // (but we still want to send the event).
    try {
      const entropy = createEntropy(10);
      const entropyBase64 = Buffer.from(entropy).toString("base64");
      headers = {
        ...headers,
        [headerKeys.EventIdSeed]: `${nowMillis},${entropyBase64}`,
      };
    } catch (err) {
      let message = "Event-sending retries disabled";
      if (err instanceof Error) {
        message += `: ${err.message}`;
      }

      console.debug(message);

      // Disable retries.
      maxAttempts = 1;
    }

    const hooks = await getHookStack(
      this.middleware,
      "onSendEvent",
      undefined,
      {
        transformInput: (prev, output) => {
          return { ...prev, ...output };
        },
        transformOutput(prev, output) {
          return {
            result: { ...prev.result, ...output?.result },
          };
        },
      },
    );

    let payloads: EventPayload[] = Array.isArray(payload)
      ? (payload as EventPayload[])
      : payload
        ? ([payload] as [EventPayload])
        : [];

    const inputChanges = await hooks.transformInput?.({
      payloads: [...payloads],
    });
    if (inputChanges?.payloads) {
      payloads = [...inputChanges.payloads];
    }

    // Ensure that we always add "ts" and "data" fields to events. "ts" is auto-
    // filled by the event server so is safe, and adding here fixes Next.js
    // server action cache issues.
    payloads = payloads.map((p) => {
      return {
        ...p,
        // Always generate an idempotency ID for an event for retries
        id: p.id,
        ts: p.ts || nowMillis,
        data: p.data || {},
      };
    });

    const applyHookToOutput = async (
      arg: Parameters<NonNullable<SendEventHookStack["transformOutput"]>>[0],
    ): Promise<SendEventOutput<TClientOpts>> => {
      const hookOutput = await hooks.transformOutput?.(arg);
      return {
        ...arg.result,
        ...hookOutput?.result,
        // 🤮
      } as unknown as SendEventOutput<TClientOpts>;
    };

    /**
     * It can be valid for a user to send an empty list of events; if this
     * happens, show a warning that this may not be intended, but don't throw.
     */
    if (!payloads.length) {
      console.warn(
        prettyError({
          type: "warn",
          whatHappened: "`inngest.send()` called with no events",
          reassurance:
            "This is not an error, but you may not have intended to do this.",
          consequences:
            "The returned promise will resolve, but no events have been sent to Inngest.",
          stack: true,
        }),
      );

      return await applyHookToOutput({ result: { ids: [] } });
    }

    // When sending events, check if the dev server is available.  If so, use the
    // dev server.
    let url = this.sendEventUrl.href;

    /**
     * If in prod mode and key is not present, fail now.
     */
    if (this.mode.isCloud && !this.eventKeySet()) {
      throw new Error(
        prettyError({
          whatHappened: "Failed to send event",
          consequences: "Your event or events were not sent to Inngest.",
          why: "We couldn't find an event key to use to send events to Inngest.",
          toFixNow: fixEventKeyMissingSteps,
        }),
      );
    }

    /**
     * If dev mode has been inferred, try to hit the dev server first to see if
     * it exists. If it does, use it, otherwise fall back to whatever server we
     * have configured.
     *
     * `INNGEST_BASE_URL` is used to set both dev server and prod URLs, so if a
     * user has set this it means they have already chosen a URL to hit.
     */
    if (this.mode.isDev && this.mode.isInferred && !this.eventBaseUrl) {
      const devAvailable = await devServerAvailable(
        defaultDevServerHost,
        this.fetch,
      );

      if (devAvailable) {
        url = devServerUrl(defaultDevServerHost, `e/${this.eventKey}`).href;
      }
    }

    const body = await retryWithBackoff(
      async () => {
        let rawBody: unknown;
        let body: SendEventResponse | undefined;

        // We don't need to do fallback auth here because this uses event keys and
        // not signing keys
        const response = await this.fetch(url, {
          method: "POST",
          body: stringify(payloads),
          headers: { ...this.headers, ...headers },
        });

        try {
          rawBody = await response.json();
          body = await sendEventResponseSchema.parseAsync(rawBody);
        } catch (_err) {
          throw await this.getResponseError(response, rawBody);
        }

        if (body.status !== 200 || body.error) {
          throw await this.getResponseError(response, rawBody, body.error);
        }

        return body;
      },
      {
        maxAttempts,
        baseDelay: 100,
      },
    );

    return await applyHookToOutput({ result: { ids: body.ids } });
  }

  public createFunction: Inngest.CreateFunction<this> = (
    rawOptions,
    rawTrigger,
    handler,
  ) => {
    const fn = this._createFunction(rawOptions, rawTrigger, handler);

    this.localFns.push(fn);

    return fn;
  };

  public get funcs() {
    return this.localFns;
  }

  private _createFunction: Inngest.CreateFunction<this> = (
    rawOptions,
    rawTrigger,
    handler,
  ) => {
    const options = this.sanitizeOptions(rawOptions);
    const triggers = this.sanitizeTriggers(rawTrigger);

    return new InngestFunction(
      this,
      {
        ...options,
        triggers,
      },
      handler,
    );
  };

  /**
   * Runtime-only validation.
   */
  private sanitizeOptions<T extends InngestFunction.Options>(options: T): T {
    if (Object.prototype.hasOwnProperty.call(options, "fns")) {
      // v2 -> v3 migration warning
      console.warn(
        `${logPrefix} InngestFunction: \`fns\` option has been deprecated in v3; use \`middleware\` instead. See https://www.inngest.com/docs/sdk/migration`,
      );
    }

    if (typeof options === "string") {
      // v2 -> v3 runtime migraton warning
      console.warn(
        `${logPrefix} InngestFunction: Creating a function with a string as the first argument has been deprecated in v3; pass an object instead. See https://www.inngest.com/docs/sdk/migration`,
      );

      return { id: options as string } as T;
    }

    return options;
  }

  /**
   * Runtime-only validation.
   */
  private sanitizeTriggers<
    T extends SingleOrArray<InngestFunction.Trigger<string>>,
  >(triggers: T): AsArray<T> {
    if (typeof triggers === "string") {
      // v2 -> v3 migration warning
      console.warn(
        `${logPrefix} InngestFunction: Creating a function with a string as the second argument has been deprecated in v3; pass an object instead. See https://www.inngest.com/docs/sdk/migration`,
      );

      return [{ event: triggers as string }] as AsArray<T>;
    }

    if (!Array.isArray(triggers)) {
      return [triggers] as AsArray<T>;
    }

    return triggers as AsArray<T>;
  }
}

/**
 * Default middleware that is included in every client, placed after the user's
 * middleware on the client but before function-level middleware.
 *
 * It is defined here to ensure that comments are included in the generated TS
 * definitions. Without this, we infer the stack of built-in middleware without
 * comments, losing a lot of value.
 *
 * If this is moved, please ensure that using this package in another project
 * can correctly access comments on mutated input and output.
 *
 * This return pattern mimics the output of a `satisfies` suffix; it's used as
 * we support versions of TypeScript prior to the introduction of `satisfies`.
 */
export const builtInMiddleware = (<T extends InngestMiddleware.Stack>(
  m: T,
): T => m)([
  new InngestMiddleware({
    name: "Inngest: Logger",
    init({ client }) {
      return {
        onFunctionRun(arg) {
          const { ctx } = arg;

          const metadata = {
            runID: ctx.runId,
            eventName: ctx.event.name,
            functionName: arg.fn.name,
          };

          let providedLogger: Logger = client["logger"];
          // create a child logger if the provided logger has child logger implementation
          try {
            if ("child" in providedLogger) {
              type ChildLoggerFn = (
                metadata: Record<string, unknown>,
              ) => Logger;
              providedLogger = (providedLogger.child as ChildLoggerFn)(
                metadata,
              );
            }
          } catch (err) {
            console.error('failed to create "childLogger" with error: ', err);
            // no-op
          }
          const logger = new ProxyLogger(providedLogger);

          return {
            transformInput() {
              return {
                ctx: {
                  /**
                   * The passed in logger from the user.
                   * Defaults to a console logger if not provided.
                   */
                  logger: logger as Logger,
                },
              };
            },
            beforeExecution() {
              logger.enable();
            },
            transformOutput({ result: { error } }) {
              if (error) {
                logger.error(error);
              }
            },
            async beforeResponse() {
              await logger.flush();
            },
          };
        },
      };
    },
  }),
]);

/**
 * A client used to interact with the Inngest API by sending or reacting to
 * events.
 *
 * To provide event typing, see {@link EventSchemas}.
 *
 * ```ts
 * const inngest = new Inngest({ name: "My App" });
 *
 * // or to provide event typing too
 * const inngest = new Inngest({
 *   name: "My App",
 *   schemas: new EventSchemas().fromRecord<{
 *     "app/user.created": {
 *       data: { userId: string };
 *     };
 *   }>(),
 * });
 * ```
 *
 * @public
 */
export namespace Inngest {
  export const Tag = "Inngest.App" as const;

  /**
   * Represents any `Inngest` instance, regardless of generics and inference.
   *
   * Prefer use of `Inngest.Like` where possible to ensure compatibility with
   * multiple versions.
   */
  export type Any = Inngest;

  /**
   * References any `Inngest` instance across library versions, useful for use
   * in public APIs to ensure compatibility with multiple versions.
   *
   * Prefer use of `Inngest.Any` internally and `Inngest.Like` for public APIs.
   */
  export interface Like {
    readonly [Symbol.toStringTag]: typeof Inngest.Tag;
  }

  export type CreateFunction<TClient extends Inngest.Any> = <
    TMiddleware extends InngestMiddleware.Stack,
    TTrigger extends SingleOrArray<
      InngestFunction.Trigger<TriggersFromClient<TClient>>
    >,
    THandler extends Handler.Any = Handler<
      TClient,
      EventNameFromTrigger<GetEvents<TClient, true>, AsArray<TTrigger>[number]>,
      ExtendWithMiddleware<
        [
          typeof builtInMiddleware,
          NonNullable<ClientOptionsFromInngest<TClient>["middleware"]>,
          TMiddleware,
        ]
      >
    >,
    TFailureHandler extends Handler.Any = Handler<
      TClient,
      EventNameFromTrigger<GetEvents<TClient, true>, AsArray<TTrigger>[number]>,
      ExtendWithMiddleware<
        [
          typeof builtInMiddleware,
          NonNullable<ClientOptionsFromInngest<TClient>["middleware"]>,
          TMiddleware,
        ],
        FailureEventArgs<
          GetEvents<TClient, true>[EventNameFromTrigger<
            GetEvents<TClient, true>,
            AsArray<TTrigger>[number]
          >]
        >
      >
    >,
  >(
    options: Omit<
      InngestFunction.Options<
        TClient,
        TMiddleware,
        AsArray<TTrigger>,
        TFailureHandler
      >,
      "triggers"
    >,
    trigger: TTrigger,
    handler: THandler,
  ) => InngestFunction<
    Omit<
      InngestFunction.Options<
        TClient,
        TMiddleware,
        AsArray<TTrigger>,
        TFailureHandler
      >,
      "triggers"
    >,
    THandler,
    TFailureHandler,
    TClient,
    TMiddleware,
    AsArray<TTrigger>
  >;
}

/**
 * A helper type to extract the type of a set of event tooling from a given
 * Inngest instance and optionally a trigger.
 *
 * @example Get generic step tools for an Inngest instance.
 * ```ts
 * type StepTools = GetStepTools<typeof inngest>;
 * ```
 *
 * @example Get step tools with a trigger, ensuring tools like `waitForEvent` are typed.
 * ```ts
 * type StepTools = GetStepTools<typeof Inngest, "github/pull_request">;
 * ```
 *
 * @public
 */
export type GetStepTools<
  TInngest extends Inngest.Any,
  TTrigger extends keyof GetEvents<TInngest> &
    string = keyof GetEvents<TInngest> & string,
> = GetFunctionInput<TInngest, TTrigger> extends { step: infer TStep }
  ? TStep
  : never;

/**
 * A helper type to extract the type of the input to a function from a given
 * Inngest instance and optionally a trigger.
 *
 * @example Get generic function input for an Inngest instance.
 * ```ts
 * type Input = GetFunctionInput<typeof inngest>;
 * ```
 *
 * @example Get function input with a trigger, ensuring tools like `waitForEvent` are typed.
 * ```ts
 * type Input = GetFunctionInput<typeof Inngest, "github/pull_request">;
 * ```
 *
 * @public
 */
export type GetFunctionInput<
  TClient extends Inngest.Any,
  TTrigger extends TriggersFromClient<TClient> = TriggersFromClient<TClient>,
> = Parameters<
  // Handler<
  //   ClientOptionsFromInngest<TInngest>,
  //   GetEvents<TInngest, true>,
  //   TTrigger,
  //   ExtendWithMiddleware<
  //     [
  //       typeof builtInMiddleware,
  //       NonNullable<ClientOptionsFromInngest<TInngest>["middleware"]>,
  //     ]
  //   >
  // >
  Handler<
    TClient,
    TTrigger,
    ExtendWithMiddleware<
      [
        typeof builtInMiddleware,
        NonNullable<ClientOptionsFromInngest<TClient>["middleware"]>,
      ]
    >
  >
>[0];

/**
 * A helper type to extract the type of the output of an Inngest function.
 *
 * @example Get a function's output
 * ```ts
 * type Output = GetFunctionOutput<typeof myFunction>;
 * ```
 *
 * @public
 */
export type GetFunctionOutput<
  TFunction extends InvokeTargetFunctionDefinition,
> = TFunction extends InngestFunction.Any
  ? GetFunctionOutputFromInngestFunction<TFunction>
  : TFunction extends InngestFunctionReference.Any
    ? GetFunctionOutputFromReferenceInngestFunction<TFunction>
    : unknown;

/**
 * A helper type to extract the type of the output of an Inngest function.
 *
 * Used internally for {@link GetFunctionOutput}. Code outside of this package
 * should use {@link GetFunctionOutput} instead.
 *
 * @internal
 */
export type GetFunctionOutputFromInngestFunction<
  TFunction extends InngestFunction.Any,
  // biome-ignore lint/suspicious/noExplicitAny: <explanation>
> = TFunction extends InngestFunction<any, infer IHandler, any, any, any, any>
  ? IsNever<SimplifyDeep<Jsonify<Awaited<ReturnType<IHandler>>>>> extends true
    ? null
    : SimplifyDeep<Jsonify<Awaited<ReturnType<IHandler>>>>
  : unknown;

/**
 * A helper type to extract the type of the output of a referenced Inngest
 * function.
 *
 * Used internally for {@link GetFunctionOutput}. Code outside of this package
 * should use {@link GetFunctionOutput} instead.
 *
 * @internal
 */
export type GetFunctionOutputFromReferenceInngestFunction<
  TFunction extends InngestFunctionReference.Any,
  // biome-ignore lint/suspicious/noExplicitAny: <explanation>
> = TFunction extends InngestFunctionReference<any, infer IOutput>
  ? IsNever<SimplifyDeep<Jsonify<IOutput>>> extends true
    ? null
    : SimplifyDeep<Jsonify<IOutput>>
  : unknown;

/**
 * When passed an Inngest client, will return all event types for that client.
 *
 * It's recommended to use this instead of directly reusing your event types, as
 * Inngest will add extra properties and internal events such as `ts` and
 * `inngest/function.finished`.
 *
 * @example
 * ```ts
 * import { EventSchemas, Inngest, type GetEvents } from "inngest";
 *
 * export const inngest = new Inngest({
 *   id: "example-app",
 *   schemas: new EventSchemas().fromRecord<{
 *     "app/user.created": { data: { userId: string } };
 *   }>(),
 * });
 *
 * type Events = GetEvents<typeof inngest>;
 * type AppUserCreated = Events["app/user.created"];
 *
 * ```
 *
 * @public
 */
export type GetEvents<
  TInngest extends Inngest.Any,
  TWithInternal extends boolean = false,
> = TWithInternal extends true
  ? EventsFromOpts<ClientOptionsFromInngest<TInngest>>
  : WithoutInternal<EventsFromOpts<ClientOptionsFromInngest<TInngest>>>;

/**
 * A helper type to extract the inferred options from a given Inngest instance.
 *
 * @example
 * ```ts
 * type Options = ClientOptionsFromInngest<typeof inngest>;
 * ```
 *
 * @public
 */

export type ClientOptionsFromInngest<TInngest extends Inngest.Any> =
  TInngest extends Inngest<infer U> ? U : ClientOptions;<|MERGE_RESOLUTION|>--- conflicted
+++ resolved
@@ -11,11 +11,11 @@
 import { createEntropy } from "../helpers/crypto.ts";
 import { devServerAvailable, devServerUrl } from "../helpers/devserver.ts";
 import {
-  type Mode,
   allProcessEnv,
   getFetch,
   getMode,
   inngestHeaders,
+  type Mode,
   processEnv,
 } from "../helpers/env.ts";
 import { fixEventKeyMissingSteps, prettyError } from "../helpers/errors.ts";
@@ -44,23 +44,19 @@
   type InvokeTargetFunctionDefinition,
   type SendEventOutput,
   type SendEventResponse,
+  sendEventResponseSchema,
   type TriggersFromClient,
-  sendEventResponseSchema,
 } from "../types.ts";
 import type { EventSchemas } from "./EventSchemas.ts";
 import { InngestFunction } from "./InngestFunction.ts";
 import type { InngestFunctionReference } from "./InngestFunctionReference.ts";
 import {
   type ExtendWithMiddleware,
-<<<<<<< HEAD
-=======
+  getHookStack,
   InngestMiddleware,
-  type MiddlewareOptions,
->>>>>>> 14e9d8c7
   type MiddlewareRegisterFn,
   type MiddlewareRegisterReturn,
   type SendEventHookStack,
-  getHookStack,
 } from "./InngestMiddleware.ts";
 
 /**
@@ -746,7 +742,7 @@
    * Runtime-only validation.
    */
   private sanitizeOptions<T extends InngestFunction.Options>(options: T): T {
-    if (Object.prototype.hasOwnProperty.call(options, "fns")) {
+    if (Object.hasOwn(options, "fns")) {
       // v2 -> v3 migration warning
       console.warn(
         `${logPrefix} InngestFunction: \`fns\` option has been deprecated in v3; use \`middleware\` instead. See https://www.inngest.com/docs/sdk/migration`,
