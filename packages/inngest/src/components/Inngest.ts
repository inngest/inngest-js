--- conflicted
+++ resolved
@@ -185,19 +185,6 @@
    * });
    * ```
    */
-<<<<<<< HEAD
-  constructor({
-    id,
-    eventKey,
-    baseUrl,
-    fetch,
-    env,
-    logger = new DefaultLogger(),
-    middleware,
-    isDev,
-    schemas,
-  }: TClientOpts) {
-=======
   constructor(options: TClientOpts) {
     this.options = options;
 
@@ -207,9 +194,9 @@
       logger = new DefaultLogger(),
       middleware,
       isDev,
+      schemas,
     } = this.options;
 
->>>>>>> 4f2ce070
     if (!id) {
       // TODO PrettyError
       throw new Error("An `id` must be passed to create an Inngest instance.");
@@ -232,12 +219,8 @@
       mode: this.mode,
     });
 
-<<<<<<< HEAD
     this.schemas = schemas;
-=======
     this.loadModeEnvVars();
->>>>>>> 4f2ce070
-
     this.logger = logger;
 
     this.middleware = this.initializeMiddleware([
