--- conflicted
+++ resolved
@@ -1,10 +1,5 @@
-<<<<<<< HEAD
 /* eslint-disable @typescript-eslint/no-unsafe-assignment */
-import { type IfNever, type Jsonify } from "type-fest";
-import { type SimplifyDeep } from "type-fest/source/merge-deep";
-=======
 import { type IsNever } from "type-plus";
->>>>>>> 881ce01b
 import { InngestApi } from "../api/api";
 import {
   defaultDevServerHost,
@@ -28,11 +23,8 @@
 import {
   type AsArray,
   type SendEventPayload,
-<<<<<<< HEAD
+  type SimplifyDeep,
   type SingleOrArray,
-=======
-  type SimplifyDeep,
->>>>>>> 881ce01b
   type WithoutInternal,
 } from "../helpers/types";
 import { DefaultLogger, ProxyLogger, type Logger } from "../middleware/logger";
@@ -180,12 +172,8 @@
     env,
     logger = new DefaultLogger(),
     middleware,
-<<<<<<< HEAD
+    isDev,
   }: TClientOpts) {
-=======
-    isDev,
-  }: TOpts) {
->>>>>>> 881ce01b
     if (!id) {
       // TODO PrettyError
       throw new Error("An `id` must be passed to create an Inngest instance.");
@@ -880,19 +868,10 @@
 export type GetFunctionOutputFromInngestFunction<
   TFunction extends InngestFunction.Any,
   // eslint-disable-next-line @typescript-eslint/no-explicit-any
-<<<<<<< HEAD
 > = TFunction extends InngestFunction<any, infer IHandler, any, any, any>
-  ? IfNever<
-      SimplifyDeep<Jsonify<Awaited<ReturnType<IHandler>>>>,
-      null,
-      SimplifyDeep<Jsonify<Awaited<ReturnType<IHandler>>>>
-    >
-=======
-> = TFunction extends InngestFunction<any, any, any, any, infer IHandler>
-  ? IsNever<SimplifyDeep<Jsonify<ReturnType<IHandler>>>> extends true
+  ? IsNever<SimplifyDeep<Jsonify<Awaited<ReturnType<IHandler>>>>> extends true
     ? null
-    : SimplifyDeep<Jsonify<ReturnType<IHandler>>>
->>>>>>> 881ce01b
+    : SimplifyDeep<Jsonify<Awaited<ReturnType<IHandler>>>>
   : unknown;
 
 /**
