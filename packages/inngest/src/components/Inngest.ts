--- conflicted
+++ resolved
@@ -457,7 +457,6 @@
     TTrigger extends TriggerOptions<TTriggerName>,
     TTriggerName extends keyof EventsFromOpts<TOpts> &
       string = EventNameFromTrigger<EventsFromOpts<TOpts>, TTrigger>,
-<<<<<<< HEAD
     THandler extends AnyHandler = Handler<
       TOpts,
       EventsFromOpts<TOpts>,
@@ -466,12 +465,10 @@
         [
           typeof builtInMiddleware,
           NonNullable<TOpts["middleware"]>,
-          TMiddleware
+          TMiddleware,
         ]
       >
-    >
-=======
->>>>>>> 79f0aebe
+    >,
   >(
     options: ExclusiveKeys<
       Omit<
@@ -528,22 +525,7 @@
       "cancelOn" | "rateLimit"
     >,
     trigger: TTrigger,
-<<<<<<< HEAD
     handler: THandler
-=======
-    handler: Handler<
-      TOpts,
-      EventsFromOpts<TOpts>,
-      TTriggerName,
-      ExtendWithMiddleware<
-        [
-          typeof builtInMiddleware,
-          NonNullable<TOpts["middleware"]>,
-          TMiddleware,
-        ]
-      >
-    >
->>>>>>> 79f0aebe
   ): InngestFunction<
     TOpts,
     EventsFromOpts<TOpts>,
