--- conflicted
+++ resolved
@@ -7,15 +7,9 @@
   envKeys,
   headerKeys,
   logPrefix,
-<<<<<<< HEAD
 } from "../helpers/consts.ts";
 import { createEntropy } from "../helpers/crypto.ts";
 import { devServerAvailable, devServerUrl } from "../helpers/devserver.ts";
-=======
-} from "../helpers/consts.js";
-import { createEntropy } from "../helpers/crypto.js";
-import { devServerAvailable, devServerUrl } from "../helpers/devserver.js";
->>>>>>> 5e3ec3b5
 import {
   type Mode,
   allProcessEnv,
@@ -58,17 +52,13 @@
 import type { InngestFunctionReference } from "./InngestFunctionReference.ts";
 import {
   type ExtendWithMiddleware,
+  getHookStack,
   InngestMiddleware,
   type MiddlewareOptions,
   type MiddlewareRegisterFn,
   type MiddlewareRegisterReturn,
   type SendEventHookStack,
-<<<<<<< HEAD
-  getHookStack,
 } from "./InngestMiddleware.ts";
-=======
-} from "./InngestMiddleware.js";
->>>>>>> 5e3ec3b5
 
 /**
  * Capturing the global type of fetch so that we can reliably access it below.
