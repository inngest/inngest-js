--- conflicted
+++ resolved
@@ -1,12 +1,6 @@
 import { WaitGroup } from "@jpwilliams/waitgroup";
 import debug, { type Debugger } from "debug";
 import { ulid } from "ulidx";
-<<<<<<< HEAD
-import { envKeys, headerKeys, queryKeys } from "../../helpers/consts.ts";
-import { allProcessEnv, getPlatformName } from "../../helpers/env.ts";
-import { parseFnData } from "../../helpers/functions.ts";
-import { hashSigningKey } from "../../helpers/strings.ts";
-=======
 import { envKeys, headerKeys, queryKeys } from "../../helpers/consts.js";
 import {
   allProcessEnv,
@@ -15,7 +9,6 @@
 } from "../../helpers/env.js";
 import { parseFnData } from "../../helpers/functions.js";
 import { hashSigningKey } from "../../helpers/strings.js";
->>>>>>> 9890e5c3
 import {
   ConnectMessage,
   type GatewayExecutorRequestData,
@@ -149,7 +142,7 @@
     for (const app of options.apps) {
       if (app.client.env !== this.inngest.env) {
         throw new Error(
-          `All apps must be configured to the same environment. ${app.client.id} is configured to ${app.client.env} but ${this.inngest.id} is configured to ${this.inngest.env}`
+          `All apps must be configured to the same environment. ${app.client.id} is configured to ${app.client.env} but ${this.inngest.id} is configured to ${this.inngest.env}`,
         );
       }
     }
@@ -298,12 +291,12 @@
     if (
       this.options.signingKey &&
       this.options.signingKey.startsWith(
-        InngestBranchEnvironmentSigningKeyPrefix
+        InngestBranchEnvironmentSigningKeyPrefix,
       ) &&
       !this._inngestEnv
     ) {
       throw new Error(
-        "Environment is required when using branch environment signing keys"
+        "Environment is required when using branch environment signing keys",
       );
     }
 
