import { WaitGroup } from "@jpwilliams/waitgroup";
import debug, { type Debugger } from "debug";
import { ulid } from "ulid";
import { headerKeys, queryKeys } from "../../helpers/consts.js";
import { allProcessEnv, getPlatformName } from "../../helpers/env.js";
import { parseFnData } from "../../helpers/functions.js";
import { hashSigningKey } from "../../helpers/strings.js";
import {
  ConnectMessage,
  GatewayMessageType,
  gatewayMessageTypeToJSON,
  SDKResponse,
  SDKResponseStatus,
  WorkerConnectRequestData,
  WorkerRequestAckData,
  type GatewayExecutorRequestData,
} from "../../proto/src/components/connect/protobuf/connect.js";
import { type Capabilities, type FunctionConfig } from "../../types.js";
import { version } from "../../version.js";
import { PREFERRED_EXECUTION_VERSION } from "../execution/InngestExecution.js";
import { type Inngest } from "../Inngest.js";
import { InngestCommHandler } from "../InngestCommHandler.js";
import { type InngestFunction } from "../InngestFunction.js";
import { MessageBuffer } from "./buffer.js";
import {
  createStartRequest,
  parseConnectMessage,
  parseGatewayExecutorRequest,
  parseStartResponse,
  parseWorkerReplyAck,
} from "./messages.js";
import { onShutdown, retrieveSystemAttributes } from "./os.js";
import {
  ConnectionState,
  DEFAULT_SHUTDOWN_SIGNALS,
  type ConnectHandlerOptions,
  type WorkerConnection,
} from "./types.js";
import { AuthError, expBackoff, ReconnectError } from "./util.js";

const ResponseAcknowlegeDeadline = 5_000;
const WorkerHeartbeatInterval = 10_000;

interface connectionEstablishData {
  marshaledFunctions: string;
  marshaledCapabilities: string;
  manualReadinessAck: boolean;
}

type ConnectCommHandler = InngestCommHandler<
  [GatewayExecutorRequestData],
  SDKResponse,
  // eslint-disable-next-line @typescript-eslint/no-explicit-any
  any
>;

class WebSocketWorkerConnection implements WorkerConnection {
  /**
   * The current connection ID of the worker.
   *
   * Will be updated for every new connection attempt.
   */
  public _connectionId: string | undefined;

  private inngest: Inngest.Any;

  /**
   * The cleanup functions to be run when the connection is closed.
   *
   * These are specific to each connection attempt.
   */
  private _cleanup: (() => void | Promise<void>)[] = [];

  /**
   * Function to remove the shutdown signal handler.
   */
  private cleanupShutdownSignal: (() => void) | undefined;

  /**
   * The cleanup function to be run when initiating shutdown.
   *
   * This should always run in case the previous connection was already shut down.
   */
  private cleanupBeforeClose: (() => void | Promise<void>) | undefined;

  /**
   * The current state of the connection.
   */
  public state: ConnectionState = ConnectionState.CONNECTING;

  /**
   * A wait group to track in-flight requests.
   */
  private inProgressRequests = new WaitGroup();

  /**
   * A promise that resolves when the connection is closed on behalf of the
   * user by calling `close()` or when a shutdown signal is received.
   */
  private closingPromise: Promise<void> | undefined;
  private resolveClosingPromise:
    | ((value: void | PromiseLike<void>) => void)
    | undefined;

  /**
   * The current WebSocket connection.
   */
  private currentWs: WebSocket | undefined;

  /**
   * The last time the gateway heartbeat was received.
   */
  private lastGatewayHeartbeatAt: Date | undefined;

  /**
   * The buffer of messages to be sent to the gateway.
   */
  private messageBuffer: MessageBuffer;

  /**
   * A set of gateways to exclude from the connection.
   */
  private _excludeGateways: Set<string> = new Set();

  /**
   * The current setup state of the connection.
   */
  private setupState = {
    receivedGatewayHello: false,
    sentWorkerConnect: false,
    receivedConnectionReady: false,
  };

  private options: ConnectHandlerOptions;

  private debug: Debugger;

  constructor(inngest: Inngest.Any, options: ConnectHandlerOptions) {
    this.inngest = inngest;

    this.options = this.applyDefaults(options);

    this.messageBuffer = new MessageBuffer(inngest);
    this.debug = debug("inngest:connect");

    this.closingPromise = new Promise((resolve) => {
      this.resolveClosingPromise = resolve;
    });
  }

  private get functions() {
    return this.options.functions ?? this.inngest["localFns"] ?? [];
  }

  private applyDefaults(opts: ConnectHandlerOptions): ConnectHandlerOptions {
    const options = { ...opts };
    if (!Array.isArray(options.handleShutdownSignals)) {
      options.handleShutdownSignals = DEFAULT_SHUTDOWN_SIGNALS;
    }
    return options;
  }

  // eslint-disable-next-line @typescript-eslint/require-await
  async close(): Promise<void> {
    // Remove the shutdown signal handler
    if (this.cleanupShutdownSignal) {
      this.cleanupShutdownSignal();
      this.cleanupShutdownSignal = undefined;
    }

    this.state = ConnectionState.CLOSING;

    this.debug("Cleaning up connection resources");

    // Run all cleanup functions to stop heartbeats, etc.
    // If the previous connection was already closed, this will be a no-op.
    await this.cleanup();

    // In case the previous connection disconnected, we still need to wait for all
    // in-flight requests to complete and flush buffered messages.
    if (this.cleanupBeforeClose) {
      this.debug("Running cleanup before close");
      await this.cleanupBeforeClose();
      this.cleanupBeforeClose = undefined;
    }

    this.state = ConnectionState.CLOSED;

    this.debug("Connection closed");

    this.resolveClosingPromise?.();
    return this.closed;
  }

  /**
   * A promise that resolves when the connection is closed on behalf of the
   * user by calling `close()` or when a shutdown signal is received.
   */
  get closed(): Promise<void> {
    if (!this.closingPromise) {
      throw new Error("No connection established");
    }
    return this.closingPromise;
  }

  /**
   * The current connection ID of the worker.
   */
  get connectionId(): string {
    if (!this._connectionId) {
      throw new Error("Connection not prepared");
    }
    return this._connectionId;
  }

  /**
   * Run all cleanup functions to stop heartbeats, etc.
   */
  private async cleanup() {
    for (const cleanup of this._cleanup) {
      await cleanup();
    }
    this._cleanup = [];
  }

  /**
   * Establish a persistent connection to the gateway.
   */
  public async connect(attempt = 0) {
    if (typeof WebSocket === "undefined") {
      throw new Error("WebSockets not supported in current environment");
    }

    if (
      this.state === ConnectionState.CLOSING ||
      this.state === ConnectionState.CLOSED
    ) {
      throw new Error("Connection already closed");
    }

    this.debug("Establishing connection");

    if (this.inngest["mode"].isCloud && !this.options.signingKey) {
      throw new Error("Signing key is required");
    }

    const hashedSigningKey = this.options.signingKey
      ? hashSigningKey(this.options.signingKey)
      : undefined;

    let hashedFallbackKey = undefined;
    if (this.options.signingKeyFallback) {
      hashedFallbackKey = hashSigningKey(this.options.signingKeyFallback);
    }

    try {
      await this.messageBuffer.flush(hashedSigningKey);
    } catch (err) {
      this.debug("Failed to flush messages, using fallback key", err);
      await this.messageBuffer.flush(hashedFallbackKey);
    }

    const capabilities: Capabilities = {
      trust_probe: "v1",
      connect: "v1",
    };

<<<<<<< HEAD
    const functions: Array<FunctionConfig> = this.functions.flatMap(
      (f) => f["getConfig"](new URL("http://example.com")) // refactor; base URL shouldn't be optional here; we likely need to fetch a different kind of config
=======
    const functions: Array<FunctionConfig> = this.options.functions.flatMap(
      (f) =>
        (f as InngestFunction.Any)["getConfig"](new URL("http://example.com")) // refactor; base URL shouldn't be optional here; we likely need to fetch a different kind of config
>>>>>>> 2ae614c6
    );

    const data: connectionEstablishData = {
      manualReadinessAck: false,

      marshaledCapabilities: JSON.stringify(capabilities),
      marshaledFunctions: JSON.stringify(functions),
    };

    const appName = this.inngest.id;

    const inngestCommHandler: ConnectCommHandler = new InngestCommHandler({
      client: this.inngest,
      functions: this.functions,
      frameworkName: "connect",
      skipSignatureValidation: true,
      handler: (msg: GatewayExecutorRequestData) => {
        const asString = new TextDecoder().decode(msg.requestPayload);
        const parsed = parseFnData(JSON.parse(asString));

        return {
          body() {
            return parsed;
          },
          method() {
            return "POST";
          },
          headers(key) {
            switch (key) {
              case headerKeys.ContentLength.toString():
                return asString.length.toString();
              case headerKeys.InngestExpectedServerKind.toString():
                return "connect";
              case headerKeys.RequestVersion.toString():
                return parsed.version.toString();
              case headerKeys.Signature.toString():
                // Note: Signature is disabled for connect
                return null;
              case headerKeys.TraceParent.toString():
              case headerKeys.TraceState.toString():
                return null;
              default:
                return null;
            }
          },
          transformResponse({ body, headers, status }) {
            let sdkResponseStatus: SDKResponseStatus = SDKResponseStatus.DONE;
            switch (status) {
              case 200:
                sdkResponseStatus = SDKResponseStatus.DONE;
                break;
              case 206:
                sdkResponseStatus = SDKResponseStatus.NOT_COMPLETED;
                break;
              case 500:
                sdkResponseStatus = SDKResponseStatus.ERROR;
                break;
            }

            return SDKResponse.create({
              requestId: msg.requestId,
              envId: msg.envId,
              appId: msg.appId,
              status: sdkResponseStatus,
              body: new TextEncoder().encode(body),
              noRetry: headers[headerKeys.NoRetry] === "true",
              retryAfter: headers[headerKeys.RetryAfter],
              sdkVersion: `v${version}`,
              requestVersion: parseInt(
                headers[headerKeys.RequestVersion] ??
                  PREFERRED_EXECUTION_VERSION.toString(),
                10
              ),
            });
          },
          url() {
            const baseUrl = new URL("http://connect.inngest.com");

            const functionId = `${appName}-${msg.functionSlug}`;
            baseUrl.searchParams.set(queryKeys.FnId, functionId);

            if (msg.stepId) {
              baseUrl.searchParams.set(queryKeys.StepId, msg.stepId);
            }

            return baseUrl;
          },
          isProduction: () => {
            try {
              // eslint-disable-next-line @inngest/internal/process-warn
              const isProd = process.env.NODE_ENV === "production";
              return isProd;
            } catch (err) {
              // no-op
            }
          },
        };
      },
    });
    const requestHandler = inngestCommHandler.createHandler();

    if (
      this.options.handleShutdownSignals &&
      this.options.handleShutdownSignals.length > 0
    ) {
      this.setupShutdownSignal(this.options.handleShutdownSignals);
    }

    let useSigningKey = hashedSigningKey;
    while (
      ![ConnectionState.CLOSING, ConnectionState.CLOSED].includes(this.state)
    ) {
      try {
        await this.prepareConnection(
          requestHandler,
          useSigningKey,
          data,
          attempt
        );
        return this;
      } catch (err) {
        this.debug("Failed to connect", err);

        if (!(err instanceof ReconnectError)) {
          throw err;
        }

        attempt = err.attempt;

        if (err instanceof AuthError) {
          const switchToFallback = useSigningKey === hashedSigningKey;
          if (switchToFallback) {
            this.debug("Switching to fallback signing key");
          }
          useSigningKey = switchToFallback
            ? hashedFallbackKey
            : hashedSigningKey;
        }

        const delay = expBackoff(attempt);
        this.debug("Reconnecting in", delay, "ms");
        await new Promise((resolve) => setTimeout(resolve, delay));
        attempt++;
      }
    }
  }

  private setupHeartbeat(
    ws: WebSocket,
    hashedSigningKey: string | undefined,
    onConnectionError: (error: unknown) => void
  ) {
    const currentConnId = this._connectionId;

    const cancel = setInterval(() => {
      if (currentConnId !== this._connectionId) {
        this.debug("Connection ID changed, stopping heartbeat");
        clearInterval(cancel);
        return;
      }

      // Send worker heartbeat
      ws.send(
        ConnectMessage.encode(
          ConnectMessage.create({
            kind: GatewayMessageType.WORKER_HEARTBEAT,
          })
        ).finish()
      );

      // Wait for gateway to respond
      setTimeout(() => {
        if (!this.lastGatewayHeartbeatAt) {
          this.debug("Gateway heartbeat missed");
          onConnectionError(new Error("Gateway heartbeat missed"));
          return;
        }
        const timeSinceLastHeartbeat =
          new Date().getTime() - this.lastGatewayHeartbeatAt.getTime();
        if (timeSinceLastHeartbeat > WorkerHeartbeatInterval * 2) {
          this.debug("Gateway heartbeat missed");
          onConnectionError(new Error("Gateway heartbeat missed"));
          return;
        }

        // eslint-disable-next-line @typescript-eslint/no-floating-promises
        this.messageBuffer.flush(hashedSigningKey);
      }, WorkerHeartbeatInterval / 2);
    }, WorkerHeartbeatInterval);

    return () => {
      this.debug("Clearing heartbeat interval");
      clearInterval(cancel);
    };
  }

  private async prepareConnection(
    requestHandler: (msg: GatewayExecutorRequestData) => Promise<SDKResponse>,
    hashedSigningKey: string | undefined,
    data: connectionEstablishData,
    attempt: number
  ): Promise<void> {
    this.debug("Preparing connection", {
      attempt,
    });

    // Clean up any previous connection state
    // Note: Never reset the message buffer, as there may be pending/unsent messages
    {
      this.setupState = {
        receivedGatewayHello: false,
        sentWorkerConnect: false,
        receivedConnectionReady: false,
      };
      this._connectionId = undefined;
      this.lastGatewayHeartbeatAt = undefined;

      // Flush any pending messages
      await this.messageBuffer.flush(hashedSigningKey);

      // Run all cleanup functions to stop heartbeats, etc.
      await this.cleanup();
    }

    const startedAt = new Date();
    const msg = createStartRequest(Array.from(this._excludeGateways));

    const headers: Record<string, string> = {
      "Content-Type": "application/protobuf",
      ...(hashedSigningKey
        ? { Authorization: `Bearer ${hashedSigningKey}` }
        : {}),
    };

    if (this.inngest.env) {
      headers[headerKeys.Environment] = this.inngest.env;
    }

    // refactor this to a more universal spot
    const targetUrl =
      await this.inngest["inngestApi"]["getTargetUrl"]("/v0/connect/start");

    let resp;
    try {
      resp = await fetch(targetUrl, {
        method: "POST",
        body: msg,
        headers: headers,
      });
    } catch (err) {
      const errMsg = err instanceof Error ? err.message : "Unknown error";
      throw new ReconnectError(
        `Failed initial API handshake request to ${targetUrl.toString()}, ${errMsg}`,
        attempt
      );
    }

    if (!resp.ok) {
      if (resp.status === 401) {
        throw new AuthError(
          `Failed initial API handshake request to ${targetUrl.toString()}, ${await resp.text()}`,
          attempt
        );
      }

      throw new ReconnectError(
        `Failed initial API handshake request to ${targetUrl.toString()}, ${await resp.text()}`,
        attempt
      );
    }

    const startResp = await parseStartResponse(resp);

    const connectionId = ulid();

    this._connectionId = connectionId;

    let resolveWebsocketConnected:
      | ((value: void | PromiseLike<void>) => void)
      | undefined;
    // eslint-disable-next-line @typescript-eslint/no-explicit-any
    let rejectWebsocketConnected: ((reason?: any) => void) | undefined;
    const websocketConnectedPromise = new Promise((resolve, reject) => {
      resolveWebsocketConnected = resolve;
      rejectWebsocketConnected = reject;
    });

    const connectTimeout = setTimeout(() => {
      this._excludeGateways.add(startResp.gatewayGroup);
      rejectWebsocketConnected?.(
        new ReconnectError("Connection timed out", attempt)
      );
    }, 10_000);

    let errored = false;
    const onConnectionError = (error: unknown) => {
      // Don't attempt to reconnect if we're already closing or closed
      if (
        this.state === ConnectionState.CLOSING ||
        this.state === ConnectionState.CLOSED
      ) {
        return;
      }

      // Only process the first error per connection
      if (errored) {
        return;
      }
      errored = true;

      this.state = ConnectionState.RECONNECTING;
      this._excludeGateways.add(startResp.gatewayGroup);

      this.debug("Connection error", error);
      // eslint-disable-next-line @typescript-eslint/no-floating-promises
      this.connect(attempt + 1);
    };

    const ws = new WebSocket(startResp.gatewayEndpoint, [
      "v0.connect.inngest.com",
    ]);
    ws.binaryType = "arraybuffer";
    ws.onerror = (err) => onConnectionError(err);
    ws.onclose = (ev) => {
      onConnectionError(
        new ReconnectError(`Connection closed: ${ev.reason}`, attempt)
      );
    };

    ws.onmessage = async (event) => {
      const messageBytes = new Uint8Array(event.data as ArrayBuffer);

      const connectMessage = parseConnectMessage(messageBytes);

      this.debug(
        `Received message: ${gatewayMessageTypeToJSON(connectMessage.kind)}`,
        {
          connectionId,
        }
      );

      {
        if (!this.setupState.receivedGatewayHello) {
          if (connectMessage.kind !== GatewayMessageType.GATEWAY_HELLO) {
            this._excludeGateways.add(startResp.gatewayGroup);
            rejectWebsocketConnected?.(
              new ReconnectError(
                `Expected hello message, got ${gatewayMessageTypeToJSON(
                  connectMessage.kind
                )}`,
                attempt
              )
            );
            return;
          }
          this.setupState.receivedGatewayHello = true;
        }

        if (!this.setupState.sentWorkerConnect) {
          const workerConnectRequestMsg = WorkerConnectRequestData.create({
            appName: this.inngest.id,
            environment: this.inngest.env || undefined,
            platform: getPlatformName({
              ...allProcessEnv(),
            }),
            sdkVersion: `v${version}`,
            sdkLanguage: "typescript",
            framework: "connect",
            workerManualReadinessAck: data.manualReadinessAck,
            systemAttributes: await retrieveSystemAttributes(),
            authData: {
              sessionToken: startResp.sessionToken,
              syncToken: startResp.syncToken,
            },
            config: {
              capabilities: new TextEncoder().encode(
                data.marshaledCapabilities
              ),
              functions: new TextEncoder().encode(data.marshaledFunctions),
            },
            startedAt: startedAt,
            sessionId: {
              connectionId: connectionId,
              buildId: this.inngest.buildId,
              instanceId: this.options.instanceId,
            },
          });

          const workerConnectRequestMsgBytes = WorkerConnectRequestData.encode(
            workerConnectRequestMsg
          ).finish();

          ws.send(
            ConnectMessage.encode(
              ConnectMessage.create({
                kind: GatewayMessageType.WORKER_CONNECT,
                payload: workerConnectRequestMsgBytes,
              })
            ).finish()
          );

          this.setupState.sentWorkerConnect = true;
          return;
        }

        if (!this.setupState.receivedConnectionReady) {
          if (
            connectMessage.kind !== GatewayMessageType.GATEWAY_CONNECTION_READY
          ) {
            this._excludeGateways.add(startResp.gatewayGroup);
            rejectWebsocketConnected?.(
              new ReconnectError(
                `Expected ready message, got ${gatewayMessageTypeToJSON(
                  connectMessage.kind
                )}`,
                attempt
              )
            );
            return;
          }

          this.setupState.receivedConnectionReady = true;
          this.state = ConnectionState.ACTIVE;
          clearTimeout(connectTimeout);
          resolveWebsocketConnected?.();
          this.currentWs = ws;
          this.debug("Connection ready");
          attempt = 0;
          this._excludeGateways.delete(startResp.gatewayGroup);

          return;
        }
      }

      if (connectMessage.kind === GatewayMessageType.GATEWAY_CLOSING) {
        try {
          // Wait for new conn to be successfully established
          await this.connect();

          await this.cleanup();

          // Close original connection once new conn is established
          ws.close();
        } catch (err) {
          this.debug("Failed to reconnect after receiving draining message");
          ws.close();
        }
        return;
      }

      if (connectMessage.kind === GatewayMessageType.GATEWAY_HEARTBEAT) {
        this.lastGatewayHeartbeatAt = new Date();
        this.debug("Handled gateway heartbeat");
        return;
      }

      if (connectMessage.kind === GatewayMessageType.GATEWAY_EXECUTOR_REQUEST) {
        if (this.state !== ConnectionState.ACTIVE) {
          this.debug("Received request while not active, skipping");
          return;
        }

        const gatewayExecutorRequest = parseGatewayExecutorRequest(
          connectMessage.payload
        );

        this.debug(
          "Received gateway executor request",
          gatewayExecutorRequest.requestId
        );

        // Ack received request
        ws.send(
          ConnectMessage.encode(
            ConnectMessage.create({
              kind: GatewayMessageType.WORKER_REQUEST_ACK,
              payload: WorkerRequestAckData.encode(
                WorkerRequestAckData.create({
                  appId: gatewayExecutorRequest.appId,
                  functionSlug: gatewayExecutorRequest.functionSlug,
                  requestId: gatewayExecutorRequest.requestId,
                  stepId: gatewayExecutorRequest.stepId,
                })
              ).finish(),
            })
          ).finish()
        );

        this.inProgressRequests.add(1);
        try {
          const res = await requestHandler(gatewayExecutorRequest);

          this.debug("Sending worker reply");

          this.messageBuffer.addPending(res, ResponseAcknowlegeDeadline);

          if (!this.currentWs) {
            this.debug("No current WebSocket, buffering response");
            this.messageBuffer.append(res);
            return;
          }

          // Send reply back to gateway
          this.currentWs.send(
            ConnectMessage.encode(
              ConnectMessage.create({
                kind: GatewayMessageType.WORKER_REPLY,
                payload: SDKResponse.encode(res).finish(),
              })
            ).finish()
          );
        } finally {
          this.inProgressRequests.done();
        }

        return;
      }

      if (connectMessage.kind === GatewayMessageType.WORKER_REPLY_ACK) {
        const replyAck = parseWorkerReplyAck(connectMessage.payload);

        this.debug("Acknowledging reply ack", replyAck.requestId);

        this.messageBuffer.acknowledgePending(replyAck.requestId);

        return;
      }

      this.debug("Unexpected message type", {
        kind: gatewayMessageTypeToJSON(connectMessage.kind),
        rawKind: connectMessage.kind,
        attempt,
        setupState: this.setupState,
        state: this.state,
      });
    };

    await websocketConnectedPromise;

    const heartbeatCleanup = this.setupHeartbeat(
      ws,
      hashedSigningKey,
      onConnectionError
    );
    this._cleanup.push(heartbeatCleanup);

    const closeConnectionCleanup = async () => {
      const isShutdown =
        this.state === ConnectionState.CLOSING ||
        this.state === ConnectionState.CLOSED;

      if (isShutdown) {
        this.debug("Running graceful shutdown");
      }

      if (ws.readyState === WebSocket.OPEN) {
        this.debug("Sending pause message");
        ws.send(
          ConnectMessage.encode(
            ConnectMessage.create({
              kind: GatewayMessageType.WORKER_PAUSE,
            })
          ).finish()
        );
      }

      if (isShutdown) {
        this.debug("Waiting for remaining messages to be processed");

        // Wait for remaining messages to be processed
        await this.inProgressRequests.wait();

        await this.messageBuffer.flush(hashedSigningKey);
      }

      this.debug("Closing connection");
      ws.close();
    };
    this._cleanup.push(closeConnectionCleanup);
    this.cleanupBeforeClose = closeConnectionCleanup;

    return;
  }

  private setupShutdownSignal(signals: string[]) {
    if (this.cleanupShutdownSignal) {
      return;
    }

    this.debug(`Setting up shutdown signal handler for ${signals.join(", ")}`);

    const cleanupShutdownHandlers = onShutdown(signals, () => {
      this.debug("Received shutdown signal, closing connection");
      void this.close();
    });

    this.cleanupShutdownSignal = () => {
      this.debug("Cleaning up shutdown signal handler");
      cleanupShutdownHandlers();
    };
  }
}

export const connect = async (
  inngest: Inngest.Like,
  options: ConnectHandlerOptions
  // eslint-disable-next-line @typescript-eslint/require-await
): Promise<WorkerConnection> => {
  const conn = new WebSocketWorkerConnection(inngest as Inngest.Any, options);

  await conn.connect();

  return conn;
};<|MERGE_RESOLUTION|>--- conflicted
+++ resolved
@@ -148,8 +148,12 @@
     });
   }
 
-  private get functions() {
-    return this.options.functions ?? this.inngest["localFns"] ?? [];
+  private get functions(): InngestFunction.Any[] {
+    return (
+      (this.options.functions as InngestFunction.Any[]) ??
+      this.inngest["localFns"] ??
+      []
+    );
   }
 
   private applyDefaults(opts: ConnectHandlerOptions): ConnectHandlerOptions {
@@ -265,14 +269,8 @@
       connect: "v1",
     };
 
-<<<<<<< HEAD
     const functions: Array<FunctionConfig> = this.functions.flatMap(
       (f) => f["getConfig"](new URL("http://example.com")) // refactor; base URL shouldn't be optional here; we likely need to fetch a different kind of config
-=======
-    const functions: Array<FunctionConfig> = this.options.functions.flatMap(
-      (f) =>
-        (f as InngestFunction.Any)["getConfig"](new URL("http://example.com")) // refactor; base URL shouldn't be optional here; we likely need to fetch a different kind of config
->>>>>>> 2ae614c6
     );
 
     const data: connectionEstablishData = {
