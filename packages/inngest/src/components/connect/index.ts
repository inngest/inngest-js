import { WaitGroup } from "@jpwilliams/waitgroup";
import debug, { type Debugger } from "debug";
import { envKeys, headerKeys, queryKeys } from "../../helpers/consts.js";
import {
  allProcessEnv,
  getEnvironmentName,
  getPlatformName,
} from "../../helpers/env.js";
import { parseFnData } from "../../helpers/functions.js";
import { hashSigningKey } from "../../helpers/strings.js";
import {
  ConnectMessage,
<<<<<<< HEAD
  type GatewayExecutorRequestData,
=======
  GatewayConnectionReadyData,
>>>>>>> 5e3ec3b5
  GatewayMessageType,
  SDKResponse,
  SDKResponseStatus,
  WorkerConnectRequestData,
  WorkerDisconnectReason,
  workerDisconnectReasonToJSON,
  WorkerRequestAckData,
<<<<<<< HEAD
  gatewayMessageTypeToJSON,
} from "../../proto/src/components/connect/protobuf/connect.ts";
import type { Capabilities, FunctionConfig } from "../../types.ts";
import { version } from "../../version.ts";
import type { Inngest } from "../Inngest.ts";
import { InngestCommHandler } from "../InngestCommHandler.ts";
import type { InngestFunction } from "../InngestFunction.ts";
import { PREFERRED_EXECUTION_VERSION } from "../execution/InngestExecution.ts";
import { MessageBuffer } from "./buffer.ts";
=======
  WorkerRequestExtendLeaseAckData,
  WorkerRequestExtendLeaseData,
  type GatewayExecutorRequestData,
} from "../../proto/src/components/connect/protobuf/connect.js";
import { type Capabilities, type FunctionConfig } from "../../types.js";
import { version } from "../../version.js";
import { PREFERRED_EXECUTION_VERSION } from "../execution/InngestExecution.js";
import { type Inngest } from "../Inngest.js";
import { InngestCommHandler } from "../InngestCommHandler.js";
import { type InngestFunction } from "../InngestFunction.js";
import { MessageBuffer } from "./buffer.js";
>>>>>>> 5e3ec3b5
import {
  createStartRequest,
  parseConnectMessage,
  parseGatewayExecutorRequest,
  parseStartResponse,
  parseWorkerReplyAck,
} from "./messages.ts";
import { getHostname, onShutdown, retrieveSystemAttributes } from "./os.ts";
import {
  type ConnectHandlerOptions,
  ConnectionState,
  DEFAULT_SHUTDOWN_SIGNALS,
  type WorkerConnection,
} from "./types.ts";
import {
  AuthError,
  ConnectionLimitError,
  ReconnectError,
  expBackoff,
  parseTraceCtx,
  waitWithCancel,
<<<<<<< HEAD
} from "./util.ts";
=======
} from "./util.js";
import ms from "ms";
>>>>>>> 5e3ec3b5

const ResponseAcknowlegeDeadline = 5_000;

const InngestBranchEnvironmentSigningKeyPrefix = "signkey-branch-";

interface connectionEstablishData {
  marshaledCapabilities: string;
  manualReadinessAck: boolean;
  apps: {
    appName: string;
    appVersion?: string;
    functions: Uint8Array;
  }[];
}

const ConnectWebSocketProtocol = "v0.connect.inngest.com";

type ConnectCommHandler = InngestCommHandler<
  [GatewayExecutorRequestData],
  SDKResponse,
  // biome-ignore lint/suspicious/noExplicitAny: <explanation>
  any
>;

interface connection {
  id: string;
  ws: WebSocket;
  cleanup: () => void | Promise<void>;
  pendingHeartbeats: number;
}

class WebSocketWorkerConnection implements WorkerConnection {
  private inngest: Inngest.Any;
  private options: ConnectHandlerOptions;
  private debug: Debugger;

  /**
   * The current state of the connection.
   */
  public state: ConnectionState = ConnectionState.CONNECTING;

  /**
   * The current connection.
   */
  private currentConnection: connection | undefined;

  private inProgressRequests: {
    /**
     * A wait group to track in-flight requests.
     */
    wg: WaitGroup;

    requestLeases: Record<string, string>;
  } = {
    wg: new WaitGroup(),
    requestLeases: {},
  };

  /**
   * The buffer of messages to be sent to the gateway.
   */
  private messageBuffer: MessageBuffer;

  private _hashedSigningKey: string | undefined;
  private _hashedFallbackKey: string | undefined;

  private _inngestEnv: string | undefined;

  /**
   * A set of gateways to exclude from the connection.
   */
  private excludeGateways: Set<string> = new Set();

  /**
   * Function to remove the shutdown signal handler.
   */
  private cleanupShutdownSignal: (() => void) | undefined;

  /**
   * A promise that resolves when the connection is closed on behalf of the
   * user by calling `close()` or when a shutdown signal is received.
   */
  private closingPromise: Promise<void> | undefined;
  private resolveClosingPromise:
    | ((value: void | PromiseLike<void>) => void)
    | undefined;

  constructor(options: ConnectHandlerOptions) {
    if (
      !Array.isArray(options.apps) ||
      options.apps.length === 0 ||
      !options.apps[0]
    ) {
      throw new Error("No apps provided");
    }

    this.inngest = options.apps[0].client as Inngest.Any;
    for (const app of options.apps) {
      if (app.client.env !== this.inngest.env) {
        throw new Error(
          `All apps must be configured to the same environment. ${app.client.id} is configured to ${app.client.env} but ${this.inngest.id} is configured to ${this.inngest.env}`,
        );
      }
    }

    this.options = this.applyDefaults(options);

    this._inngestEnv = this.inngest.env ?? getEnvironmentName();

    this.debug = debug("inngest:connect");

    this.messageBuffer = new MessageBuffer(this.inngest);

    this.closingPromise = new Promise((resolve) => {
      this.resolveClosingPromise = resolve;
    });
  }

  private get functions(): Record<
    string,
    {
      client: Inngest.Like;
      functions: InngestFunction.Any[];
    }
  > {
    const functions: Record<
      string,
      {
        client: Inngest.Like;
        functions: InngestFunction.Any[];
      }
    > = {};
    for (const app of this.options.apps) {
      if (functions[app.client.id]) {
        throw new Error(`Duplicate app id: ${app.client.id}`);
      }

      const client = app.client as Inngest.Any;

      functions[app.client.id] = {
        client: app.client,
        functions: (app.functions as InngestFunction.Any[]) ?? client.funcs,
      };
    }
    return functions;
  }

  private applyDefaults(opts: ConnectHandlerOptions): ConnectHandlerOptions {
    const options = { ...opts };
    if (!Array.isArray(options.handleShutdownSignals)) {
      options.handleShutdownSignals = DEFAULT_SHUTDOWN_SIGNALS;
    }

    const env = allProcessEnv();
    options.signingKey = options.signingKey || env[envKeys.InngestSigningKey];
    options.signingKeyFallback =
      options.signingKeyFallback || env[envKeys.InngestSigningKeyFallback];

    return options;
  }

  async close(): Promise<void> {
    // Remove the shutdown signal handler
    if (this.cleanupShutdownSignal) {
      this.cleanupShutdownSignal();
      this.cleanupShutdownSignal = undefined;
    }

    this.state = ConnectionState.CLOSING;

    this.debug("Cleaning up connection resources");

    if (this.currentConnection) {
      await this.currentConnection.cleanup();
      this.currentConnection = undefined;
    }

    this.debug("Connection closed");

    this.debug("Waiting for in-flight requests to complete");

    await this.inProgressRequests.wg.wait();

    this.debug("Flushing messages before closing");

    try {
      await this.messageBuffer.flush(this._hashedSigningKey);
    } catch (err) {
      this.debug("Failed to flush messages, using fallback key", err);
      await this.messageBuffer.flush(this._hashedFallbackKey);
    }

    this.state = ConnectionState.CLOSED;
    this.resolveClosingPromise?.();

    this.debug("Fully closed");

    return this.closed;
  }

  /**
   * A promise that resolves when the connection is closed on behalf of the
   * user by calling `close()` or when a shutdown signal is received.
   */
  get closed(): Promise<void> {
    if (!this.closingPromise) {
      throw new Error("No connection established");
    }
    return this.closingPromise;
  }

  /**
   * The current connection ID of the worker.
   */
  get connectionId(): string {
    if (!this.currentConnection) {
      throw new Error("Connection not prepared");
    }
    return this.currentConnection.id;
  }

  /**
   * Establish a persistent connection to the gateway.
   */
  public async connect(attempt = 0, path: string[] = []) {
    if (typeof WebSocket === "undefined") {
      throw new Error("WebSockets not supported in current environment");
    }

    if (
      this.state === ConnectionState.CLOSING ||
      this.state === ConnectionState.CLOSED
    ) {
      throw new Error("Connection already closed");
    }

    this.debug("Establishing connection", { attempt });

    if (this.inngest["mode"].isCloud && !this.options.signingKey) {
      throw new Error("Signing key is required");
    }

    this._hashedSigningKey = this.options.signingKey
      ? hashSigningKey(this.options.signingKey)
      : undefined;

    if (
      this.options.signingKey &&
      this.options.signingKey.startsWith(
        InngestBranchEnvironmentSigningKeyPrefix,
      ) &&
      !this._inngestEnv
    ) {
      throw new Error(
        "Environment is required when using branch environment signing keys",
      );
    }

    if (this.options.signingKeyFallback) {
      this._hashedFallbackKey = hashSigningKey(this.options.signingKeyFallback);
    }

    try {
      await this.messageBuffer.flush(this._hashedSigningKey);
    } catch (err) {
      this.debug("Failed to flush messages, using fallback key", err);
      await this.messageBuffer.flush(this._hashedFallbackKey);
    }

    const capabilities: Capabilities = {
      trust_probe: "v1",
      connect: "v1",
    };

    const functionConfigs: Record<
      string,
      {
        client: Inngest.Like;
        functions: FunctionConfig[];
      }
    > = {};
    for (const [appId, { client, functions }] of Object.entries(
      this.functions,
    )) {
      functionConfigs[appId] = {
        client: client,
        functions: functions.flatMap((f) =>
          f["getConfig"]({
            baseUrl: new URL("wss://connect"),
            appPrefix: client.id,
            isConnect: true,
          }),
        ),
      };
    }

    this.debug("Prepared sync data", {
      functionSlugs: Object.entries(functionConfigs).map(
        ([appId, { functions }]) => {
          return JSON.stringify({
            appId,
            functions: functions.map((f) => ({
              id: f.id,
              stepUrls: Object.values(f.steps).map((s) => s.runtime["url"]),
            })),
          });
        },
      ),
    });

    const data: connectionEstablishData = {
      manualReadinessAck: false,

      marshaledCapabilities: JSON.stringify(capabilities),
      apps: Object.entries(functionConfigs).map(
        ([appId, { client, functions }]) => ({
          appName: appId,
          appVersion: client.appVersion,
          functions: new TextEncoder().encode(JSON.stringify(functions)),
        }),
      ),
    };

    const requestHandlers: Record<
      string,
      (msg: GatewayExecutorRequestData) => Promise<SDKResponse>
    > = {};
    for (const [appId, { client, functions }] of Object.entries(
      this.functions,
    )) {
      const inngestCommHandler: ConnectCommHandler = new InngestCommHandler({
        client: client,
        functions: functions,
        frameworkName: "connect",
        signingKey: this.options.signingKey,
        signingKeyFallback: this.options.signingKeyFallback,
        skipSignatureValidation: true,
        handler: (msg: GatewayExecutorRequestData) => {
          const asString = new TextDecoder().decode(msg.requestPayload);
          const parsed = parseFnData(JSON.parse(asString));

          const userTraceCtx = parseTraceCtx(msg.userTraceCtx);

          return {
            body() {
              return parsed;
            },
            method() {
              return "POST";
            },
            headers(key) {
              switch (key) {
                case headerKeys.ContentLength.toString():
                  return asString.length.toString();
                case headerKeys.InngestExpectedServerKind.toString():
                  return "connect";
                case headerKeys.RequestVersion.toString():
                  return parsed.version.toString();
                case headerKeys.Signature.toString():
                  // Note: Signature is disabled for connect
                  return null;
                case headerKeys.TraceParent.toString():
                  return userTraceCtx?.traceParent ?? null;
                case headerKeys.TraceState.toString():
                  return userTraceCtx?.traceState ?? null;
                default:
                  return null;
              }
            },
            transformResponse({ body, headers, status }) {
              let sdkResponseStatus: SDKResponseStatus = SDKResponseStatus.DONE;
              switch (status) {
                case 200:
                  sdkResponseStatus = SDKResponseStatus.DONE;
                  break;
                case 206:
                  sdkResponseStatus = SDKResponseStatus.NOT_COMPLETED;
                  break;
                case 500:
                  sdkResponseStatus = SDKResponseStatus.ERROR;
                  break;
              }

              return SDKResponse.create({
                requestId: msg.requestId,
                accountId: msg.accountId,
                envId: msg.envId,
                appId: msg.appId,
                status: sdkResponseStatus,
                body: new TextEncoder().encode(body),
                noRetry: headers[headerKeys.NoRetry] === "true",
                retryAfter: headers[headerKeys.RetryAfter],
                sdkVersion: `inngest-js:v${version}`,
                requestVersion: Number.parseInt(
                  headers[headerKeys.RequestVersion] ??
                    PREFERRED_EXECUTION_VERSION.toString(),
                  10,
                ),
                systemTraceCtx: msg.systemTraceCtx,
                userTraceCtx: msg.userTraceCtx,
                runId: msg.runId,
              });
            },
            url() {
              const baseUrl = new URL("http://connect.inngest.com");

              baseUrl.searchParams.set(queryKeys.FnId, msg.functionSlug);

              if (msg.stepId) {
                baseUrl.searchParams.set(queryKeys.StepId, msg.stepId);
              }

              return baseUrl;
            },
          };
        },
      });
      const requestHandler = inngestCommHandler.createHandler();
      requestHandlers[appId] = requestHandler;
    }

    if (
      this.options.handleShutdownSignals &&
      this.options.handleShutdownSignals.length > 0
    ) {
      this.setupShutdownSignal(this.options.handleShutdownSignals);
    }

    let useSigningKey = this._hashedSigningKey;
    while (
      ![ConnectionState.CLOSING, ConnectionState.CLOSED].includes(this.state)
    ) {
      // Flush any pending messages
      await this.messageBuffer.flush(useSigningKey);

      try {
        await this.prepareConnection(
          requestHandlers,
          useSigningKey,
          data,
          attempt,
          [...path],
        );
        return;
      } catch (err) {
        this.debug("Failed to connect", err);

        if (!(err instanceof ReconnectError)) {
          throw err;
        }

        attempt = err.attempt;

        if (err instanceof AuthError) {
          const switchToFallback = useSigningKey === this._hashedSigningKey;
          if (switchToFallback) {
            this.debug("Switching to fallback signing key");
          }
          useSigningKey = switchToFallback
            ? this._hashedFallbackKey
            : this._hashedSigningKey;
        }

        if (err instanceof ConnectionLimitError) {
          console.error(
            "You have reached the maximum number of concurrent connections. Please disconnect other active workers to continue.",
          );
          // Continue reconnecting, do not throw.
        }

        const delay = expBackoff(attempt);
        this.debug("Reconnecting in", delay, "ms");

        const cancelled = await waitWithCancel(
          delay,
          () =>
            this.state === ConnectionState.CLOSING ||
            this.state === ConnectionState.CLOSED,
        );
        if (cancelled) {
          this.debug("Reconnect backoff cancelled");
          break;
        }

        attempt++;
      }
    }

    this.debug("Exiting connect loop");
  }

  private async sendStartRequest(
    hashedSigningKey: string | undefined,
    attempt: number,
  ) {
    const msg = createStartRequest(Array.from(this.excludeGateways));

    const headers: Record<string, string> = {
      "Content-Type": "application/protobuf",
      ...(hashedSigningKey
        ? { Authorization: `Bearer ${hashedSigningKey}` }
        : {}),
    };

    if (this._inngestEnv) {
      headers[headerKeys.Environment] = this._inngestEnv;
    }

    // refactor this to a more universal spot
    const targetUrl =
      await this.inngest["inngestApi"]["getTargetUrl"]("/v0/connect/start");

    let resp;
    try {
      resp = await fetch(targetUrl, {
        method: "POST",
        body: msg,
        headers: headers,
      });
    } catch (err) {
      const errMsg = err instanceof Error ? err.message : "Unknown error";
      throw new ReconnectError(
        `Failed initial API handshake request to ${targetUrl.toString()}, ${errMsg}`,
        attempt,
      );
    }

    if (!resp.ok) {
      if (resp.status === 401) {
        throw new AuthError(
          `Failed initial API handshake request to ${targetUrl.toString()}${
            this._inngestEnv ? ` (env: ${this._inngestEnv})` : ""
          }, ${await resp.text()}`,
          attempt,
        );
      }

      if (resp.status === 429) {
        throw new ConnectionLimitError(attempt);
      }

      throw new ReconnectError(
        `Failed initial API handshake request to ${targetUrl.toString()}, ${await resp.text()}`,
        attempt,
      );
    }

    const startResp = await parseStartResponse(resp);

    return startResp;
  }

  private async prepareConnection(
    requestHandlers: Record<
      string,
      (msg: GatewayExecutorRequestData) => Promise<SDKResponse>
    >,
    hashedSigningKey: string | undefined,
    data: connectionEstablishData,
    attempt: number,
    path: string[] = [],
  ): Promise<{ cleanup: () => void }> {
    let closed = false;

    this.debug("Preparing connection", {
      attempt,
      path,
    });

    const startedAt = new Date();

    const startResp = await this.sendStartRequest(hashedSigningKey, attempt);

    const connectionId = startResp.connectionId;
    path.push(connectionId);

    let resolveWebsocketConnected:
      | ((value: void | PromiseLike<void>) => void)
      | undefined;
    // biome-ignore lint/suspicious/noExplicitAny: <explanation>
    let rejectWebsocketConnected: ((reason?: any) => void) | undefined;
    const websocketConnectedPromise = new Promise((resolve, reject) => {
      resolveWebsocketConnected = resolve;
      rejectWebsocketConnected = reject;
    });

    const connectTimeout = setTimeout(() => {
      this.excludeGateways.add(startResp.gatewayGroup);
      rejectWebsocketConnected?.(
        new ReconnectError(`Connection ${connectionId} timed out`, attempt),
      );
    }, 10_000);

    let finalEndpoint = startResp.gatewayEndpoint;
    if (this.options.rewriteGatewayEndpoint) {
      const rewritten = this.options.rewriteGatewayEndpoint(
        startResp.gatewayEndpoint,
      );
      this.debug("Rewriting gateway endpoint", {
        original: startResp.gatewayEndpoint,
        rewritten,
      });
      finalEndpoint = rewritten;
    }

    this.debug(`Connecting to gateway`, {
      endpoint: finalEndpoint,
      gatewayGroup: startResp.gatewayGroup,
      connectionId,
    });

    const ws = new WebSocket(finalEndpoint, [ConnectWebSocketProtocol]);
    ws.binaryType = "arraybuffer";

    let onConnectionError: (error: unknown) => void | Promise<void>;
    onConnectionError = (error: unknown) => {
      // Only process the first error per connection
      if (closed) {
        this.debug(
          `Connection error while initializing but already in closed state, skipping`,
          {
            connectionId,
          },
        );
        return;
      }
      closed = true;

      this.debug(`Connection error in connecting state, rejecting promise`, {
        connectionId,
      });

      this.excludeGateways.add(startResp.gatewayGroup);

      clearTimeout(connectTimeout);

<<<<<<< HEAD
      // Make sure to close the WebSocket if it's still open
      ws.onerror = () => {};
      ws.onclose = () => {};
      ws.close();
=======
        // Make sure to close the WebSocket if it's still open
        ws.onerror = () => {};
        ws.onclose = () => {};
        ws.close(
          4001, // incomplete setup
          workerDisconnectReasonToJSON(WorkerDisconnectReason.UNEXPECTED)
        );
>>>>>>> 5e3ec3b5

      rejectWebsocketConnected?.(
        new ReconnectError(
          `Error while connecting (${connectionId}): ${
            error instanceof Error ? error.message : "Unknown error"
          }`,
          attempt,
        ),
      );
    };

    ws.onerror = (err) => onConnectionError(err);
    ws.onclose = (ev) => {
      void onConnectionError(
        new ReconnectError(
          `Connection ${connectionId} closed: ${ev.reason}`,
          attempt,
        ),
      );
    };

    /**
     * The current setup state of the connection.
     */
    const setupState = {
      receivedGatewayHello: false,
      sentWorkerConnect: false,
      receivedConnectionReady: false,
    };

    let heartbeatIntervalMs: number | undefined;
    let extendLeaseIntervalMs: number | undefined;

    ws.onmessage = async (event) => {
      const messageBytes = new Uint8Array(event.data as ArrayBuffer);

      const connectMessage = parseConnectMessage(messageBytes);

      this.debug(
        `Received message: ${gatewayMessageTypeToJSON(connectMessage.kind)}`,
        {
          connectionId,
        },
      );

      if (!setupState.receivedGatewayHello) {
        if (connectMessage.kind !== GatewayMessageType.GATEWAY_HELLO) {
          void onConnectionError(
            new ReconnectError(
              `Expected hello message, got ${gatewayMessageTypeToJSON(
                connectMessage.kind,
              )}`,
              attempt,
            ),
          );
          return;
        }
        setupState.receivedGatewayHello = true;
      }

      if (!setupState.sentWorkerConnect) {
        const workerConnectRequestMsg = WorkerConnectRequestData.create({
          connectionId: startResp.connectionId,
          environment: this._inngestEnv,
          platform: getPlatformName({
            ...allProcessEnv(),
          }),
          sdkVersion: `v${version}`,
          sdkLanguage: "typescript",
          framework: "connect",
          workerManualReadinessAck: data.manualReadinessAck,
          systemAttributes: await retrieveSystemAttributes(),
          authData: {
            sessionToken: startResp.sessionToken,
            syncToken: startResp.syncToken,
          },
          apps: data.apps,
          capabilities: new TextEncoder().encode(data.marshaledCapabilities),
          startedAt: startedAt,
          instanceId: this.options.instanceId || (await getHostname()),
        });

        const workerConnectRequestMsgBytes = WorkerConnectRequestData.encode(
          workerConnectRequestMsg,
        ).finish();

        ws.send(
          ConnectMessage.encode(
            ConnectMessage.create({
              kind: GatewayMessageType.WORKER_CONNECT,
              payload: workerConnectRequestMsgBytes,
            }),
          ).finish(),
        );

        setupState.sentWorkerConnect = true;
        return;
      }

      if (!setupState.receivedConnectionReady) {
        if (
          connectMessage.kind !== GatewayMessageType.GATEWAY_CONNECTION_READY
        ) {
          void onConnectionError(
            new ReconnectError(
              `Expected ready message, got ${gatewayMessageTypeToJSON(
                connectMessage.kind,
              )}`,
              attempt,
            ),
          );
          return;
        }

        const readyPayload = GatewayConnectionReadyData.decode(
          connectMessage.payload
        );

        setupState.receivedConnectionReady = true;

        // The intervals should be supplied by the gateway, but we should fall back just in case
        heartbeatIntervalMs =
          readyPayload.heartbeatInterval.length > 0
            ? ms(readyPayload.heartbeatInterval)
            : 10_000;
        extendLeaseIntervalMs =
          readyPayload.extendLeaseInterval.length > 0
            ? ms(readyPayload.extendLeaseInterval)
            : 5_000;

        resolveWebsocketConnected?.();
        return;
      }

      this.debug("Unexpected message type during setup", {
        kind: gatewayMessageTypeToJSON(connectMessage.kind),
        rawKind: connectMessage.kind,
        attempt,
        setupState: setupState,
        state: this.state,
        connectionId,
      });
    };

    await websocketConnectedPromise;

    clearTimeout(connectTimeout);

    this.state = ConnectionState.ACTIVE;
    this.excludeGateways.delete(startResp.gatewayGroup);

    attempt = 0;

    const conn: connection = {
      id: connectionId,
      ws,
      cleanup: () => {
        if (closed) {
          return;
        }
        closed = true;
        ws.onerror = () => {};
        ws.onclose = () => {};
        ws.close();
      },
      pendingHeartbeats: 0,
    };
    this.currentConnection = conn;

    this.debug(`Connection ready (${connectionId})`);

    // Flag to prevent connecting twice in draining scenario:
    // 1. We're already draining and repeatedly trying to connect while keeping the old connection open
    // 2. The gateway closes the old connection after a timeout, causing a connection error (which would also trigger a new connection)
    let isDraining = false;
    onConnectionError = async (error: unknown) => {
      // Only process the first error per connection
      if (closed) {
        this.debug(`Connection error but already in closed state, skipping`, {
          connectionId,
        });
        return;
      }
      closed = true;

      await conn.cleanup();

      // Don't attempt to reconnect if we're already closing or closed
      if (
        this.state === ConnectionState.CLOSING ||
        this.state === ConnectionState.CLOSED
      ) {
        this.debug(
          `Connection error (${connectionId}) but already closing or closed, skipping`,
        );
        return;
      }

      this.state = ConnectionState.RECONNECTING;
      this.excludeGateways.add(startResp.gatewayGroup);

      // If this connection is draining and got closed unexpectedly, there's already a new connection being established
      if (isDraining) {
        this.debug(
          `Connection error (${connectionId}) but already draining, skipping`,
        );
        return;
      }

      this.debug(`Connection error (${connectionId})`, error);

      this.connect(attempt + 1, [...path, "onConnectionError"]);
    };

    ws.onerror = (err) => onConnectionError(err);
    ws.onclose = (ev) => {
      void onConnectionError(
        new ReconnectError(`Connection closed: ${ev.reason}`, attempt),
      );
    };

    ws.onmessage = async (event) => {
      const messageBytes = new Uint8Array(event.data as ArrayBuffer);

      const connectMessage = parseConnectMessage(messageBytes);

      if (connectMessage.kind === GatewayMessageType.GATEWAY_CLOSING) {
        isDraining = true;
        this.debug("Received draining message", { connectionId });
        try {
          this.debug(
            "Setting up new connection while keeping previous connection open",
            { connectionId },
          );

          // Wait for new conn to be successfully established
          await this.connect(0, [...path]);

          // Clean up the old connection
          await conn.cleanup();
        } catch (_err) {
          this.debug("Failed to reconnect after receiving draining message", {
            connectionId,
          });

          // Clean up the old connection
          await conn.cleanup();

          void onConnectionError(
            new ReconnectError(
              `Failed to reconnect after receiving draining message (${connectionId})`,
              attempt,
            ),
          );
        }
        return;
      }

      if (connectMessage.kind === GatewayMessageType.GATEWAY_HEARTBEAT) {
        conn.pendingHeartbeats = 0;
        this.debug("Handled gateway heartbeat", {
          connectionId,
        });
        return;
      }

      if (connectMessage.kind === GatewayMessageType.GATEWAY_EXECUTOR_REQUEST) {
        if (this.state !== ConnectionState.ACTIVE) {
          this.debug("Received request while not active, skipping", {
            connectionId,
          });
          return;
        }

        const gatewayExecutorRequest = parseGatewayExecutorRequest(
          connectMessage.payload,
        );

        this.debug("Received gateway executor request", {
          requestId: gatewayExecutorRequest.requestId,
          appId: gatewayExecutorRequest.appId,
          appName: gatewayExecutorRequest.appName,
          functionSlug: gatewayExecutorRequest.functionSlug,
          stepId: gatewayExecutorRequest.stepId,
          connectionId,
        });

        if (
          typeof gatewayExecutorRequest.appName !== "string" ||
          gatewayExecutorRequest.appName.length === 0
        ) {
          this.debug("No app name in request, skipping", {
            requestId: gatewayExecutorRequest.requestId,
            appId: gatewayExecutorRequest.appId,
            functionSlug: gatewayExecutorRequest.functionSlug,
            stepId: gatewayExecutorRequest.stepId,
            connectionId,
          });
          return;
        }
        const requestHandler = requestHandlers[gatewayExecutorRequest.appName];

        if (!requestHandler) {
          this.debug("No request handler found for app, skipping", {
            requestId: gatewayExecutorRequest.requestId,
            appId: gatewayExecutorRequest.appId,
            appName: gatewayExecutorRequest.appName,
            functionSlug: gatewayExecutorRequest.functionSlug,
            stepId: gatewayExecutorRequest.stepId,
            connectionId,
          });
          return;
        }

        // Ack received request
        ws.send(
          ConnectMessage.encode(
            ConnectMessage.create({
              kind: GatewayMessageType.WORKER_REQUEST_ACK,
              payload: WorkerRequestAckData.encode(
                WorkerRequestAckData.create({
                  accountId: gatewayExecutorRequest.accountId,
                  envId: gatewayExecutorRequest.envId,
                  appId: gatewayExecutorRequest.appId,
                  functionSlug: gatewayExecutorRequest.functionSlug,
                  requestId: gatewayExecutorRequest.requestId,
                  stepId: gatewayExecutorRequest.stepId,
                  userTraceCtx: gatewayExecutorRequest.userTraceCtx,
                  systemTraceCtx: gatewayExecutorRequest.systemTraceCtx,
                  runId: gatewayExecutorRequest.runId,
                }),
              ).finish(),
            }),
          ).finish(),
        );

        this.inProgressRequests.wg.add(1);
        this.inProgressRequests.requestLeases[
          gatewayExecutorRequest.requestId
        ] = gatewayExecutorRequest.leaseId;

        let extendLeaseInterval: NodeJS.Timeout | undefined;
        try {
          extendLeaseInterval = setInterval(() => {
            if (extendLeaseIntervalMs === undefined) {
              return;
            }

            // Only extend lease if it's still set on the request
            const currentLeaseId =
              this.inProgressRequests.requestLeases[
                gatewayExecutorRequest.requestId
              ];
            if (!currentLeaseId) {
              clearInterval(extendLeaseInterval);
              return;
            }

            this.debug("extending lease", {
              connectionId,
              leaseId: currentLeaseId,
            });

            // Send extend lease request
            ws.send(
              ConnectMessage.encode(
                ConnectMessage.create({
                  kind: GatewayMessageType.WORKER_REQUEST_EXTEND_LEASE,
                  payload: WorkerRequestExtendLeaseData.encode(
                    WorkerRequestExtendLeaseData.create({
                      accountId: gatewayExecutorRequest.accountId,
                      envId: gatewayExecutorRequest.envId,
                      appId: gatewayExecutorRequest.appId,
                      functionSlug: gatewayExecutorRequest.functionSlug,
                      requestId: gatewayExecutorRequest.requestId,
                      stepId: gatewayExecutorRequest.stepId,
                      runId: gatewayExecutorRequest.runId,
                      userTraceCtx: gatewayExecutorRequest.userTraceCtx,
                      systemTraceCtx: gatewayExecutorRequest.systemTraceCtx,

                      leaseId: currentLeaseId,
                    })
                  ).finish(),
                })
              ).finish()
            );
          }, extendLeaseIntervalMs);

          const res = await requestHandler(gatewayExecutorRequest);

          this.debug("Sending worker reply", {
            connectionId,
            requestId: gatewayExecutorRequest.requestId,
          });

          this.messageBuffer.addPending(res, ResponseAcknowlegeDeadline);

          if (!this.currentConnection) {
            this.debug("No current WebSocket, buffering response", {
              connectionId,
              requestId: gatewayExecutorRequest.requestId,
            });
            this.messageBuffer.append(res);
            return;
          }

          // Send reply back to gateway
          this.currentConnection.ws.send(
            ConnectMessage.encode(
              ConnectMessage.create({
                kind: GatewayMessageType.WORKER_REPLY,
                payload: SDKResponse.encode(res).finish(),
              }),
            ).finish(),
          );
        } finally {
          this.inProgressRequests.wg.done();
          delete this.inProgressRequests.requestLeases[
            gatewayExecutorRequest.requestId
          ];
          clearInterval(extendLeaseInterval);
        }

        return;
      }

      if (connectMessage.kind === GatewayMessageType.WORKER_REPLY_ACK) {
        const replyAck = parseWorkerReplyAck(connectMessage.payload);

        this.debug("Acknowledging reply ack", {
          connectionId,
          requestId: replyAck.requestId,
        });

        this.messageBuffer.acknowledgePending(replyAck.requestId);

        return;
      }

      if (
        connectMessage.kind ===
        GatewayMessageType.WORKER_REQUEST_EXTEND_LEASE_ACK
      ) {
        const extendLeaseAck = WorkerRequestExtendLeaseAckData.decode(
          connectMessage.payload
        );

        this.debug("received extend lease ack", {
          connectionId,
          newLeaseId: extendLeaseAck.newLeaseId,
        });

        if (extendLeaseAck.newLeaseId) {
          this.inProgressRequests.requestLeases[extendLeaseAck.requestId] =
            extendLeaseAck.newLeaseId;
        } else {
          this.debug("unable to extend lease", {
            connectionId,
            requestId: extendLeaseAck.requestId,
          });
          delete this.inProgressRequests.requestLeases[
            extendLeaseAck.requestId
          ];
        }

        return;
      }

      this.debug("Unexpected message type", {
        kind: gatewayMessageTypeToJSON(connectMessage.kind),
        rawKind: connectMessage.kind,
        attempt,
        setupState: setupState,
        state: this.state,
        connectionId,
      });
    };

<<<<<<< HEAD
    const heartbeatInterval = setInterval(() => {
      this.debug("Sending worker heartbeat", {
        connectionId,
      });

      // Send worker heartbeat
      ws.send(
        ConnectMessage.encode(
          ConnectMessage.create({
            kind: GatewayMessageType.WORKER_HEARTBEAT,
          }),
        ).finish(),
      );

      // Wait for gateway to respond
      setTimeout(() => {
        if (!conn.lastGatewayHeartbeatAt) {
          this.debug("Gateway heartbeat missed");
          void onConnectionError(
            new ReconnectError(
              `Gateway heartbeat missed (${connectionId})`,
              attempt,
            ),
          );
=======
    let heartbeatInterval = undefined;
    if (heartbeatIntervalMs !== undefined) {
      heartbeatInterval = setInterval(() => {
        if (heartbeatIntervalMs === undefined) {
>>>>>>> 5e3ec3b5
          return;
        }

        // Check if we've missed 2 consecutive heartbeats
        if (conn.pendingHeartbeats >= 2) {
          this.debug("Gateway heartbeat missed");
          void onConnectionError(
            new ReconnectError(
<<<<<<< HEAD
              `Gateway heartbeat missed (${connectionId})`,
              attempt,
            ),
=======
              `Consecutive gateway heartbeats missed (${connectionId})`,
              attempt
            )
>>>>>>> 5e3ec3b5
          );
          return;
        }

<<<<<<< HEAD
        this.messageBuffer.flush(hashedSigningKey);
      }, WorkerHeartbeatInterval / 2);
    }, WorkerHeartbeatInterval);
=======
        this.debug("Sending worker heartbeat", {
          connectionId,
        });

        // Send worker heartbeat
        conn.pendingHeartbeats++;
        ws.send(
          ConnectMessage.encode(
            ConnectMessage.create({
              kind: GatewayMessageType.WORKER_HEARTBEAT,
            })
          ).finish()
        );
      }, heartbeatIntervalMs);
    }
>>>>>>> 5e3ec3b5

    conn.cleanup = () => {
      this.debug("Cleaning up worker heartbeat", {
        connectionId,
      });

      clearInterval(heartbeatInterval);

      if (closed) {
        return;
      }
      closed = true;

      this.debug("Cleaning up connection", { connectionId });
      if (ws.readyState === WebSocket.OPEN) {
        this.debug("Sending pause message", { connectionId });
        ws.send(
          ConnectMessage.encode(
            ConnectMessage.create({
              kind: GatewayMessageType.WORKER_PAUSE,
            }),
          ).finish(),
        );
      }

      this.debug("Closing connection", { connectionId });
      ws.onerror = () => {};
      ws.onclose = () => {};
      ws.close(
        1000,
        workerDisconnectReasonToJSON(WorkerDisconnectReason.WORKER_SHUTDOWN)
      );

      if (this.currentConnection?.id === connectionId) {
        this.currentConnection = undefined;
      }
    };

    return conn;
  }

  private setupShutdownSignal(signals: string[]) {
    if (this.cleanupShutdownSignal) {
      return;
    }

    this.debug(`Setting up shutdown signal handler for ${signals.join(", ")}`);

    const cleanupShutdownHandlers = onShutdown(signals, () => {
      this.debug("Received shutdown signal, closing connection");
      void this.close();
    });

    this.cleanupShutdownSignal = () => {
      this.debug("Cleaning up shutdown signal handler");
      cleanupShutdownHandlers();
    };
  }
}

export const connect = async (
  options: ConnectHandlerOptions,
): Promise<WorkerConnection> => {
  if (options.apps.length === 0) {
    throw new Error("No apps provided");
  }

  const conn = new WebSocketWorkerConnection(options);

  await conn.connect();

  return conn;
};<|MERGE_RESOLUTION|>--- conflicted
+++ resolved
@@ -1,50 +1,35 @@
 import { WaitGroup } from "@jpwilliams/waitgroup";
 import debug, { type Debugger } from "debug";
-import { envKeys, headerKeys, queryKeys } from "../../helpers/consts.js";
+import { envKeys, headerKeys, queryKeys } from "../../helpers/consts.ts";
 import {
   allProcessEnv,
   getEnvironmentName,
   getPlatformName,
-} from "../../helpers/env.js";
-import { parseFnData } from "../../helpers/functions.js";
-import { hashSigningKey } from "../../helpers/strings.js";
+} from "../../helpers/env.ts";
+import { parseFnData } from "../../helpers/functions.ts";
+import { hashSigningKey } from "../../helpers/strings.ts";
 import {
   ConnectMessage,
-<<<<<<< HEAD
-  type GatewayExecutorRequestData,
-=======
   GatewayConnectionReadyData,
->>>>>>> 5e3ec3b5
   GatewayMessageType,
+  gatewayMessageTypeToJSON,
   SDKResponse,
   SDKResponseStatus,
   WorkerConnectRequestData,
   WorkerDisconnectReason,
   workerDisconnectReasonToJSON,
   WorkerRequestAckData,
-<<<<<<< HEAD
-  gatewayMessageTypeToJSON,
-} from "../../proto/src/components/connect/protobuf/connect.ts";
-import type { Capabilities, FunctionConfig } from "../../types.ts";
-import { version } from "../../version.ts";
-import type { Inngest } from "../Inngest.ts";
-import { InngestCommHandler } from "../InngestCommHandler.ts";
-import type { InngestFunction } from "../InngestFunction.ts";
-import { PREFERRED_EXECUTION_VERSION } from "../execution/InngestExecution.ts";
-import { MessageBuffer } from "./buffer.ts";
-=======
   WorkerRequestExtendLeaseAckData,
   WorkerRequestExtendLeaseData,
   type GatewayExecutorRequestData,
-} from "../../proto/src/components/connect/protobuf/connect.js";
-import { type Capabilities, type FunctionConfig } from "../../types.js";
-import { version } from "../../version.js";
-import { PREFERRED_EXECUTION_VERSION } from "../execution/InngestExecution.js";
-import { type Inngest } from "../Inngest.js";
-import { InngestCommHandler } from "../InngestCommHandler.js";
-import { type InngestFunction } from "../InngestFunction.js";
-import { MessageBuffer } from "./buffer.js";
->>>>>>> 5e3ec3b5
+} from "../../proto/src/components/connect/protobuf/connect.ts";
+import { type Capabilities, type FunctionConfig } from "../../types.ts";
+import { version } from "../../version.ts";
+import { PREFERRED_EXECUTION_VERSION } from "../execution/InngestExecution.ts";
+import { type Inngest } from "../Inngest.ts";
+import { InngestCommHandler } from "../InngestCommHandler.ts";
+import { type InngestFunction } from "../InngestFunction.ts";
+import { MessageBuffer } from "./buffer.ts";
 import {
   createStartRequest,
   parseConnectMessage,
@@ -66,12 +51,8 @@
   expBackoff,
   parseTraceCtx,
   waitWithCancel,
-<<<<<<< HEAD
 } from "./util.ts";
-=======
-} from "./util.js";
 import ms from "ms";
->>>>>>> 5e3ec3b5
 
 const ResponseAcknowlegeDeadline = 5_000;
 
@@ -92,7 +73,7 @@
 type ConnectCommHandler = InngestCommHandler<
   [GatewayExecutorRequestData],
   SDKResponse,
-  // biome-ignore lint/suspicious/noExplicitAny: <explanation>
+  // eslint-disable-next-line @typescript-eslint/no-explicit-any
   any
 >;
 
@@ -172,7 +153,7 @@
     for (const app of options.apps) {
       if (app.client.env !== this.inngest.env) {
         throw new Error(
-          `All apps must be configured to the same environment. ${app.client.id} is configured to ${app.client.env} but ${this.inngest.id} is configured to ${this.inngest.env}`,
+          `All apps must be configured to the same environment. ${app.client.id} is configured to ${app.client.env} but ${this.inngest.id} is configured to ${this.inngest.env}`
         );
       }
     }
@@ -233,6 +214,7 @@
     return options;
   }
 
+  // eslint-disable-next-line @typescript-eslint/require-await
   async close(): Promise<void> {
     // Remove the shutdown signal handler
     if (this.cleanupShutdownSignal) {
@@ -321,12 +303,12 @@
     if (
       this.options.signingKey &&
       this.options.signingKey.startsWith(
-        InngestBranchEnvironmentSigningKeyPrefix,
+        InngestBranchEnvironmentSigningKeyPrefix
       ) &&
       !this._inngestEnv
     ) {
       throw new Error(
-        "Environment is required when using branch environment signing keys",
+        "Environment is required when using branch environment signing keys"
       );
     }
 
@@ -354,7 +336,7 @@
       }
     > = {};
     for (const [appId, { client, functions }] of Object.entries(
-      this.functions,
+      this.functions
     )) {
       functionConfigs[appId] = {
         client: client,
@@ -363,7 +345,7 @@
             baseUrl: new URL("wss://connect"),
             appPrefix: client.id,
             isConnect: true,
-          }),
+          })
         ),
       };
     }
@@ -378,7 +360,7 @@
               stepUrls: Object.values(f.steps).map((s) => s.runtime["url"]),
             })),
           });
-        },
+        }
       ),
     });
 
@@ -391,7 +373,7 @@
           appName: appId,
           appVersion: client.appVersion,
           functions: new TextEncoder().encode(JSON.stringify(functions)),
-        }),
+        })
       ),
     };
 
@@ -400,7 +382,7 @@
       (msg: GatewayExecutorRequestData) => Promise<SDKResponse>
     > = {};
     for (const [appId, { client, functions }] of Object.entries(
-      this.functions,
+      this.functions
     )) {
       const inngestCommHandler: ConnectCommHandler = new InngestCommHandler({
         client: client,
@@ -465,10 +447,10 @@
                 noRetry: headers[headerKeys.NoRetry] === "true",
                 retryAfter: headers[headerKeys.RetryAfter],
                 sdkVersion: `inngest-js:v${version}`,
-                requestVersion: Number.parseInt(
+                requestVersion: parseInt(
                   headers[headerKeys.RequestVersion] ??
                     PREFERRED_EXECUTION_VERSION.toString(),
-                  10,
+                  10
                 ),
                 systemTraceCtx: msg.systemTraceCtx,
                 userTraceCtx: msg.userTraceCtx,
@@ -504,8 +486,12 @@
     while (
       ![ConnectionState.CLOSING, ConnectionState.CLOSED].includes(this.state)
     ) {
-      // Flush any pending messages
-      await this.messageBuffer.flush(useSigningKey);
+      // Clean up any previous connection state
+      // Note: Never reset the message buffer, as there may be pending/unsent messages
+      {
+        // Flush any pending messages
+        await this.messageBuffer.flush(useSigningKey);
+      }
 
       try {
         await this.prepareConnection(
@@ -513,7 +499,7 @@
           useSigningKey,
           data,
           attempt,
-          [...path],
+          [...path]
         );
         return;
       } catch (err) {
@@ -537,7 +523,7 @@
 
         if (err instanceof ConnectionLimitError) {
           console.error(
-            "You have reached the maximum number of concurrent connections. Please disconnect other active workers to continue.",
+            "You have reached the maximum number of concurrent connections. Please disconnect other active workers to continue."
           );
           // Continue reconnecting, do not throw.
         }
@@ -549,7 +535,7 @@
           delay,
           () =>
             this.state === ConnectionState.CLOSING ||
-            this.state === ConnectionState.CLOSED,
+            this.state === ConnectionState.CLOSED
         );
         if (cancelled) {
           this.debug("Reconnect backoff cancelled");
@@ -565,7 +551,7 @@
 
   private async sendStartRequest(
     hashedSigningKey: string | undefined,
-    attempt: number,
+    attempt: number
   ) {
     const msg = createStartRequest(Array.from(this.excludeGateways));
 
@@ -595,7 +581,7 @@
       const errMsg = err instanceof Error ? err.message : "Unknown error";
       throw new ReconnectError(
         `Failed initial API handshake request to ${targetUrl.toString()}, ${errMsg}`,
-        attempt,
+        attempt
       );
     }
 
@@ -605,7 +591,7 @@
           `Failed initial API handshake request to ${targetUrl.toString()}${
             this._inngestEnv ? ` (env: ${this._inngestEnv})` : ""
           }, ${await resp.text()}`,
-          attempt,
+          attempt
         );
       }
 
@@ -615,7 +601,7 @@
 
       throw new ReconnectError(
         `Failed initial API handshake request to ${targetUrl.toString()}, ${await resp.text()}`,
-        attempt,
+        attempt
       );
     }
 
@@ -632,7 +618,7 @@
     hashedSigningKey: string | undefined,
     data: connectionEstablishData,
     attempt: number,
-    path: string[] = [],
+    path: string[] = []
   ): Promise<{ cleanup: () => void }> {
     let closed = false;
 
@@ -651,7 +637,7 @@
     let resolveWebsocketConnected:
       | ((value: void | PromiseLike<void>) => void)
       | undefined;
-    // biome-ignore lint/suspicious/noExplicitAny: <explanation>
+    // eslint-disable-next-line @typescript-eslint/no-explicit-any
     let rejectWebsocketConnected: ((reason?: any) => void) | undefined;
     const websocketConnectedPromise = new Promise((resolve, reject) => {
       resolveWebsocketConnected = resolve;
@@ -661,14 +647,14 @@
     const connectTimeout = setTimeout(() => {
       this.excludeGateways.add(startResp.gatewayGroup);
       rejectWebsocketConnected?.(
-        new ReconnectError(`Connection ${connectionId} timed out`, attempt),
+        new ReconnectError(`Connection ${connectionId} timed out`, attempt)
       );
     }, 10_000);
 
     let finalEndpoint = startResp.gatewayEndpoint;
     if (this.options.rewriteGatewayEndpoint) {
       const rewritten = this.options.rewriteGatewayEndpoint(
-        startResp.gatewayEndpoint,
+        startResp.gatewayEndpoint
       );
       this.debug("Rewriting gateway endpoint", {
         original: startResp.gatewayEndpoint,
@@ -687,33 +673,28 @@
     ws.binaryType = "arraybuffer";
 
     let onConnectionError: (error: unknown) => void | Promise<void>;
-    onConnectionError = (error: unknown) => {
-      // Only process the first error per connection
-      if (closed) {
-        this.debug(
-          `Connection error while initializing but already in closed state, skipping`,
-          {
-            connectionId,
-          },
-        );
-        return;
-      }
-      closed = true;
-
-      this.debug(`Connection error in connecting state, rejecting promise`, {
-        connectionId,
-      });
-
-      this.excludeGateways.add(startResp.gatewayGroup);
-
-      clearTimeout(connectTimeout);
-
-<<<<<<< HEAD
-      // Make sure to close the WebSocket if it's still open
-      ws.onerror = () => {};
-      ws.onclose = () => {};
-      ws.close();
-=======
+    {
+      onConnectionError = (error: unknown) => {
+        // Only process the first error per connection
+        if (closed) {
+          this.debug(
+            `Connection error while initializing but already in closed state, skipping`,
+            {
+              connectionId,
+            }
+          );
+          return;
+        }
+        closed = true;
+
+        this.debug(`Connection error in connecting state, rejecting promise`, {
+          connectionId,
+        });
+
+        this.excludeGateways.add(startResp.gatewayGroup);
+
+        clearTimeout(connectTimeout);
+
         // Make sure to close the WebSocket if it's still open
         ws.onerror = () => {};
         ws.onclose = () => {};
@@ -721,27 +702,27 @@
           4001, // incomplete setup
           workerDisconnectReasonToJSON(WorkerDisconnectReason.UNEXPECTED)
         );
->>>>>>> 5e3ec3b5
-
-      rejectWebsocketConnected?.(
-        new ReconnectError(
-          `Error while connecting (${connectionId}): ${
-            error instanceof Error ? error.message : "Unknown error"
-          }`,
-          attempt,
-        ),
-      );
-    };
-
-    ws.onerror = (err) => onConnectionError(err);
-    ws.onclose = (ev) => {
-      void onConnectionError(
-        new ReconnectError(
-          `Connection ${connectionId} closed: ${ev.reason}`,
-          attempt,
-        ),
-      );
-    };
+
+        rejectWebsocketConnected?.(
+          new ReconnectError(
+            `Error while connecting (${connectionId}): ${
+              error instanceof Error ? error.message : "Unknown error"
+            }`,
+            attempt
+          )
+        );
+      };
+
+      ws.onerror = (err) => onConnectionError(err);
+      ws.onclose = (ev) => {
+        void onConnectionError(
+          new ReconnectError(
+            `Connection ${connectionId} closed: ${ev.reason}`,
+            attempt
+          )
+        );
+      };
+    }
 
     /**
      * The current setup state of the connection.
@@ -764,7 +745,7 @@
         `Received message: ${gatewayMessageTypeToJSON(connectMessage.kind)}`,
         {
           connectionId,
-        },
+        }
       );
 
       if (!setupState.receivedGatewayHello) {
@@ -772,10 +753,10 @@
           void onConnectionError(
             new ReconnectError(
               `Expected hello message, got ${gatewayMessageTypeToJSON(
-                connectMessage.kind,
+                connectMessage.kind
               )}`,
-              attempt,
-            ),
+              attempt
+            )
           );
           return;
         }
@@ -805,7 +786,7 @@
         });
 
         const workerConnectRequestMsgBytes = WorkerConnectRequestData.encode(
-          workerConnectRequestMsg,
+          workerConnectRequestMsg
         ).finish();
 
         ws.send(
@@ -813,8 +794,8 @@
             ConnectMessage.create({
               kind: GatewayMessageType.WORKER_CONNECT,
               payload: workerConnectRequestMsgBytes,
-            }),
-          ).finish(),
+            })
+          ).finish()
         );
 
         setupState.sentWorkerConnect = true;
@@ -828,10 +809,10 @@
           void onConnectionError(
             new ReconnectError(
               `Expected ready message, got ${gatewayMessageTypeToJSON(
-                connectMessage.kind,
+                connectMessage.kind
               )}`,
-              attempt,
-            ),
+              attempt
+            )
           );
           return;
         }
@@ -845,11 +826,11 @@
         // The intervals should be supplied by the gateway, but we should fall back just in case
         heartbeatIntervalMs =
           readyPayload.heartbeatInterval.length > 0
-            ? ms(readyPayload.heartbeatInterval)
+            ? ms(readyPayload.heartbeatInterval as ms.StringValue) // TODO Grim cast
             : 10_000;
         extendLeaseIntervalMs =
           readyPayload.extendLeaseInterval.length > 0
-            ? ms(readyPayload.extendLeaseInterval)
+            ? ms(readyPayload.extendLeaseInterval as ms.StringValue) // TODO Grim cast
             : 5_000;
 
         resolveWebsocketConnected?.();
@@ -897,51 +878,53 @@
     // 1. We're already draining and repeatedly trying to connect while keeping the old connection open
     // 2. The gateway closes the old connection after a timeout, causing a connection error (which would also trigger a new connection)
     let isDraining = false;
-    onConnectionError = async (error: unknown) => {
-      // Only process the first error per connection
-      if (closed) {
-        this.debug(`Connection error but already in closed state, skipping`, {
-          connectionId,
-        });
-        return;
-      }
-      closed = true;
-
-      await conn.cleanup();
-
-      // Don't attempt to reconnect if we're already closing or closed
-      if (
-        this.state === ConnectionState.CLOSING ||
-        this.state === ConnectionState.CLOSED
-      ) {
-        this.debug(
-          `Connection error (${connectionId}) but already closing or closed, skipping`,
-        );
-        return;
-      }
-
-      this.state = ConnectionState.RECONNECTING;
-      this.excludeGateways.add(startResp.gatewayGroup);
-
-      // If this connection is draining and got closed unexpectedly, there's already a new connection being established
-      if (isDraining) {
-        this.debug(
-          `Connection error (${connectionId}) but already draining, skipping`,
-        );
-        return;
-      }
-
-      this.debug(`Connection error (${connectionId})`, error);
-
-      this.connect(attempt + 1, [...path, "onConnectionError"]);
-    };
-
-    ws.onerror = (err) => onConnectionError(err);
-    ws.onclose = (ev) => {
-      void onConnectionError(
-        new ReconnectError(`Connection closed: ${ev.reason}`, attempt),
-      );
-    };
+    {
+      onConnectionError = async (error: unknown) => {
+        // Only process the first error per connection
+        if (closed) {
+          this.debug(`Connection error but already in closed state, skipping`, {
+            connectionId,
+          });
+          return;
+        }
+        closed = true;
+
+        await conn.cleanup();
+
+        // Don't attempt to reconnect if we're already closing or closed
+        if (
+          this.state === ConnectionState.CLOSING ||
+          this.state === ConnectionState.CLOSED
+        ) {
+          this.debug(
+            `Connection error (${connectionId}) but already closing or closed, skipping`
+          );
+          return;
+        }
+
+        this.state = ConnectionState.RECONNECTING;
+        this.excludeGateways.add(startResp.gatewayGroup);
+
+        // If this connection is draining and got closed unexpectedly, there's already a new connection being established
+        if (isDraining) {
+          this.debug(
+            `Connection error (${connectionId}) but already draining, skipping`
+          );
+          return;
+        }
+
+        this.debug(`Connection error (${connectionId})`, error);
+        // eslint-disable-next-line @typescript-eslint/no-floating-promises
+        this.connect(attempt + 1, [...path, "onConnectionError"]);
+      };
+
+      ws.onerror = (err) => onConnectionError(err);
+      ws.onclose = (ev) => {
+        void onConnectionError(
+          new ReconnectError(`Connection closed: ${ev.reason}`, attempt)
+        );
+      };
+    }
 
     ws.onmessage = async (event) => {
       const messageBytes = new Uint8Array(event.data as ArrayBuffer);
@@ -954,7 +937,7 @@
         try {
           this.debug(
             "Setting up new connection while keeping previous connection open",
-            { connectionId },
+            { connectionId }
           );
 
           // Wait for new conn to be successfully established
@@ -962,7 +945,7 @@
 
           // Clean up the old connection
           await conn.cleanup();
-        } catch (_err) {
+        } catch (err) {
           this.debug("Failed to reconnect after receiving draining message", {
             connectionId,
           });
@@ -973,8 +956,8 @@
           void onConnectionError(
             new ReconnectError(
               `Failed to reconnect after receiving draining message (${connectionId})`,
-              attempt,
-            ),
+              attempt
+            )
           );
         }
         return;
@@ -997,7 +980,7 @@
         }
 
         const gatewayExecutorRequest = parseGatewayExecutorRequest(
-          connectMessage.payload,
+          connectMessage.payload
         );
 
         this.debug("Received gateway executor request", {
@@ -1052,10 +1035,10 @@
                   userTraceCtx: gatewayExecutorRequest.userTraceCtx,
                   systemTraceCtx: gatewayExecutorRequest.systemTraceCtx,
                   runId: gatewayExecutorRequest.runId,
-                }),
+                })
               ).finish(),
-            }),
-          ).finish(),
+            })
+          ).finish()
         );
 
         this.inProgressRequests.wg.add(1);
@@ -1134,8 +1117,8 @@
               ConnectMessage.create({
                 kind: GatewayMessageType.WORKER_REPLY,
                 payload: SDKResponse.encode(res).finish(),
-              }),
-            ).finish(),
+              })
+            ).finish()
           );
         } finally {
           this.inProgressRequests.wg.done();
@@ -1200,37 +1183,10 @@
       });
     };
 
-<<<<<<< HEAD
-    const heartbeatInterval = setInterval(() => {
-      this.debug("Sending worker heartbeat", {
-        connectionId,
-      });
-
-      // Send worker heartbeat
-      ws.send(
-        ConnectMessage.encode(
-          ConnectMessage.create({
-            kind: GatewayMessageType.WORKER_HEARTBEAT,
-          }),
-        ).finish(),
-      );
-
-      // Wait for gateway to respond
-      setTimeout(() => {
-        if (!conn.lastGatewayHeartbeatAt) {
-          this.debug("Gateway heartbeat missed");
-          void onConnectionError(
-            new ReconnectError(
-              `Gateway heartbeat missed (${connectionId})`,
-              attempt,
-            ),
-          );
-=======
     let heartbeatInterval = undefined;
     if (heartbeatIntervalMs !== undefined) {
       heartbeatInterval = setInterval(() => {
         if (heartbeatIntervalMs === undefined) {
->>>>>>> 5e3ec3b5
           return;
         }
 
@@ -1239,24 +1195,13 @@
           this.debug("Gateway heartbeat missed");
           void onConnectionError(
             new ReconnectError(
-<<<<<<< HEAD
-              `Gateway heartbeat missed (${connectionId})`,
-              attempt,
-            ),
-=======
               `Consecutive gateway heartbeats missed (${connectionId})`,
               attempt
             )
->>>>>>> 5e3ec3b5
           );
           return;
         }
 
-<<<<<<< HEAD
-        this.messageBuffer.flush(hashedSigningKey);
-      }, WorkerHeartbeatInterval / 2);
-    }, WorkerHeartbeatInterval);
-=======
         this.debug("Sending worker heartbeat", {
           connectionId,
         });
@@ -1272,7 +1217,6 @@
         );
       }, heartbeatIntervalMs);
     }
->>>>>>> 5e3ec3b5
 
     conn.cleanup = () => {
       this.debug("Cleaning up worker heartbeat", {
@@ -1293,8 +1237,8 @@
           ConnectMessage.encode(
             ConnectMessage.create({
               kind: GatewayMessageType.WORKER_PAUSE,
-            }),
-          ).finish(),
+            })
+          ).finish()
         );
       }
 
@@ -1334,7 +1278,8 @@
 }
 
 export const connect = async (
-  options: ConnectHandlerOptions,
+  options: ConnectHandlerOptions
+  // eslint-disable-next-line @typescript-eslint/require-await
 ): Promise<WorkerConnection> => {
   if (options.apps.length === 0) {
     throw new Error("No apps provided");
