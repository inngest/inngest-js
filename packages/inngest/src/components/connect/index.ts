--- conflicted
+++ resolved
@@ -994,12 +994,8 @@
                   stepId: gatewayExecutorRequest.stepId,
                   userTraceCtx: gatewayExecutorRequest.userTraceCtx,
                   systemTraceCtx: gatewayExecutorRequest.systemTraceCtx,
-<<<<<<< HEAD
+                  runId: gatewayExecutorRequest.runId,
                 }),
-=======
-                  runId: gatewayExecutorRequest.runId,
-                })
->>>>>>> ca2f2761
               ).finish(),
             }),
           ).finish(),
