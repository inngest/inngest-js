<<<<<<< HEAD
import { InngestCommHandler, type InngestFunction } from "inngest";
=======
import { InngestCommHandler } from "../InngestCommHandler.js";
>>>>>>> 2a506413
import { ulid } from "ulid";
import { headerKeys, queryKeys } from "../../helpers/consts.js";
import { allProcessEnv, getPlatformName } from "../../helpers/env.js";
import { parseFnData } from "../../helpers/functions.js";
import { hashSigningKey } from "../../helpers/strings.js";
import {
  ConnectMessage,
  type GatewayExecutorRequestData,
  GatewayMessageType,
  gatewayMessageTypeToJSON,
  SDKResponse,
  SDKResponseStatus,
  WorkerConnectRequestData,
  WorkerRequestAckData,
} from "../../proto/src/components/connect/protobuf/connect.js";
import { type Capabilities, type FunctionConfig } from "../../types.js";
import { version } from "../../version.js";
import { PREFERRED_EXECUTION_VERSION } from "../execution/InngestExecution.js";
import { type Inngest } from "../Inngest.js";
import {
  createStartRequest,
  parseConnectMessage,
  parseGatewayExecutorRequest,
  parseStartResponse,
  parseWorkerReplyAck,
} from "./messages.js";
import {
  ConnectionState,
  DEFAULT_SHUTDOWN_SIGNALS,
  type ConnectHandlerOptions,
  type WorkerConnection,
} from "./types.js";
import { WaitGroup } from "@jpwilliams/waitgroup";
import debug, { type Debugger } from "debug";
import { onShutdown, retrieveSystemAttributes } from "./os.js";
import { MessageBuffer } from "./buffer.js";
import { expBackoff, AuthError, ReconnectError } from "./util.js";

const ResponseAcknowlegeDeadline = 5_000;
const WorkerHeartbeatInterval = 10_000;

interface connectionEstablishData {
  marshaledFunctions: string;
  marshaledCapabilities: string;
  manualReadinessAck: boolean;
}

type ConnectCommHandler = InngestCommHandler<
  [GatewayExecutorRequestData],
  SDKResponse,
  // eslint-disable-next-line @typescript-eslint/no-explicit-any
  any
>;

class WebSocketWorkerConnection implements WorkerConnection {
  /**
   * The current connection ID of the worker.
   *
   * Will be updated for every new connection attempt.
   */
  public _connectionId: string | undefined;

  private inngest: Inngest.Any;

  /**
   * The cleanup functions to be run when the connection is closed.
   *
   * These are specific to each connection attempt.
   */
  private _cleanup: (() => void | Promise<void>)[] = [];

  /**
   * Function to remove the shutdown signal handler.
   */
  private cleanupShutdownSignal: (() => void) | undefined;

  /**
   * The cleanup function to be run when initiating shutdown.
   *
   * This should always run in case the previous connection was already shut down.
   */
  private cleanupBeforeClose: (() => void | Promise<void>) | undefined;

  /**
   * The current state of the connection.
   */
  public state: ConnectionState = ConnectionState.CONNECTING;

  /**
   * A wait group to track in-flight requests.
   */
  private inProgressRequests = new WaitGroup();

  /**
   * A promise that resolves when the connection is closed on behalf of the
   * user by calling `close()` or when a shutdown signal is received.
   */
  private closingPromise: Promise<void> | undefined;
  private resolveClosingPromise:
    | ((value: void | PromiseLike<void>) => void)
    | undefined;

  /**
   * The current WebSocket connection.
   */
  private currentWs: WebSocket | undefined;

  /**
   * The last time the gateway heartbeat was received.
   */
  private lastGatewayHeartbeatAt: Date | undefined;

  /**
   * The buffer of messages to be sent to the gateway.
   */
  private messageBuffer: MessageBuffer;

  /**
   * A set of gateways to exclude from the connection.
   */
  private _excludeGateways: Set<string> = new Set();

  /**
   * The current setup state of the connection.
   */
  private setupState = {
    receivedGatewayHello: false,
    sentWorkerConnect: false,
    receivedConnectionReady: false,
  };

  private options: ConnectHandlerOptions;

  private debug: Debugger;

  constructor(inngest: Inngest.Any, options: ConnectHandlerOptions) {
    this.inngest = inngest;

    this.options = this.applyDefaults(options);

    this.messageBuffer = new MessageBuffer(inngest);
    this.debug = debug("inngest:connect");

    this.closingPromise = new Promise((resolve) => {
      this.resolveClosingPromise = resolve;
    });
  }

  private applyDefaults(opts: ConnectHandlerOptions): ConnectHandlerOptions {
    const options = { ...opts };
    if (!Array.isArray(options.handleShutdownSignals)) {
      options.handleShutdownSignals = DEFAULT_SHUTDOWN_SIGNALS;
    }
    return options;
  }

  // eslint-disable-next-line @typescript-eslint/require-await
  async close(): Promise<void> {
    // Remove the shutdown signal handler
    if (this.cleanupShutdownSignal) {
      this.cleanupShutdownSignal();
      this.cleanupShutdownSignal = undefined;
    }

    this.state = ConnectionState.CLOSING;

    this.debug("Cleaning up connection resources");

    // Run all cleanup functions to stop heartbeats, etc.
    // If the previous connection was already closed, this will be a no-op.
    await this.cleanup();

    // In case the previous connection disconnected, we still need to wait for all
    // in-flight requests to complete and flush buffered messages.
    if (this.cleanupBeforeClose) {
      this.debug("Running cleanup before close");
      await this.cleanupBeforeClose();
      this.cleanupBeforeClose = undefined;
    }

    this.state = ConnectionState.CLOSED;

    this.debug("Connection closed");

    this.resolveClosingPromise?.();
    return this.closed;
  }

  /**
   * A promise that resolves when the connection is closed on behalf of the
   * user by calling `close()` or when a shutdown signal is received.
   */
  get closed(): Promise<void> {
    if (!this.closingPromise) {
      throw new Error("No connection established");
    }
    return this.closingPromise;
  }

  /**
   * The current connection ID of the worker.
   */
  get connectionId(): string {
    if (!this._connectionId) {
      throw new Error("Connection not prepared");
    }
    return this._connectionId;
  }

  /**
   * Run all cleanup functions to stop heartbeats, etc.
   */
  private async cleanup() {
    for (const cleanup of this._cleanup) {
      await cleanup();
    }
    this._cleanup = [];
  }

  /**
   * Establish a persistent connection to the gateway.
   */
  public async connect(attempt = 0) {
    if (typeof WebSocket === "undefined") {
      throw new Error("WebSockets not supported in current environment");
    }

    if (
      this.state === ConnectionState.CLOSING ||
      this.state === ConnectionState.CLOSED
    ) {
      throw new Error("Connection already closed");
    }

    this.debug("Establishing connection");

    if (this.inngest["mode"].isCloud && !this.options.signingKey) {
      throw new Error("Signing key is required");
    }

    const hashedSigningKey = this.options.signingKey
      ? hashSigningKey(this.options.signingKey)
      : undefined;

    let hashedFallbackKey = undefined;
    if (this.options.signingKeyFallback) {
      hashedFallbackKey = hashSigningKey(this.options.signingKeyFallback);
    }

    try {
      await this.messageBuffer.flush(hashedSigningKey);
    } catch (err) {
      this.debug("Failed to flush messages, using fallback key", err);
      await this.messageBuffer.flush(hashedFallbackKey);
    }

    const capabilities: Capabilities = {
      trust_probe: "v1",
      connect: "v1",
    };

    const functions: Array<FunctionConfig> = this.options.functions.flatMap(
      (f) =>
        (f as InngestFunction.Any)["getConfig"](new URL("http://example.com")) // refactor; base URL shouldn't be optional here; we likely need to fetch a different kind of config
    );

    const data: connectionEstablishData = {
      manualReadinessAck: false,

      marshaledCapabilities: JSON.stringify(capabilities),
      marshaledFunctions: JSON.stringify(functions),
    };

    const appName = this.inngest.id;

    const inngestCommHandler: ConnectCommHandler = new InngestCommHandler({
      client: this.inngest,
      functions: this.options.functions,
      frameworkName: "connect",
      skipSignatureValidation: true,
      handler: (msg: GatewayExecutorRequestData) => {
        const asString = new TextDecoder().decode(msg.requestPayload);
        const parsed = parseFnData(JSON.parse(asString));

        return {
          body() {
            return parsed;
          },
          method() {
            return "POST";
          },
          headers(key) {
            switch (key) {
              case headerKeys.ContentLength.toString():
                return asString.length.toString();
              case headerKeys.InngestExpectedServerKind.toString():
                return "connect";
              case headerKeys.RequestVersion.toString():
                return parsed.version.toString();
              case headerKeys.Signature.toString():
                // Note: Signature is disabled for connect
                return null;
              case headerKeys.TraceParent.toString():
              case headerKeys.TraceState.toString():
                return null;
              default:
                return null;
            }
          },
          transformResponse({ body, headers, status }) {
            let sdkResponseStatus: SDKResponseStatus = SDKResponseStatus.DONE;
            switch (status) {
              case 200:
                sdkResponseStatus = SDKResponseStatus.DONE;
                break;
              case 206:
                sdkResponseStatus = SDKResponseStatus.NOT_COMPLETED;
                break;
              case 500:
                sdkResponseStatus = SDKResponseStatus.ERROR;
                break;
            }

            return SDKResponse.create({
              requestId: msg.requestId,
              envId: msg.envId,
              appId: msg.appId,
              status: sdkResponseStatus,
              body: new TextEncoder().encode(body),
              noRetry: headers[headerKeys.NoRetry] === "true",
              retryAfter: headers[headerKeys.RetryAfter],
              sdkVersion: `v${version}`,
              requestVersion: parseInt(
                headers[headerKeys.RequestVersion] ??
                  PREFERRED_EXECUTION_VERSION.toString(),
                10
              ),
            });
          },
          url() {
            const baseUrl = new URL("http://connect.inngest.com");

            const functionId = `${appName}-${msg.functionSlug}`;
            baseUrl.searchParams.set(queryKeys.FnId, functionId);

            if (msg.stepId) {
              baseUrl.searchParams.set(queryKeys.StepId, msg.stepId);
            }

            return baseUrl;
          },
          isProduction: () => {
            try {
              // eslint-disable-next-line @inngest/internal/process-warn
              const isProd = process.env.NODE_ENV === "production";
              return isProd;
            } catch (err) {
              // no-op
            }
          },
        };
      },
    });
    const requestHandler = inngestCommHandler.createHandler();

    if (
      this.options.handleShutdownSignals &&
      this.options.handleShutdownSignals.length > 0
    ) {
      this.setupShutdownSignal(this.options.handleShutdownSignals);
    }

    let useSigningKey = hashedSigningKey;
    while (
      ![ConnectionState.CLOSING, ConnectionState.CLOSED].includes(this.state)
    ) {
      try {
        await this.prepareConnection(
          requestHandler,
          useSigningKey,
          data,
          attempt
        );
        return this;
      } catch (err) {
        this.debug("Failed to connect", err);

        if (!(err instanceof ReconnectError)) {
          throw err;
        }

        attempt = err.attempt;

        if (err instanceof AuthError) {
          const switchToFallback = useSigningKey === hashedSigningKey;
          if (switchToFallback) {
            this.debug("Switching to fallback signing key");
          }
          useSigningKey = switchToFallback
            ? hashedFallbackKey
            : hashedSigningKey;
        }

        const delay = expBackoff(attempt);
        this.debug("Reconnecting in", delay, "ms");
        await new Promise((resolve) => setTimeout(resolve, delay));
        attempt++;
      }
    }
  }

  private setupHeartbeat(
    ws: WebSocket,
    hashedSigningKey: string | undefined,
    onConnectionError: (error: unknown) => void
  ) {
    const currentConnId = this._connectionId;

    const cancel = setInterval(() => {
      if (currentConnId !== this._connectionId) {
        this.debug("Connection ID changed, stopping heartbeat");
        clearInterval(cancel);
        return;
      }

      // Send worker heartbeat
      ws.send(
        ConnectMessage.encode(
          ConnectMessage.create({
            kind: GatewayMessageType.WORKER_HEARTBEAT,
          })
        ).finish()
      );

      // Wait for gateway to respond
      setTimeout(() => {
        if (!this.lastGatewayHeartbeatAt) {
          this.debug("Gateway heartbeat missed");
          onConnectionError(new Error("Gateway heartbeat missed"));
          return;
        }
        const timeSinceLastHeartbeat =
          new Date().getTime() - this.lastGatewayHeartbeatAt.getTime();
        if (timeSinceLastHeartbeat > WorkerHeartbeatInterval * 2) {
          this.debug("Gateway heartbeat missed");
          onConnectionError(new Error("Gateway heartbeat missed"));
          return;
        }

        // eslint-disable-next-line @typescript-eslint/no-floating-promises
        this.messageBuffer.flush(hashedSigningKey);
      }, WorkerHeartbeatInterval / 2);
    }, WorkerHeartbeatInterval);

    return () => {
      this.debug("Clearing heartbeat interval");
      clearInterval(cancel);
    };
  }

  private async prepareConnection(
    requestHandler: (msg: GatewayExecutorRequestData) => Promise<SDKResponse>,
    hashedSigningKey: string | undefined,
    data: connectionEstablishData,
    attempt: number
  ): Promise<void> {
    this.debug("Preparing connection", {
      attempt,
    });

    // Clean up any previous connection state
    // Note: Never reset the message buffer, as there may be pending/unsent messages
    {
      this.setupState = {
        receivedGatewayHello: false,
        sentWorkerConnect: false,
        receivedConnectionReady: false,
      };
      this._connectionId = undefined;
      this.lastGatewayHeartbeatAt = undefined;

      // Flush any pending messages
      await this.messageBuffer.flush(hashedSigningKey);

      // Run all cleanup functions to stop heartbeats, etc.
      await this.cleanup();
    }

    const startedAt = new Date();
    const msg = createStartRequest(Array.from(this._excludeGateways));

    const headers: Record<string, string> = {
      "Content-Type": "application/protobuf",
      ...(hashedSigningKey
        ? { Authorization: `Bearer ${hashedSigningKey}` }
        : {}),
    };

    if (this.inngest.env) {
      headers[headerKeys.Environment] = this.inngest.env;
    }

    // refactor this to a more universal spot
    const targetUrl =
      await this.inngest["inngestApi"]["getTargetUrl"]("/v0/connect/start");

    let resp;
    try {
      resp = await fetch(targetUrl, {
        method: "POST",
        body: msg,
        headers: headers,
      });
    } catch (err) {
      const errMsg = err instanceof Error ? err.message : "Unknown error";
      throw new ReconnectError(
        `Failed initial API handshake request to ${targetUrl.toString()}, ${errMsg}`,
        attempt
      );
    }

    if (!resp.ok) {
      if (resp.status === 401) {
        throw new AuthError(
          `Failed initial API handshake request to ${targetUrl.toString()}, ${await resp.text()}`,
          attempt
        );
      }

      throw new ReconnectError(
        `Failed initial API handshake request to ${targetUrl.toString()}, ${await resp.text()}`,
        attempt
      );
    }

    const startResp = await parseStartResponse(resp);

    const connectionId = ulid();

    this._connectionId = connectionId;

    let resolveWebsocketConnected:
      | ((value: void | PromiseLike<void>) => void)
      | undefined;
    // eslint-disable-next-line @typescript-eslint/no-explicit-any
    let rejectWebsocketConnected: ((reason?: any) => void) | undefined;
    const websocketConnectedPromise = new Promise((resolve, reject) => {
      resolveWebsocketConnected = resolve;
      rejectWebsocketConnected = reject;
    });

    const connectTimeout = setTimeout(() => {
      this._excludeGateways.add(startResp.gatewayGroup);
      rejectWebsocketConnected?.(
        new ReconnectError("Connection timed out", attempt)
      );
    }, 10_000);

    let errored = false;
    const onConnectionError = (error: unknown) => {
      // Don't attempt to reconnect if we're already closing or closed
      if (
        this.state === ConnectionState.CLOSING ||
        this.state === ConnectionState.CLOSED
      ) {
        return;
      }

      // Only process the first error per connection
      if (errored) {
        return;
      }
      errored = true;

      this.state = ConnectionState.RECONNECTING;
      this._excludeGateways.add(startResp.gatewayGroup);

      this.debug("Connection error", error);
      // eslint-disable-next-line @typescript-eslint/no-floating-promises
      this.connect(attempt + 1);
    };

    const ws = new WebSocket(startResp.gatewayEndpoint, [
      "v0.connect.inngest.com",
    ]);
    ws.binaryType = "arraybuffer";
    ws.onerror = (err) => onConnectionError(err);
    ws.onclose = (ev) => {
      onConnectionError(
        new ReconnectError(`Connection closed: ${ev.reason}`, attempt)
      );
    };

    ws.onmessage = async (event) => {
      const messageBytes = new Uint8Array(event.data as ArrayBuffer);

      const connectMessage = parseConnectMessage(messageBytes);

      this.debug(
        `Received message: ${gatewayMessageTypeToJSON(connectMessage.kind)}`,
        {
          connectionId,
        }
      );

      {
        if (!this.setupState.receivedGatewayHello) {
          if (connectMessage.kind !== GatewayMessageType.GATEWAY_HELLO) {
            this._excludeGateways.add(startResp.gatewayGroup);
            rejectWebsocketConnected?.(
              new ReconnectError(
                `Expected hello message, got ${gatewayMessageTypeToJSON(
                  connectMessage.kind
                )}`,
                attempt
              )
            );
            return;
          }
          this.setupState.receivedGatewayHello = true;
        }

        if (!this.setupState.sentWorkerConnect) {
          const workerConnectRequestMsg = WorkerConnectRequestData.create({
            appName: this.inngest.id,
            environment: this.inngest.env || undefined,
            platform: getPlatformName({
              ...allProcessEnv(),
            }),
            sdkVersion: `v${version}`,
            sdkLanguage: "typescript",
            framework: "connect",
            workerManualReadinessAck: data.manualReadinessAck,
            systemAttributes: await retrieveSystemAttributes(),
            authData: {
              sessionToken: startResp.sessionToken,
              syncToken: startResp.syncToken,
            },
            config: {
              capabilities: new TextEncoder().encode(
                data.marshaledCapabilities
              ),
              functions: new TextEncoder().encode(data.marshaledFunctions),
            },
            startedAt: startedAt,
            sessionId: {
              connectionId: connectionId,
              buildId: this.inngest.buildId,
              instanceId: this.options.instanceId,
            },
          });

          const workerConnectRequestMsgBytes = WorkerConnectRequestData.encode(
            workerConnectRequestMsg
          ).finish();

          ws.send(
            ConnectMessage.encode(
              ConnectMessage.create({
                kind: GatewayMessageType.WORKER_CONNECT,
                payload: workerConnectRequestMsgBytes,
              })
            ).finish()
          );

          this.setupState.sentWorkerConnect = true;
          return;
        }

        if (!this.setupState.receivedConnectionReady) {
          if (
            connectMessage.kind !== GatewayMessageType.GATEWAY_CONNECTION_READY
          ) {
            this._excludeGateways.add(startResp.gatewayGroup);
            rejectWebsocketConnected?.(
              new ReconnectError(
                `Expected ready message, got ${gatewayMessageTypeToJSON(
                  connectMessage.kind
                )}`,
                attempt
              )
            );
            return;
          }

          this.setupState.receivedConnectionReady = true;
          this.state = ConnectionState.ACTIVE;
          clearTimeout(connectTimeout);
          resolveWebsocketConnected?.();
          this.currentWs = ws;
          this.debug("Connection ready");
          attempt = 0;
          this._excludeGateways.delete(startResp.gatewayGroup);

          return;
        }
      }

      if (connectMessage.kind === GatewayMessageType.GATEWAY_CLOSING) {
        try {
          // Wait for new conn to be successfully established
          await this.connect();

          await this.cleanup();

          // Close original connection once new conn is established
          ws.close();
        } catch (err) {
          this.debug("Failed to reconnect after receiving draining message");
          ws.close();
        }
        return;
      }

      if (connectMessage.kind === GatewayMessageType.GATEWAY_HEARTBEAT) {
        this.lastGatewayHeartbeatAt = new Date();
        this.debug("Handled gateway heartbeat");
        return;
      }

      if (connectMessage.kind === GatewayMessageType.GATEWAY_EXECUTOR_REQUEST) {
        if (this.state !== ConnectionState.ACTIVE) {
          this.debug("Received request while not active, skipping");
          return;
        }

        const gatewayExecutorRequest = parseGatewayExecutorRequest(
          connectMessage.payload
        );

        this.debug(
          "Received gateway executor request",
          gatewayExecutorRequest.requestId
        );

        // Ack received request
        ws.send(
          ConnectMessage.encode(
            ConnectMessage.create({
              kind: GatewayMessageType.WORKER_REQUEST_ACK,
              payload: WorkerRequestAckData.encode(
                WorkerRequestAckData.create({
                  appId: gatewayExecutorRequest.appId,
                  functionSlug: gatewayExecutorRequest.functionSlug,
                  requestId: gatewayExecutorRequest.requestId,
                  stepId: gatewayExecutorRequest.stepId,
                })
              ).finish(),
            })
          ).finish()
        );

        this.inProgressRequests.add(1);
        try {
          const res = await requestHandler(gatewayExecutorRequest);

          this.debug("Sending worker reply");

          this.messageBuffer.addPending(res, ResponseAcknowlegeDeadline);

          if (!this.currentWs) {
            this.debug("No current WebSocket, buffering response");
            this.messageBuffer.append(res);
            return;
          }

          // Send reply back to gateway
          this.currentWs.send(
            ConnectMessage.encode(
              ConnectMessage.create({
                kind: GatewayMessageType.WORKER_REPLY,
                payload: SDKResponse.encode(res).finish(),
              })
            ).finish()
          );
        } finally {
          this.inProgressRequests.done();
        }

        return;
      }

      if (connectMessage.kind === GatewayMessageType.WORKER_REPLY_ACK) {
        const replyAck = parseWorkerReplyAck(connectMessage.payload);

        this.debug("Acknowledging reply ack", replyAck.requestId);

        this.messageBuffer.acknowledgePending(replyAck.requestId);

        return;
      }

      this.debug("Unexpected message type", {
        kind: gatewayMessageTypeToJSON(connectMessage.kind),
        rawKind: connectMessage.kind,
        attempt,
        setupState: this.setupState,
        state: this.state,
      });
    };

    await websocketConnectedPromise;

    const heartbeatCleanup = this.setupHeartbeat(
      ws,
      hashedSigningKey,
      onConnectionError
    );
    this._cleanup.push(heartbeatCleanup);

    const closeConnectionCleanup = async () => {
      const isShutdown =
        this.state === ConnectionState.CLOSING ||
        this.state === ConnectionState.CLOSED;

      if (isShutdown) {
        this.debug("Running graceful shutdown");
      }

      if (ws.readyState === WebSocket.OPEN) {
        this.debug("Sending pause message");
        ws.send(
          ConnectMessage.encode(
            ConnectMessage.create({
              kind: GatewayMessageType.WORKER_PAUSE,
            })
          ).finish()
        );
      }

      if (isShutdown) {
        this.debug("Waiting for remaining messages to be processed");

        // Wait for remaining messages to be processed
        await this.inProgressRequests.wait();

        await this.messageBuffer.flush(hashedSigningKey);
      }

      this.debug("Closing connection");
      ws.close();
    };
    this._cleanup.push(closeConnectionCleanup);
    this.cleanupBeforeClose = closeConnectionCleanup;

    return;
  }

  private setupShutdownSignal(signals: string[]) {
    if (this.cleanupShutdownSignal) {
      return;
    }

    this.debug(`Setting up shutdown signal handler for ${signals.join(", ")}`);

    const cleanupShutdownHandlers = onShutdown(signals, () => {
      this.debug("Received shutdown signal, closing connection");
      void this.close();
    });

    this.cleanupShutdownSignal = () => {
      this.debug("Cleaning up shutdown signal handler");
      cleanupShutdownHandlers();
    };
  }
}

export const connect = async (
  inngest: Inngest.Like,
  options: ConnectHandlerOptions
  // eslint-disable-next-line @typescript-eslint/require-await
): Promise<WorkerConnection> => {
  const conn = new WebSocketWorkerConnection(inngest as Inngest.Any, options);

  await conn.connect();

  return conn;
};<|MERGE_RESOLUTION|>--- conflicted
+++ resolved
@@ -1,8 +1,5 @@
-<<<<<<< HEAD
-import { InngestCommHandler, type InngestFunction } from "inngest";
-=======
-import { InngestCommHandler } from "../InngestCommHandler.js";
->>>>>>> 2a506413
+import { WaitGroup } from "@jpwilliams/waitgroup";
+import debug, { type Debugger } from "debug";
 import { ulid } from "ulid";
 import { headerKeys, queryKeys } from "../../helpers/consts.js";
 import { allProcessEnv, getPlatformName } from "../../helpers/env.js";
@@ -10,18 +7,21 @@
 import { hashSigningKey } from "../../helpers/strings.js";
 import {
   ConnectMessage,
-  type GatewayExecutorRequestData,
   GatewayMessageType,
   gatewayMessageTypeToJSON,
   SDKResponse,
   SDKResponseStatus,
   WorkerConnectRequestData,
   WorkerRequestAckData,
+  type GatewayExecutorRequestData,
 } from "../../proto/src/components/connect/protobuf/connect.js";
 import { type Capabilities, type FunctionConfig } from "../../types.js";
 import { version } from "../../version.js";
 import { PREFERRED_EXECUTION_VERSION } from "../execution/InngestExecution.js";
 import { type Inngest } from "../Inngest.js";
+import { InngestCommHandler } from "../InngestCommHandler.js";
+import { type InngestFunction } from "../InngestFunction.js";
+import { MessageBuffer } from "./buffer.js";
 import {
   createStartRequest,
   parseConnectMessage,
@@ -29,17 +29,14 @@
   parseStartResponse,
   parseWorkerReplyAck,
 } from "./messages.js";
+import { onShutdown, retrieveSystemAttributes } from "./os.js";
 import {
   ConnectionState,
   DEFAULT_SHUTDOWN_SIGNALS,
   type ConnectHandlerOptions,
   type WorkerConnection,
 } from "./types.js";
-import { WaitGroup } from "@jpwilliams/waitgroup";
-import debug, { type Debugger } from "debug";
-import { onShutdown, retrieveSystemAttributes } from "./os.js";
-import { MessageBuffer } from "./buffer.js";
-import { expBackoff, AuthError, ReconnectError } from "./util.js";
+import { AuthError, expBackoff, ReconnectError } from "./util.js";
 
 const ResponseAcknowlegeDeadline = 5_000;
 const WorkerHeartbeatInterval = 10_000;
