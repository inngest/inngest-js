import { WaitGroup } from "@jpwilliams/waitgroup";
import debug, { type Debugger } from "debug";
import ms from "ms";
import { envKeys, headerKeys, queryKeys } from "../../helpers/consts.ts";
import {
  allProcessEnv,
  getEnvironmentName,
  getPlatformName,
} from "../../helpers/env.ts";
import { parseFnData } from "../../helpers/functions.ts";
import { hashSigningKey } from "../../helpers/strings.ts";
import {
  ConnectMessage,
  GatewayConnectionReadyData,
  type GatewayExecutorRequestData,
  GatewayMessageType,
  SDKResponse,
  SDKResponseStatus,
  WorkerConnectRequestData,
  WorkerDisconnectReason,
  WorkerRequestAckData,
  WorkerRequestExtendLeaseAckData,
  WorkerRequestExtendLeaseData,
  gatewayMessageTypeToJSON,
  workerDisconnectReasonToJSON,
} from "../../proto/src/components/connect/protobuf/connect.ts";
import type { Capabilities, FunctionConfig } from "../../types.ts";
import { version } from "../../version.ts";
import type { Inngest } from "../Inngest.ts";
import { InngestCommHandler } from "../InngestCommHandler.ts";
import type { InngestFunction } from "../InngestFunction.ts";
import { PREFERRED_EXECUTION_VERSION } from "../execution/InngestExecution.ts";
import { MessageBuffer } from "./buffer.ts";
import {
  createStartRequest,
  parseConnectMessage,
  parseGatewayExecutorRequest,
  parseStartResponse,
  parseWorkerReplyAck,
} from "./messages.ts";
import { getHostname, onShutdown, retrieveSystemAttributes } from "./os.ts";
import {
  type ConnectApp,
  type ConnectHandlerOptions,
  ConnectionState,
  DEFAULT_SHUTDOWN_SIGNALS,
  type WorkerConnection,
} from "./types.ts";
import {
  AuthError,
  ConnectionLimitError,
  ReconnectError,
  expBackoff,
  parseTraceCtx,
  waitWithCancel,
} from "./util.ts";

const ResponseAcknowlegeDeadline = 5_000;

const InngestBranchEnvironmentSigningKeyPrefix = "signkey-branch-";

interface connectionEstablishData {
  marshaledCapabilities: string;
  manualReadinessAck: boolean;
  apps: {
    appName: string;
    appVersion?: string;
    functions: Uint8Array;
  }[];
}

const ConnectWebSocketProtocol = "v0.connect.inngest.com";

type ConnectCommHandler = InngestCommHandler<
  [GatewayExecutorRequestData],
  SDKResponse,
  // biome-ignore lint/suspicious/noExplicitAny: <explanation>
  any
>;

interface connection {
  id: string;
  ws: WebSocket;
  cleanup: () => void | Promise<void>;
  pendingHeartbeats: number;
}

class WebSocketWorkerConnection implements WorkerConnection {
  private inngest: Inngest.Any;
  private options: ConnectHandlerOptions;
  private debug: Debugger;

  /**
   * The current state of the connection.
   */
  public state: ConnectionState = ConnectionState.CONNECTING;

  /**
   * The current connection.
   */
  private currentConnection: connection | undefined;

  private inProgressRequests: {
    /**
     * A wait group to track in-flight requests.
     */
    wg: WaitGroup;

    requestLeases: Record<string, string>;
  } = {
    wg: new WaitGroup(),
    requestLeases: {},
  };

  /**
   * The buffer of messages to be sent to the gateway.
   */
  private messageBuffer: MessageBuffer;

  private _hashedSigningKey: string | undefined;
  private _hashedFallbackKey: string | undefined;

  private _inngestEnv: string | undefined;

  /**
   * A set of gateways to exclude from the connection.
   */
  private excludeGateways: Set<string> = new Set();

  /**
   * Function to remove the shutdown signal handler.
   */
  private cleanupShutdownSignal: (() => void) | undefined;

  /**
   * A promise that resolves when the connection is closed on behalf of the
   * user by calling `close()` or when a shutdown signal is received.
   */
  private closingPromise: Promise<void> | undefined;
  private resolveClosingPromise:
    | ((value: void | PromiseLike<void>) => void)
    | undefined;

  constructor(options: ConnectHandlerOptions) {
    if (
      !Array.isArray(options.apps) ||
      options.apps.length === 0 ||
      !options.apps[0]
    ) {
      throw new Error("No apps provided");
    }

    this.inngest = options.apps[0].client as Inngest.Any;
    for (const app of options.apps) {
      const client = app.client as Inngest.Any;

      if (client.env !== this.inngest.env) {
        throw new Error(
<<<<<<< HEAD
          `All apps must be configured to the same environment. ${client.id} is configured to ${client.env} but ${this.inngest.id} is configured to ${this.inngest.env}`
=======
          `All apps must be configured to the same environment. ${app.client.id} is configured to ${app.client.env} but ${this.inngest.id} is configured to ${this.inngest.env}`,
>>>>>>> 14e9d8c7
        );
      }
    }

    this.options = this.applyDefaults(options);

    this._inngestEnv = this.inngest.env ?? getEnvironmentName();

    this.debug = debug("inngest:connect");

    this.messageBuffer = new MessageBuffer(this.inngest);

    this.closingPromise = new Promise((resolve) => {
      this.resolveClosingPromise = resolve;
    });
  }

  private get functions(): Record<
    string,
    {
      client: Inngest.Like;
      functions: InngestFunction.Any[];
    }
  > {
    const functions: Record<
      string,
      {
        client: Inngest.Like;
        functions: InngestFunction.Any[];
      }
    > = {};
    for (const app of this.options.apps) {
      const client = app.client as Inngest.Any;

      if (functions[client.id]) {
        throw new Error(`Duplicate app id: ${client.id}`);
      }

      functions[client.id] = {
        client: app.client,
        functions: (app.functions as InngestFunction.Any[]) ?? client.funcs,
      };
    }
    return functions;
  }

  private applyDefaults(opts: ConnectHandlerOptions): ConnectHandlerOptions {
    const options = { ...opts };
    if (!Array.isArray(options.handleShutdownSignals)) {
      options.handleShutdownSignals = DEFAULT_SHUTDOWN_SIGNALS;
    }

    const env = allProcessEnv();
    options.signingKey = options.signingKey || env[envKeys.InngestSigningKey];
    options.signingKeyFallback =
      options.signingKeyFallback || env[envKeys.InngestSigningKeyFallback];

    return options;
  }

  async close(): Promise<void> {
    // Remove the shutdown signal handler
    if (this.cleanupShutdownSignal) {
      this.cleanupShutdownSignal();
      this.cleanupShutdownSignal = undefined;
    }

    this.state = ConnectionState.CLOSING;

    this.debug("Cleaning up connection resources");

    if (this.currentConnection) {
      await this.currentConnection.cleanup();
      this.currentConnection = undefined;
    }

    this.debug("Connection closed");

    this.debug("Waiting for in-flight requests to complete");

    await this.inProgressRequests.wg.wait();

    this.debug("Flushing messages before closing");

    try {
      await this.messageBuffer.flush(this._hashedSigningKey);
    } catch (err) {
      this.debug("Failed to flush messages, using fallback key", err);
      await this.messageBuffer.flush(this._hashedFallbackKey);
    }

    this.state = ConnectionState.CLOSED;
    this.resolveClosingPromise?.();

    this.debug("Fully closed");

    return this.closed;
  }

  /**
   * A promise that resolves when the connection is closed on behalf of the
   * user by calling `close()` or when a shutdown signal is received.
   */
  get closed(): Promise<void> {
    if (!this.closingPromise) {
      throw new Error("No connection established");
    }
    return this.closingPromise;
  }

  /**
   * The current connection ID of the worker.
   */
  get connectionId(): string {
    if (!this.currentConnection) {
      throw new Error("Connection not prepared");
    }
    return this.currentConnection.id;
  }

  /**
   * Establish a persistent connection to the gateway.
   */
  public async connect(attempt = 0, path: string[] = []) {
    if (typeof WebSocket === "undefined") {
      throw new Error("WebSockets not supported in current environment");
    }

    if (
      this.state === ConnectionState.CLOSING ||
      this.state === ConnectionState.CLOSED
    ) {
      throw new Error("Connection already closed");
    }

    this.debug("Establishing connection", { attempt });

    if (this.inngest["mode"].isCloud && !this.options.signingKey) {
      throw new Error("Signing key is required");
    }

    this._hashedSigningKey = this.options.signingKey
      ? hashSigningKey(this.options.signingKey)
      : undefined;

    if (
      this.options.signingKey &&
      this.options.signingKey.startsWith(
        InngestBranchEnvironmentSigningKeyPrefix,
      ) &&
      !this._inngestEnv
    ) {
      throw new Error(
        "Environment is required when using branch environment signing keys",
      );
    }

    if (this.options.signingKeyFallback) {
      this._hashedFallbackKey = hashSigningKey(this.options.signingKeyFallback);
    }

    try {
      await this.messageBuffer.flush(this._hashedSigningKey);
    } catch (err) {
      this.debug("Failed to flush messages, using fallback key", err);
      await this.messageBuffer.flush(this._hashedFallbackKey);
    }

    const capabilities: Capabilities = {
      trust_probe: "v1",
      connect: "v1",
    };

    const functionConfigs: Record<
      string,
      {
        client: Inngest.Like;
        functions: FunctionConfig[];
      }
    > = {};
    for (const [appId, { client, functions }] of Object.entries(
      this.functions,
    )) {
      functionConfigs[appId] = {
        client: client,
        functions: functions.flatMap((f) =>
          f["getConfig"]({
            baseUrl: new URL("wss://connect"),
            appPrefix: (client as Inngest.Any).id,
            isConnect: true,
          }),
        ),
      };
    }

    this.debug("Prepared sync data", {
      functionSlugs: Object.entries(functionConfigs).map(
        ([appId, { functions }]) => {
          return JSON.stringify({
            appId,
            functions: functions.map((f) => ({
              id: f.id,
              stepUrls: Object.values(f.steps).map((s) => s.runtime["url"]),
            })),
          });
        },
      ),
    });

    const data: connectionEstablishData = {
      manualReadinessAck: false,

      marshaledCapabilities: JSON.stringify(capabilities),
      apps: Object.entries(functionConfigs).map(
        ([appId, { client, functions }]) => ({
          appName: appId,
          appVersion: (client as Inngest.Any).appVersion,
          functions: new TextEncoder().encode(JSON.stringify(functions)),
        }),
      ),
    };

    const requestHandlers: Record<
      string,
      (msg: GatewayExecutorRequestData) => Promise<SDKResponse>
    > = {};
    for (const [appId, { client, functions }] of Object.entries(
      this.functions,
    )) {
      const inngestCommHandler: ConnectCommHandler = new InngestCommHandler({
        client: client,
        functions: functions,
        frameworkName: "connect",
        signingKey: this.options.signingKey,
        signingKeyFallback: this.options.signingKeyFallback,
        skipSignatureValidation: true,
        handler: (msg: GatewayExecutorRequestData) => {
          const asString = new TextDecoder().decode(msg.requestPayload);
          const parsed = parseFnData(JSON.parse(asString));

          const userTraceCtx = parseTraceCtx(msg.userTraceCtx);

          return {
            body() {
              return parsed;
            },
            method() {
              return "POST";
            },
            headers(key) {
              switch (key) {
                case headerKeys.ContentLength.toString():
                  return asString.length.toString();
                case headerKeys.InngestExpectedServerKind.toString():
                  return "connect";
                case headerKeys.RequestVersion.toString():
                  return parsed.version.toString();
                case headerKeys.Signature.toString():
                  // Note: Signature is disabled for connect
                  return null;
                case headerKeys.TraceParent.toString():
                  return userTraceCtx?.traceParent ?? null;
                case headerKeys.TraceState.toString():
                  return userTraceCtx?.traceState ?? null;
                default:
                  return null;
              }
            },
            transformResponse({ body, headers, status }) {
              let sdkResponseStatus: SDKResponseStatus = SDKResponseStatus.DONE;
              switch (status) {
                case 200:
                  sdkResponseStatus = SDKResponseStatus.DONE;
                  break;
                case 206:
                  sdkResponseStatus = SDKResponseStatus.NOT_COMPLETED;
                  break;
                case 500:
                  sdkResponseStatus = SDKResponseStatus.ERROR;
                  break;
              }

              return SDKResponse.create({
                requestId: msg.requestId,
                accountId: msg.accountId,
                envId: msg.envId,
                appId: msg.appId,
                status: sdkResponseStatus,
                body: new TextEncoder().encode(body),
                noRetry: headers[headerKeys.NoRetry] === "true",
                retryAfter: headers[headerKeys.RetryAfter],
                sdkVersion: `inngest-js:v${version}`,
                requestVersion: parseInt(
                  headers[headerKeys.RequestVersion] ??
                    PREFERRED_EXECUTION_VERSION.toString(),
                  10,
                ),
                systemTraceCtx: msg.systemTraceCtx,
                userTraceCtx: msg.userTraceCtx,
                runId: msg.runId,
              });
            },
            url() {
              const baseUrl = new URL("http://connect.inngest.com");

              baseUrl.searchParams.set(queryKeys.FnId, msg.functionSlug);

              if (msg.stepId) {
                baseUrl.searchParams.set(queryKeys.StepId, msg.stepId);
              }

              return baseUrl;
            },
          };
        },
      });
      const requestHandler = inngestCommHandler.createHandler();
      requestHandlers[appId] = requestHandler;
    }

    if (
      this.options.handleShutdownSignals &&
      this.options.handleShutdownSignals.length > 0
    ) {
      this.setupShutdownSignal(this.options.handleShutdownSignals);
    }

    let useSigningKey = this._hashedSigningKey;
    while (
      ![ConnectionState.CLOSING, ConnectionState.CLOSED].includes(this.state)
    ) {
      // Clean up any previous connection state
      // Note: Never reset the message buffer, as there may be pending/unsent messages
      {
        // Flush any pending messages
        await this.messageBuffer.flush(useSigningKey);
      }

      try {
        await this.prepareConnection(
          requestHandlers,
          useSigningKey,
          data,
          attempt,
          [...path],
        );
        return;
      } catch (err) {
        this.debug("Failed to connect", err);

        if (!(err instanceof ReconnectError)) {
          throw err;
        }

        attempt = err.attempt;

        if (err instanceof AuthError) {
          const switchToFallback = useSigningKey === this._hashedSigningKey;
          if (switchToFallback) {
            this.debug("Switching to fallback signing key");
          }
          useSigningKey = switchToFallback
            ? this._hashedFallbackKey
            : this._hashedSigningKey;
        }

        if (err instanceof ConnectionLimitError) {
          console.error(
            "You have reached the maximum number of concurrent connections. Please disconnect other active workers to continue.",
          );
          // Continue reconnecting, do not throw.
        }

        const delay = expBackoff(attempt);
        this.debug("Reconnecting in", delay, "ms");

        const cancelled = await waitWithCancel(
          delay,
          () =>
            this.state === ConnectionState.CLOSING ||
            this.state === ConnectionState.CLOSED,
        );
        if (cancelled) {
          this.debug("Reconnect backoff cancelled");
          break;
        }

        attempt++;
      }
    }

    this.debug("Exiting connect loop");
  }

  private async sendStartRequest(
    hashedSigningKey: string | undefined,
    attempt: number,
  ) {
    const msg = createStartRequest(Array.from(this.excludeGateways));

    const headers: Record<string, string> = {
      "Content-Type": "application/protobuf",
      ...(hashedSigningKey
        ? { Authorization: `Bearer ${hashedSigningKey}` }
        : {}),
    };

    if (this._inngestEnv) {
      headers[headerKeys.Environment] = this._inngestEnv;
    }

    // refactor this to a more universal spot
    const targetUrl =
      await this.inngest["inngestApi"]["getTargetUrl"]("/v0/connect/start");

    let resp;
    try {
      resp = await fetch(targetUrl, {
        method: "POST",
        body: msg,
        headers: headers,
      });
    } catch (err) {
      const errMsg = err instanceof Error ? err.message : "Unknown error";
      throw new ReconnectError(
        `Failed initial API handshake request to ${targetUrl.toString()}, ${errMsg}`,
        attempt,
      );
    }

    if (!resp.ok) {
      if (resp.status === 401) {
        throw new AuthError(
          `Failed initial API handshake request to ${targetUrl.toString()}${
            this._inngestEnv ? ` (env: ${this._inngestEnv})` : ""
          }, ${await resp.text()}`,
          attempt,
        );
      }

      if (resp.status === 429) {
        throw new ConnectionLimitError(attempt);
      }

      throw new ReconnectError(
        `Failed initial API handshake request to ${targetUrl.toString()}, ${await resp.text()}`,
        attempt,
      );
    }

    const startResp = await parseStartResponse(resp);

    return startResp;
  }

  private async prepareConnection(
    requestHandlers: Record<
      string,
      (msg: GatewayExecutorRequestData) => Promise<SDKResponse>
    >,
    hashedSigningKey: string | undefined,
    data: connectionEstablishData,
    attempt: number,
    path: string[] = [],
  ): Promise<{ cleanup: () => void }> {
    let closed = false;

    this.debug("Preparing connection", {
      attempt,
      path,
    });

    const startedAt = new Date();

    const startResp = await this.sendStartRequest(hashedSigningKey, attempt);

    const connectionId = startResp.connectionId;
    path.push(connectionId);

    let resolveWebsocketConnected:
      | ((value: void | PromiseLike<void>) => void)
      | undefined;
    // biome-ignore lint/suspicious/noExplicitAny: <explanation>
    let rejectWebsocketConnected: ((reason?: any) => void) | undefined;
    const websocketConnectedPromise = new Promise((resolve, reject) => {
      resolveWebsocketConnected = resolve;
      rejectWebsocketConnected = reject;
    });

    const connectTimeout = setTimeout(() => {
      this.excludeGateways.add(startResp.gatewayGroup);
      rejectWebsocketConnected?.(
        new ReconnectError(`Connection ${connectionId} timed out`, attempt),
      );
    }, 10_000);

    let finalEndpoint = startResp.gatewayEndpoint;
    if (this.options.rewriteGatewayEndpoint) {
      const rewritten = this.options.rewriteGatewayEndpoint(
        startResp.gatewayEndpoint,
      );
      this.debug("Rewriting gateway endpoint", {
        original: startResp.gatewayEndpoint,
        rewritten,
      });
      finalEndpoint = rewritten;
    }

    this.debug(`Connecting to gateway`, {
      endpoint: finalEndpoint,
      gatewayGroup: startResp.gatewayGroup,
      connectionId,
    });

    const ws = new WebSocket(finalEndpoint, [ConnectWebSocketProtocol]);
    ws.binaryType = "arraybuffer";

    let onConnectionError: (error: unknown) => void | Promise<void>;
    {
      onConnectionError = (error: unknown) => {
        // Only process the first error per connection
        if (closed) {
          this.debug(
            `Connection error while initializing but already in closed state, skipping`,
            {
              connectionId,
            },
          );
          return;
        }
        closed = true;

        this.debug(`Connection error in connecting state, rejecting promise`, {
          connectionId,
        });

        this.excludeGateways.add(startResp.gatewayGroup);

        clearTimeout(connectTimeout);

        // Make sure to close the WebSocket if it's still open
        ws.onerror = () => {};
        ws.onclose = () => {};
        ws.close(
          4001, // incomplete setup
          workerDisconnectReasonToJSON(WorkerDisconnectReason.UNEXPECTED),
        );

        rejectWebsocketConnected?.(
          new ReconnectError(
            `Error while connecting (${connectionId}): ${
              error instanceof Error ? error.message : "Unknown error"
            }`,
            attempt,
          ),
        );
      };

      ws.onerror = (err) => onConnectionError(err);
      ws.onclose = (ev) => {
        void onConnectionError(
          new ReconnectError(
            `Connection ${connectionId} closed: ${ev.reason}`,
            attempt,
          ),
        );
      };
    }

    /**
     * The current setup state of the connection.
     */
    const setupState = {
      receivedGatewayHello: false,
      sentWorkerConnect: false,
      receivedConnectionReady: false,
    };

    let heartbeatIntervalMs: number | undefined;
    let extendLeaseIntervalMs: number | undefined;

    ws.onmessage = async (event) => {
      const messageBytes = new Uint8Array(event.data as ArrayBuffer);

      const connectMessage = parseConnectMessage(messageBytes);

      this.debug(
        `Received message: ${gatewayMessageTypeToJSON(connectMessage.kind)}`,
        {
          connectionId,
        },
      );

      if (!setupState.receivedGatewayHello) {
        if (connectMessage.kind !== GatewayMessageType.GATEWAY_HELLO) {
          void onConnectionError(
            new ReconnectError(
              `Expected hello message, got ${gatewayMessageTypeToJSON(
                connectMessage.kind,
              )}`,
              attempt,
            ),
          );
          return;
        }
        setupState.receivedGatewayHello = true;
      }

      if (!setupState.sentWorkerConnect) {
        const workerConnectRequestMsg = WorkerConnectRequestData.create({
          connectionId: startResp.connectionId,
          environment: this._inngestEnv,
          platform: getPlatformName({
            ...allProcessEnv(),
          }),
          sdkVersion: `v${version}`,
          sdkLanguage: "typescript",
          framework: "connect",
          workerManualReadinessAck: data.manualReadinessAck,
          systemAttributes: await retrieveSystemAttributes(),
          authData: {
            sessionToken: startResp.sessionToken,
            syncToken: startResp.syncToken,
          },
          apps: data.apps,
          capabilities: new TextEncoder().encode(data.marshaledCapabilities),
          startedAt: startedAt,
          instanceId: this.options.instanceId || (await getHostname()),
        });

        const workerConnectRequestMsgBytes = WorkerConnectRequestData.encode(
          workerConnectRequestMsg,
        ).finish();

        ws.send(
          ConnectMessage.encode(
            ConnectMessage.create({
              kind: GatewayMessageType.WORKER_CONNECT,
              payload: workerConnectRequestMsgBytes,
            }),
          ).finish(),
        );

        setupState.sentWorkerConnect = true;
        return;
      }

      if (!setupState.receivedConnectionReady) {
        if (
          connectMessage.kind !== GatewayMessageType.GATEWAY_CONNECTION_READY
        ) {
          void onConnectionError(
            new ReconnectError(
              `Expected ready message, got ${gatewayMessageTypeToJSON(
                connectMessage.kind,
              )}`,
              attempt,
            ),
          );
          return;
        }

        const readyPayload = GatewayConnectionReadyData.decode(
          connectMessage.payload,
        );

        setupState.receivedConnectionReady = true;

        // The intervals should be supplied by the gateway, but we should fall back just in case
        heartbeatIntervalMs =
          readyPayload.heartbeatInterval.length > 0
            ? ms(readyPayload.heartbeatInterval as ms.StringValue) // TODO Grim cast
            : 10_000;
        extendLeaseIntervalMs =
          readyPayload.extendLeaseInterval.length > 0
            ? ms(readyPayload.extendLeaseInterval as ms.StringValue) // TODO Grim cast
            : 5_000;

        resolveWebsocketConnected?.();
        return;
      }

      this.debug("Unexpected message type during setup", {
        kind: gatewayMessageTypeToJSON(connectMessage.kind),
        rawKind: connectMessage.kind,
        attempt,
        setupState: setupState,
        state: this.state,
        connectionId,
      });
    };

    await websocketConnectedPromise;

    clearTimeout(connectTimeout);

    this.state = ConnectionState.ACTIVE;
    this.excludeGateways.delete(startResp.gatewayGroup);

    attempt = 0;

    const conn: connection = {
      id: connectionId,
      ws,
      cleanup: () => {
        if (closed) {
          return;
        }
        closed = true;
        ws.onerror = () => {};
        ws.onclose = () => {};
        ws.close();
      },
      pendingHeartbeats: 0,
    };
    this.currentConnection = conn;

    this.debug(`Connection ready (${connectionId})`);

    // Flag to prevent connecting twice in draining scenario:
    // 1. We're already draining and repeatedly trying to connect while keeping the old connection open
    // 2. The gateway closes the old connection after a timeout, causing a connection error (which would also trigger a new connection)
    let isDraining = false;
    {
      onConnectionError = async (error: unknown) => {
        // Only process the first error per connection
        if (closed) {
          this.debug(`Connection error but already in closed state, skipping`, {
            connectionId,
          });
          return;
        }
        closed = true;

        await conn.cleanup();

        // Don't attempt to reconnect if we're already closing or closed
        if (
          this.state === ConnectionState.CLOSING ||
          this.state === ConnectionState.CLOSED
        ) {
          this.debug(
            `Connection error (${connectionId}) but already closing or closed, skipping`,
          );
          return;
        }

        this.state = ConnectionState.RECONNECTING;
        this.excludeGateways.add(startResp.gatewayGroup);

        // If this connection is draining and got closed unexpectedly, there's already a new connection being established
        if (isDraining) {
          this.debug(
            `Connection error (${connectionId}) but already draining, skipping`,
          );
          return;
        }

        this.debug(`Connection error (${connectionId})`, error);
        this.connect(attempt + 1, [...path, "onConnectionError"]);
      };

      ws.onerror = (err) => onConnectionError(err);
      ws.onclose = (ev) => {
        void onConnectionError(
          new ReconnectError(`Connection closed: ${ev.reason}`, attempt),
        );
      };
    }

    ws.onmessage = async (event) => {
      const messageBytes = new Uint8Array(event.data as ArrayBuffer);

      const connectMessage = parseConnectMessage(messageBytes);

      if (connectMessage.kind === GatewayMessageType.GATEWAY_CLOSING) {
        isDraining = true;
        this.debug("Received draining message", { connectionId });
        try {
          this.debug(
            "Setting up new connection while keeping previous connection open",
            { connectionId },
          );

          // Wait for new conn to be successfully established
          await this.connect(0, [...path]);

          // Clean up the old connection
          await conn.cleanup();
        } catch (err) {
          this.debug("Failed to reconnect after receiving draining message", {
            connectionId,
            err,
          });

          // Clean up the old connection
          await conn.cleanup();

          void onConnectionError(
            new ReconnectError(
              `Failed to reconnect after receiving draining message (${connectionId})`,
              attempt,
            ),
          );
        }
        return;
      }

      if (connectMessage.kind === GatewayMessageType.GATEWAY_HEARTBEAT) {
        conn.pendingHeartbeats = 0;
        this.debug("Handled gateway heartbeat", {
          connectionId,
        });
        return;
      }

      if (connectMessage.kind === GatewayMessageType.GATEWAY_EXECUTOR_REQUEST) {
        if (this.state !== ConnectionState.ACTIVE) {
          this.debug("Received request while not active, skipping", {
            connectionId,
          });
          return;
        }

        const gatewayExecutorRequest = parseGatewayExecutorRequest(
          connectMessage.payload,
        );

        this.debug("Received gateway executor request", {
          requestId: gatewayExecutorRequest.requestId,
          appId: gatewayExecutorRequest.appId,
          appName: gatewayExecutorRequest.appName,
          functionSlug: gatewayExecutorRequest.functionSlug,
          stepId: gatewayExecutorRequest.stepId,
          connectionId,
        });

        if (
          typeof gatewayExecutorRequest.appName !== "string" ||
          gatewayExecutorRequest.appName.length === 0
        ) {
          this.debug("No app name in request, skipping", {
            requestId: gatewayExecutorRequest.requestId,
            appId: gatewayExecutorRequest.appId,
            functionSlug: gatewayExecutorRequest.functionSlug,
            stepId: gatewayExecutorRequest.stepId,
            connectionId,
          });
          return;
        }
        const requestHandler = requestHandlers[gatewayExecutorRequest.appName];

        if (!requestHandler) {
          this.debug("No request handler found for app, skipping", {
            requestId: gatewayExecutorRequest.requestId,
            appId: gatewayExecutorRequest.appId,
            appName: gatewayExecutorRequest.appName,
            functionSlug: gatewayExecutorRequest.functionSlug,
            stepId: gatewayExecutorRequest.stepId,
            connectionId,
          });
          return;
        }

        // Ack received request
        ws.send(
          ConnectMessage.encode(
            ConnectMessage.create({
              kind: GatewayMessageType.WORKER_REQUEST_ACK,
              payload: WorkerRequestAckData.encode(
                WorkerRequestAckData.create({
                  accountId: gatewayExecutorRequest.accountId,
                  envId: gatewayExecutorRequest.envId,
                  appId: gatewayExecutorRequest.appId,
                  functionSlug: gatewayExecutorRequest.functionSlug,
                  requestId: gatewayExecutorRequest.requestId,
                  stepId: gatewayExecutorRequest.stepId,
                  userTraceCtx: gatewayExecutorRequest.userTraceCtx,
                  systemTraceCtx: gatewayExecutorRequest.systemTraceCtx,
                  runId: gatewayExecutorRequest.runId,
                }),
              ).finish(),
            }),
          ).finish(),
        );

        this.inProgressRequests.wg.add(1);
        this.inProgressRequests.requestLeases[
          gatewayExecutorRequest.requestId
        ] = gatewayExecutorRequest.leaseId;

        let extendLeaseInterval: NodeJS.Timeout | undefined;
        try {
          extendLeaseInterval = setInterval(() => {
            if (extendLeaseIntervalMs === undefined) {
              return;
            }

            // Only extend lease if it's still set on the request
            const currentLeaseId =
              this.inProgressRequests.requestLeases[
                gatewayExecutorRequest.requestId
              ];
            if (!currentLeaseId) {
              clearInterval(extendLeaseInterval);
              return;
            }

            this.debug("extending lease", {
              connectionId,
              leaseId: currentLeaseId,
            });

            // Send extend lease request
            ws.send(
              ConnectMessage.encode(
                ConnectMessage.create({
                  kind: GatewayMessageType.WORKER_REQUEST_EXTEND_LEASE,
                  payload: WorkerRequestExtendLeaseData.encode(
                    WorkerRequestExtendLeaseData.create({
                      accountId: gatewayExecutorRequest.accountId,
                      envId: gatewayExecutorRequest.envId,
                      appId: gatewayExecutorRequest.appId,
                      functionSlug: gatewayExecutorRequest.functionSlug,
                      requestId: gatewayExecutorRequest.requestId,
                      stepId: gatewayExecutorRequest.stepId,
                      runId: gatewayExecutorRequest.runId,
                      userTraceCtx: gatewayExecutorRequest.userTraceCtx,
                      systemTraceCtx: gatewayExecutorRequest.systemTraceCtx,

                      leaseId: currentLeaseId,
                    }),
                  ).finish(),
                }),
              ).finish(),
            );
          }, extendLeaseIntervalMs);

          const res = await requestHandler(gatewayExecutorRequest);

          this.debug("Sending worker reply", {
            connectionId,
            requestId: gatewayExecutorRequest.requestId,
          });

          this.messageBuffer.addPending(res, ResponseAcknowlegeDeadline);

          if (!this.currentConnection) {
            this.debug("No current WebSocket, buffering response", {
              connectionId,
              requestId: gatewayExecutorRequest.requestId,
            });
            this.messageBuffer.append(res);
            return;
          }

          // Send reply back to gateway
          this.currentConnection.ws.send(
            ConnectMessage.encode(
              ConnectMessage.create({
                kind: GatewayMessageType.WORKER_REPLY,
                payload: SDKResponse.encode(res).finish(),
              }),
            ).finish(),
          );
        } finally {
          this.inProgressRequests.wg.done();
          delete this.inProgressRequests.requestLeases[
            gatewayExecutorRequest.requestId
          ];
          clearInterval(extendLeaseInterval);
        }

        return;
      }

      if (connectMessage.kind === GatewayMessageType.WORKER_REPLY_ACK) {
        const replyAck = parseWorkerReplyAck(connectMessage.payload);

        this.debug("Acknowledging reply ack", {
          connectionId,
          requestId: replyAck.requestId,
        });

        this.messageBuffer.acknowledgePending(replyAck.requestId);

        return;
      }

      if (
        connectMessage.kind ===
        GatewayMessageType.WORKER_REQUEST_EXTEND_LEASE_ACK
      ) {
        const extendLeaseAck = WorkerRequestExtendLeaseAckData.decode(
          connectMessage.payload,
        );

        this.debug("received extend lease ack", {
          connectionId,
          newLeaseId: extendLeaseAck.newLeaseId,
        });

        if (extendLeaseAck.newLeaseId) {
          this.inProgressRequests.requestLeases[extendLeaseAck.requestId] =
            extendLeaseAck.newLeaseId;
        } else {
          this.debug("unable to extend lease", {
            connectionId,
            requestId: extendLeaseAck.requestId,
          });
          delete this.inProgressRequests.requestLeases[
            extendLeaseAck.requestId
          ];
        }

        return;
      }

      this.debug("Unexpected message type", {
        kind: gatewayMessageTypeToJSON(connectMessage.kind),
        rawKind: connectMessage.kind,
        attempt,
        setupState: setupState,
        state: this.state,
        connectionId,
      });
    };

    let heartbeatInterval = undefined;
    if (heartbeatIntervalMs !== undefined) {
      heartbeatInterval = setInterval(() => {
        if (heartbeatIntervalMs === undefined) {
          return;
        }

        // Check if we've missed 2 consecutive heartbeats
        if (conn.pendingHeartbeats >= 2) {
          this.debug("Gateway heartbeat missed");
          void onConnectionError(
            new ReconnectError(
              `Consecutive gateway heartbeats missed (${connectionId})`,
              attempt,
            ),
          );
          return;
        }

        this.debug("Sending worker heartbeat", {
          connectionId,
        });

        // Send worker heartbeat
        conn.pendingHeartbeats++;
        ws.send(
          ConnectMessage.encode(
            ConnectMessage.create({
              kind: GatewayMessageType.WORKER_HEARTBEAT,
            }),
          ).finish(),
        );
      }, heartbeatIntervalMs);
    }

    conn.cleanup = () => {
      this.debug("Cleaning up worker heartbeat", {
        connectionId,
      });

      clearInterval(heartbeatInterval);

      if (closed) {
        return;
      }
      closed = true;

      this.debug("Cleaning up connection", { connectionId });
      if (ws.readyState === WebSocket.OPEN) {
        this.debug("Sending pause message", { connectionId });
        ws.send(
          ConnectMessage.encode(
            ConnectMessage.create({
              kind: GatewayMessageType.WORKER_PAUSE,
            }),
          ).finish(),
        );
      }

      this.debug("Closing connection", { connectionId });
      ws.onerror = () => {};
      ws.onclose = () => {};
      ws.close(
        1000,
        workerDisconnectReasonToJSON(WorkerDisconnectReason.WORKER_SHUTDOWN),
      );

      if (this.currentConnection?.id === connectionId) {
        this.currentConnection = undefined;
      }
    };

    return conn;
  }

  private setupShutdownSignal(signals: string[]) {
    if (this.cleanupShutdownSignal) {
      return;
    }

    this.debug(`Setting up shutdown signal handler for ${signals.join(", ")}`);

    const cleanupShutdownHandlers = onShutdown(signals, () => {
      this.debug("Received shutdown signal, closing connection");
      void this.close();
    });

    this.cleanupShutdownSignal = () => {
      this.debug("Cleaning up shutdown signal handler");
      cleanupShutdownHandlers();
    };
  }
}

// Export types for convenience
export {
  DEFAULT_SHUTDOWN_SIGNALS,
  type ConnectApp,
  type ConnectHandlerOptions,
  type ConnectionState,
  type WorkerConnection,
};

export const connect = async (
  options: ConnectHandlerOptions,
): Promise<WorkerConnection> => {
  if (options.apps.length === 0) {
    throw new Error("No apps provided");
  }

  const conn = new WebSocketWorkerConnection(options);

  await conn.connect();

  return conn;
};<|MERGE_RESOLUTION|>--- conflicted
+++ resolved
@@ -156,11 +156,7 @@
 
       if (client.env !== this.inngest.env) {
         throw new Error(
-<<<<<<< HEAD
-          `All apps must be configured to the same environment. ${client.id} is configured to ${client.env} but ${this.inngest.id} is configured to ${this.inngest.env}`
-=======
-          `All apps must be configured to the same environment. ${app.client.id} is configured to ${app.client.env} but ${this.inngest.id} is configured to ${this.inngest.env}`,
->>>>>>> 14e9d8c7
+          `All apps must be configured to the same environment. ${client.id} is configured to ${client.env} but ${this.inngest.id} is configured to ${this.inngest.env}`,
         );
       }
     }
