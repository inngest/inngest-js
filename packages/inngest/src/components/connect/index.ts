--- conflicted
+++ resolved
@@ -29,27 +29,19 @@
   parseStartResponse,
   parseWorkerReplyAck,
 } from "./messages.js";
-import { onShutdown, retrieveSystemAttributes } from "./os.js";
+import { onShutdown, retrieveSystemAttributes, getHostname } from "./os.js";
 import {
   ConnectionState,
   DEFAULT_SHUTDOWN_SIGNALS,
   type ConnectHandlerOptions,
   type WorkerConnection,
 } from "./types.js";
-<<<<<<< HEAD
-import { WaitGroup } from "@jpwilliams/waitgroup";
-import debug, { type Debugger } from "debug";
-import { getHostname, onShutdown, retrieveSystemAttributes } from "./os.js";
-import { MessageBuffer } from "./buffer.js";
 import {
+  AuthError,
   expBackoff,
-  AuthError,
   ReconnectError,
   ConnectionLimitError,
 } from "./util.js";
-=======
-import { AuthError, expBackoff, ReconnectError } from "./util.js";
->>>>>>> 661ed7b2
 
 const ResponseAcknowlegeDeadline = 5_000;
 const WorkerHeartbeatInterval = 10_000;
@@ -251,18 +243,12 @@
       connect: "v1",
     };
 
-<<<<<<< HEAD
-    const functions: Array<FunctionConfig> = this.options.functions.flatMap(
-      (f) =>
-        f["getConfig"]({
-          baseUrl: new URL("wss://connect"),
-          appPrefix: this.inngest.id,
-          isConnect: true,
-        })
-=======
-    const functions: Array<FunctionConfig> = this.functions.flatMap(
-      (f) => f["getConfig"](new URL("http://example.com")) // refactor; base URL shouldn't be optional here; we likely need to fetch a different kind of config
->>>>>>> 661ed7b2
+    const functions: Array<FunctionConfig> = this.functions.flatMap((f) =>
+      f["getConfig"]({
+        baseUrl: new URL("wss://connect"),
+        appPrefix: this.inngest.id,
+        isConnect: true,
+      })
     );
 
     const data: connectionEstablishData = {
