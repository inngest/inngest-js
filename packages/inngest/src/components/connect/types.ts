--- conflicted
+++ resolved
@@ -7,11 +7,7 @@
   /**
    * An array of the functions to serve and register with Inngest.
    */
-<<<<<<< HEAD
-  functions?: readonly InngestFunction.Any[];
-=======
-  functions: readonly InngestFunction.Like[];
->>>>>>> 2ae614c6
+  functions?: readonly InngestFunction.Like[];
 
   instanceId: string;
   maxConcurrency?: number;
