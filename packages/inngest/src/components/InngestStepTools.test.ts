/* eslint-disable @typescript-eslint/no-unsafe-assignment */
import { EventSchemas } from "@local/components/EventSchemas";
import {
  type AnyInngest,
  type EventsFromOpts,
} from "@local/components/Inngest";
import {
  InngestExecution,
  type MemoizedOp,
} from "@local/components/InngestExecution";
import {
  createStepTools,
  type FoundStep,
} from "@local/components/InngestStepTools";
import {
  StepOpCode,
  type ClientOptions,
  type EventPayload,
} from "@local/types";
import ms from "ms";
import { assertType } from "type-plus";
import { createClient } from "../test/helpers";

const getStepTools = ({
  client = createClient({ id: "test" }),
  stepState = {},
}: {
  client?: AnyInngest;
  stepState?: Record<string, MemoizedOp>;
} = {}): {
  tools: ReturnType<typeof createStepTools>;
  getOp: GetOp;
} => {
  const fn = client.createFunction({ id: "test" }, { event: "any" }, () => {
    /** no-op */
  });

  const execution = new InngestExecution({
    client,
    fn,
    data: {},
    stepState,
    stepCompletionOrder: Object.keys(stepState),
  });

  const tools = createStepTools(client, execution.state);
  const getOp = () =>
    new Promise<FoundStep | undefined>((resolve) => {
      setTimeout(() =>
        setTimeout(() => resolve(Object.values(execution.state.steps)[0]))
      );
    });

  return { tools, getOp };
};

type StepTools = ReturnType<typeof getStepTools>["tools"];
type GetOp = () => Promise<FoundStep | undefined>;

describe("waitForEvent", () => {
  let waitForEvent: StepTools["waitForEvent"];
  let getOp: GetOp;

  beforeEach(() => {
    ({
      tools: { waitForEvent },
      getOp,
    } = getStepTools());
  });

  test("return WaitForEvent step op code", async () => {
    void waitForEvent("id", { event: "event", timeout: "2h" });
    await expect(getOp()).resolves.toMatchObject({
      op: StepOpCode.WaitForEvent,
    });
  });

  test("returns `id` as ID", async () => {
    void waitForEvent("id", { event: "event", timeout: "2h" });
    await expect(getOp()).resolves.toMatchObject({
      id: "id",
    });
  });

<<<<<<< HEAD
  test("returns ID by default", async () => {
    void waitForEvent("id", { event: "event", timeout: "2h" });
    await expect(getOp()).resolves.toMatchObject({
=======
  test("returns ID by default", () => {
    void waitForEvent("id", { event: "event", timeout: "2h" });
    expect(getOp()).toMatchObject({
>>>>>>> c2a8eb4a
      displayName: "id",
    });
  });

  test("returns specific name if given", async () => {
    void waitForEvent(
      { id: "id", name: "name" },
      { event: "event", timeout: "2h" }
    );
    await expect(getOp()).resolves.toMatchObject({
      displayName: "name",
    });
  });

  test("return event name as name", async () => {
    void waitForEvent("id", { event: "event", timeout: "2h" });
    await expect(getOp()).resolves.toMatchObject({
      name: "event",
    });
  });

  test("return blank opts if none given", async () => {
    void waitForEvent("id", { event: "event", timeout: "2h" });
    await expect(getOp()).resolves.toMatchObject({
      opts: {},
    });
  });

  test("return TTL if string `timeout` given", async () => {
    void waitForEvent("id", { event: "event", timeout: "1m" });
    await expect(getOp()).resolves.toMatchObject({
      opts: {
        timeout: "1m",
      },
    });
  });

  test("return TTL if date `timeout` given", async () => {
    const upcoming = new Date();
    upcoming.setDate(upcoming.getDate() + 6);
    upcoming.setHours(upcoming.getHours() + 1);

    void waitForEvent("id", { event: "event", timeout: upcoming });
    await expect(getOp()).resolves.toMatchObject({
      opts: {
        timeout: expect.stringMatching(upcoming.toISOString()),
      },
    });
  });

  test("return simple field match if `match` string given", async () => {
    void waitForEvent("id", { event: "event", match: "name", timeout: "2h" });
    await expect(getOp()).resolves.toMatchObject({
      opts: {
        if: "event.name == async.name",
      },
    });
  });

  test("return custom match statement if `if` given", async () => {
    void waitForEvent("id", {
      event: "event",
      if: "name == 123",
      timeout: "2h",
    });
    await expect(getOp()).resolves.toMatchObject({
      opts: {
        if: "name == 123",
      },
    });
  });

  describe("type errors", () => {
    test("does not allow both `match` and `if`", () => {
      // @ts-expect-error `match` and `if` cannot be defined together
      void waitForEvent("id", {
        event: "event",
        match: "name",
        if: "name",
        timeout: "2h",
      });
    });
  });
});

describe("run", () => {
  let run: StepTools["run"];
  let getOp: GetOp;

  beforeEach(() => {
    ({
      tools: { run },
      getOp,
    } = getStepTools());
  });

  test("return Step step op code", async () => {
    void run("step", () => undefined);
    await expect(getOp()).resolves.toMatchObject({
      op: StepOpCode.StepPlanned,
    });
  });

  test("returns `id` as ID", async () => {
    void run("id", () => undefined);
    await expect(getOp()).resolves.toMatchObject({
      id: "id",
    });
  });

<<<<<<< HEAD
  test("return ID by default", async () => {
    void run("id", () => undefined);
    await expect(getOp()).resolves.toMatchObject({
=======
  test("return ID by default", () => {
    void run("id", () => undefined);
    expect(getOp()).toMatchObject({
>>>>>>> c2a8eb4a
      displayName: "id",
    });
  });

  test("return specific name if given", async () => {
    void run({ id: "id", name: "name" }, () => undefined);
    await expect(getOp()).resolves.toMatchObject({
      displayName: "name",
    });
  });

  test("types returned from run are the result of (de)serialization", () => {
    const input = {
      str: "",
      num: 0,
      bool: false,
      date: new Date(),
      fn: () => undefined,
      obj: {
        str: "",
        num: 0,
      },
      arr: [0, 1, 2, () => undefined, true],
      infinity: Infinity,
      nan: NaN,
      undef: undefined,
      null: null,
      symbol: Symbol("foo"),
      map: new Map(),
      set: new Set(),
    };

    const output = run("step", () => input);

    assertType<
      Promise<{
        str: string;
        num: number;
        bool: boolean;
        date: string;
        obj: {
          str: string;
          num: number;
        };
        arr: (number | null | boolean)[];
        infinity: number;
        nan: number;
        null: null;
        map: Record<string, never>;
        set: Record<string, never>;
      }>
    >(output);
  });
});

describe("sleep", () => {
  let sleep: StepTools["sleep"];
  let getOp: GetOp;

  beforeEach(() => {
    ({
      tools: { sleep },
      getOp,
    } = getStepTools());
  });

  test("return id", async () => {
    void sleep("id", "1m");
    await expect(getOp()).resolves.toMatchObject({
      id: "id",
    });
  });

  test("return Sleep step op code", async () => {
    void sleep("id", "1m");
    await expect(getOp()).resolves.toMatchObject({
      op: StepOpCode.Sleep,
    });
  });

<<<<<<< HEAD
  test("return ID by default", async () => {
    void sleep("id", "1m");
    await expect(getOp()).resolves.toMatchObject({
=======
  test("return ID by default", () => {
    void sleep("id", "1m");
    expect(getOp()).toMatchObject({
>>>>>>> c2a8eb4a
      displayName: "id",
    });
  });

  test("return specific name if given", async () => {
    void sleep({ id: "id", name: "name" }, "1m");
    await expect(getOp()).resolves.toMatchObject({
      displayName: "name",
    });
  });
});

describe("sleepUntil", () => {
  let sleepUntil: StepTools["sleepUntil"];
  let getOp: GetOp;

  beforeEach(() => {
    ({
      tools: { sleepUntil },
      getOp,
    } = getStepTools());
  });

  test("return id", async () => {
    const future = new Date();
    future.setDate(future.getDate() + 1);

    void sleepUntil("id", future);
    await expect(getOp()).resolves.toMatchObject({
      id: "id",
    });
  });

<<<<<<< HEAD
  test("return ID by default", async () => {
=======
  test("return ID by default", () => {
>>>>>>> c2a8eb4a
    const future = new Date();
    future.setDate(future.getDate() + 1);

    void sleepUntil("id", future);
<<<<<<< HEAD
    await expect(getOp()).resolves.toMatchObject({
=======
    expect(getOp()).toMatchObject({
>>>>>>> c2a8eb4a
      displayName: "id",
    });
  });

  test("return specific name if given", async () => {
    const future = new Date();
    future.setDate(future.getDate() + 1);

    void sleepUntil({ id: "id", name: "name" }, future);
    await expect(getOp()).resolves.toMatchObject({
      displayName: "name",
    });
  });

  test("return Sleep step op code", async () => {
    const future = new Date();
    future.setDate(future.getDate() + 1);

    void sleepUntil("id", future);
    await expect(getOp()).resolves.toMatchObject({
      op: StepOpCode.Sleep,
    });
  });

  test("parses dates", async () => {
    const next = new Date();

    void sleepUntil("id", next);
    await expect(getOp()).resolves.toMatchObject({
      name: next.toISOString(),
    });
  });

  test("parses ISO strings", async () => {
    const next = new Date(new Date().valueOf() + ms("6d")).toISOString();

    void sleepUntil("id", next);
    await expect(getOp()).resolves.toMatchObject({
      name: next,
    });
  });

  test("throws if invalid date given", async () => {
    const next = new Date("bad");

    await expect(() => sleepUntil("id", next)).rejects.toThrow(
      "Invalid date or date string passed"
    );
  });

  test("throws if invalid time string given", async () => {
    const next = "bad";

    await expect(() => sleepUntil("id", next)).rejects.toThrow(
      "Invalid date or date string passed"
    );
  });
});

describe("sendEvent", () => {
  describe("runtime", () => {
    const fetchMock = jest.fn(
      (url: string, opts: { body: string }) =>
        Promise.resolve({
          status: 200,
          json: () =>
            Promise.resolve({
              status: 200,
              ids: (JSON.parse(opts.body) as EventPayload[]).map(
                () => "test-id"
              ),
            }),
        })
      // eslint-disable-next-line @typescript-eslint/no-explicit-any
    ) as unknown as typeof fetch;

    const client = createClient({
      id: "test",
      fetch: fetchMock,
      eventKey: "123",
    });

    let sendEvent: StepTools["sendEvent"];
    let getOp: GetOp;

    beforeEach(() => {
      ({
        tools: { sendEvent },
        getOp,
      } = getStepTools({
        client,
        stepState: {
          /**
           * We define a fake step here to ensure that the `sendEvent` tool
           * doesn't run inline, which it will do if no other steps have been
           * detected before it's been run.
           */
          "fake-other-step": { id: "fake-other-step" },
        },
      }));
    });

    test("return id", async () => {
      void sendEvent("id", { name: "step", data: "foo" });

      await expect(getOp()).resolves.toMatchObject({
        id: "id",
      });
    });

    test("return Step step op code", async () => {
      void sendEvent("id", { name: "step", data: "foo" });

      await expect(getOp()).resolves.toMatchObject({
        op: StepOpCode.StepPlanned,
      });
    });

<<<<<<< HEAD
    test("return ID by default", async () => {
      void sendEvent("id", { name: "step", data: "foo" });

      await expect(getOp()).resolves.toMatchObject({ displayName: "id" });
=======
    test("return ID by default", () => {
      void sendEvent("id", { name: "step", data: "foo" });

      expect(getOp()).toMatchObject({ displayName: "id" });
>>>>>>> c2a8eb4a
    });

    test("return specific name if given", async () => {
      void sendEvent({ id: "id", name: "name" }, { name: "step", data: "foo" });

      await expect(getOp()).resolves.toMatchObject({ displayName: "name" });
    });

    test("retain legacy `name` field for backwards compatibility with <=v2", async () => {
      void sendEvent({ id: "id", name: "name" }, { name: "step", data: "foo" });

      await expect(getOp()).resolves.toMatchObject({ name: "sendEvent" });
    });
  });

  describe("types", () => {
    describe("no custom types", () => {
      const sendEvent: ReturnType<typeof createStepTools>["sendEvent"] =
        // eslint-disable-next-line @typescript-eslint/no-explicit-any
        (() => undefined) as any;

      test("allows sending a single event with a string", () => {
        void sendEvent("id", { name: "anything", data: "foo" });
      });

      test("allows sending a single event with an object", () => {
        void sendEvent("id", { name: "anything", data: "foo" });
      });

      test("allows sending multiple events", () => {
        void sendEvent("id", [
          { name: "anything", data: "foo" },
          { name: "anything", data: "foo" },
        ]);
      });
    });

    describe("multiple custom types", () => {
      const schemas = new EventSchemas().fromRecord<{
        foo: {
          name: "foo";
          data: { foo: string };
        };
        bar: {
          name: "bar";
          data: { bar: string };
        };
      }>();

      const opts = (<T extends ClientOptions>(x: T): T => x)({
        id: "",
        schemas,
      });

      const sendEvent: ReturnType<
        typeof createStepTools<typeof opts, EventsFromOpts<typeof opts>, "foo">
        // eslint-disable-next-line @typescript-eslint/no-explicit-any
      >["sendEvent"] = (() => undefined) as any;

      test("disallows sending a single unknown event with a string", () => {
        // @ts-expect-error Unknown event
        void sendEvent({ name: "unknown", data: { foo: "" } });
      });

      test("disallows sending a single unknown event with an object", () => {
        // @ts-expect-error Unknown event
        void sendEvent({ name: "unknown", data: { foo: "" } });
      });

      test("disallows sending multiple unknown events", () => {
        void sendEvent("id", [
          // @ts-expect-error Unknown event
          { name: "unknown", data: { foo: "" } },
          // @ts-expect-error Unknown event
          { name: "unknown2", data: { foo: "" } },
        ]);
      });

      test("disallows sending one unknown event with multiple known events", () => {
        void sendEvent("id", [
          { name: "foo", data: { foo: "" } },
          // @ts-expect-error Unknown event
          { name: "unknown", data: { foo: "" } },
        ]);
      });

      test("disallows sending a single known event with a string and invalid data", () => {
        // @ts-expect-error Invalid data
        void sendEvent({ name: "foo", data: { foo: 1 } });
      });

      test("disallows sending a single known event with an object and invalid data", () => {
        // @ts-expect-error Invalid data
        void sendEvent({ name: "foo", data: { foo: 1 } });
      });

      test("disallows sending multiple known events with invalid data", () => {
        void sendEvent("id", [
          // @ts-expect-error Invalid data
          { name: "foo", data: { bar: "" } },
          // @ts-expect-error Invalid data
          { name: "bar", data: { foo: "" } },
        ]);
      });

      test("allows sending a single known event with a string", () => {
        void sendEvent("id", { name: "foo", data: { foo: "" } });
      });

      test("allows sending a single known event with an object", () => {
        void sendEvent("id", { name: "foo", data: { foo: "" } });
      });

      test("allows sending multiple known events", () => {
        void sendEvent("id", [
          { name: "foo", data: { foo: "" } },
          { name: "bar", data: { bar: "" } },
        ]);
      });
    });
  });
});<|MERGE_RESOLUTION|>--- conflicted
+++ resolved
@@ -82,15 +82,9 @@
     });
   });
 
-<<<<<<< HEAD
   test("returns ID by default", async () => {
     void waitForEvent("id", { event: "event", timeout: "2h" });
     await expect(getOp()).resolves.toMatchObject({
-=======
-  test("returns ID by default", () => {
-    void waitForEvent("id", { event: "event", timeout: "2h" });
-    expect(getOp()).toMatchObject({
->>>>>>> c2a8eb4a
       displayName: "id",
     });
   });
@@ -201,15 +195,9 @@
     });
   });
 
-<<<<<<< HEAD
   test("return ID by default", async () => {
     void run("id", () => undefined);
     await expect(getOp()).resolves.toMatchObject({
-=======
-  test("return ID by default", () => {
-    void run("id", () => undefined);
-    expect(getOp()).toMatchObject({
->>>>>>> c2a8eb4a
       displayName: "id",
     });
   });
@@ -290,15 +278,9 @@
     });
   });
 
-<<<<<<< HEAD
   test("return ID by default", async () => {
     void sleep("id", "1m");
     await expect(getOp()).resolves.toMatchObject({
-=======
-  test("return ID by default", () => {
-    void sleep("id", "1m");
-    expect(getOp()).toMatchObject({
->>>>>>> c2a8eb4a
       displayName: "id",
     });
   });
@@ -332,20 +314,12 @@
     });
   });
 
-<<<<<<< HEAD
   test("return ID by default", async () => {
-=======
-  test("return ID by default", () => {
->>>>>>> c2a8eb4a
     const future = new Date();
     future.setDate(future.getDate() + 1);
 
     void sleepUntil("id", future);
-<<<<<<< HEAD
-    await expect(getOp()).resolves.toMatchObject({
-=======
-    expect(getOp()).toMatchObject({
->>>>>>> c2a8eb4a
+    await expect(getOp()).resolves.toMatchObject({
       displayName: "id",
     });
   });
@@ -464,17 +438,10 @@
       });
     });
 
-<<<<<<< HEAD
     test("return ID by default", async () => {
       void sendEvent("id", { name: "step", data: "foo" });
 
       await expect(getOp()).resolves.toMatchObject({ displayName: "id" });
-=======
-    test("return ID by default", () => {
-      void sendEvent("id", { name: "step", data: "foo" });
-
-      expect(getOp()).toMatchObject({ displayName: "id" });
->>>>>>> c2a8eb4a
     });
 
     test("return specific name if given", async () => {
