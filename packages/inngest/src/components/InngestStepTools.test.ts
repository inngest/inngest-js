--- conflicted
+++ resolved
@@ -518,14 +518,8 @@
 
   describe("runtime", () => {
     const fn = new InngestFunction(
-<<<<<<< HEAD
-      createClient({ id: clientId }),
+      createClient({ id: testClientId }),
       { id: "test-fn", triggers: [{ event: "test-event" }] },
-=======
-      createClient({ id: testClientId }),
-      { id: "test-fn" },
-      { event: "test-event" },
->>>>>>> 881ce01b
       () => "test-return"
     );
 
