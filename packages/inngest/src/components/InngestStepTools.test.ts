import { openai } from "@inngest/ai";
import ms from "ms";
import { Temporal } from "temporal-polyfill";
import { z } from "zod";
import type { IsEqual } from "../helpers/types.ts";
import {
  type StepTools,
  assertType,
  createClient,
  getStepTools,
  testClientId,
} from "../test/helpers.ts";
import {
  type ClientOptions,
  type InvocationResult,
  StepOpCode,
} from "../types.ts";
import { EventSchemas } from "./EventSchemas.ts";
import type { Inngest } from "./Inngest.ts";
import { InngestFunction } from "./InngestFunction.ts";
import { referenceFunction } from "./InngestFunctionReference.ts";
import type { createStepTools } from "./InngestStepTools.ts";

describe("waitForEvent", () => {
  let step: StepTools;

  beforeEach(() => {
    step = getStepTools();
  });

  test("return WaitForEvent step op code", async () => {
    await expect(
      step.waitForEvent("id", { event: "event", timeout: "2h" }),
    ).resolves.toMatchObject({
      op: StepOpCode.WaitForEvent,
    });
  });

  test("returns `id` as ID", async () => {
    await expect(
      step.waitForEvent("id", { event: "event", timeout: "2h" }),
    ).resolves.toMatchObject({
      id: "id",
    });
  });

  test("returns ID by default", async () => {
    await expect(
      step.waitForEvent("id", { event: "event", timeout: "2h" }),
    ).resolves.toMatchObject({
      displayName: "id",
    });
  });

  test("returns specific name if given", async () => {
    await expect(
      step.waitForEvent(
        { id: "id", name: "name" },
        { event: "event", timeout: "2h" },
      ),
    ).resolves.toMatchObject({
      displayName: "name",
    });
  });

  test("return event name as name", async () => {
    await expect(
      step.waitForEvent("id", { event: "event", timeout: "2h" }),
    ).resolves.toMatchObject({
      name: "event",
    });
  });

  test("return blank opts if none given", async () => {
    await expect(
      step.waitForEvent("id", { event: "event", timeout: "2h" }),
    ).resolves.toMatchObject({
      opts: {},
    });
  });

  test("return TTL if string `timeout` given", async () => {
    await expect(
      step.waitForEvent("id", { event: "event", timeout: "1m" }),
    ).resolves.toMatchObject({
      opts: {
        timeout: "1m",
      },
    });
  });

  test("return TTL if date `timeout` given", async () => {
    const upcoming = new Date();
    upcoming.setDate(upcoming.getDate() + 6);
    upcoming.setHours(upcoming.getHours() + 1);

    await expect(
      step.waitForEvent("id", { event: "event", timeout: upcoming }),
    ).resolves.toMatchObject({
      opts: {
        timeout: expect.stringMatching(upcoming.toISOString()),
      },
    });
  });

  test("return simple field match if `match` string given", async () => {
    await expect(
      step.waitForEvent("id", { event: "event", match: "name", timeout: "2h" }),
    ).resolves.toMatchObject({
      opts: {
        if: "event.name == async.name",
      },
    });
  });

  test("return custom match statement if `if` given", async () => {
    await expect(
      step.waitForEvent("id", {
        event: "event",
        if: "name == 123",
        timeout: "2h",
      }),
    ).resolves.toMatchObject({
      opts: {
        if: "name == 123",
      },
    });
  });

  describe("type errors", () => {
    test("does not allow both `match` and `if`", () => {
      // @ts-expect-error `match` and `if` cannot be defined together
      void step.waitForEvent("id", {
        event: "event",
        match: "name",
        if: "name",
        timeout: "2h",
      });
    });
  });
});

describe("run", () => {
  let step: StepTools;

  beforeEach(() => {
    step = getStepTools();
  });

  test("return Step step op code", async () => {
    await expect(step.run("step", () => undefined)).resolves.toMatchObject({
      op: StepOpCode.StepPlanned,
    });
  });

  test("returns `id` as ID", async () => {
    await expect(step.run("id", () => undefined)).resolves.toMatchObject({
      id: "id",
    });
  });

  test("return ID by default", async () => {
    await expect(step.run("id", () => undefined)).resolves.toMatchObject({
      displayName: "id",
    });
  });

  test("return specific name if given", async () => {
    await expect(
      step.run({ id: "id", name: "name" }, () => undefined),
    ).resolves.toMatchObject({
      displayName: "name",
    });
  });

  test("types allow named function", () => {
    void step.run("", function named() {});
  });

  test("types returned from run are the result of (de)serialization", () => {
    const input = {
      str: "",
      num: 0,
      bool: false,
      date: new Date(),
      fn: () => undefined,
      obj: {
        str: "",
        num: 0,
      },
      arr: [0, 1, 2, () => undefined, true],
      infinity: Number.POSITIVE_INFINITY,
      nan: Number.NaN,
      undef: undefined,
      null: null,
      symbol: Symbol("foo"),
      map: new Map(),
      set: new Set(),
      bigint: BigInt(123),
      typedArray: new Int8Array(2),
      promise: Promise.resolve(),
      weakMap: new WeakMap([[{}, "test"]]),
      weakSet: new WeakSet([{}]),
    };

    const output = step.run("step", () => input);

    type Expected = {
      str: string;
      num: number;
      bool: boolean;
      date: string;
      obj: {
        str: string;
        num: number;
      };
      arr: (number | null | boolean)[];
      infinity: number;
      nan: number;
      null: null;
      map: Record<string, never>;
      set: Record<string, never>;
      bigint: never;
      typedArray: Record<string, number>;
      promise: {};
      weakMap: {};
      weakSet: {};
    };

    assertType<Promise<Expected>>(output);

    /**
     * Used to ensure that stripped base properties are also adhered to.
     */
    type KeysMatchExactly<T, U> = keyof T extends keyof U
      ? keyof U extends keyof T
        ? true
        : false
      : false;

    assertType<KeysMatchExactly<Expected, Awaited<typeof output>>>(true);
  });
});

describe("ai", () => {
  describe("infer", () => {
    let step: StepTools;

    beforeEach(() => {
      step = getStepTools();
    });

    test("return Step step op code", async () => {
      await expect(
        step.ai.infer("step", {
          model: openai({ model: "gpt-3.5-turbo" }),
          body: {
            messages: [],
          },
        }),
      ).resolves.toMatchObject({
        op: StepOpCode.AiGateway,
      });
    });

    test("returns `id` as ID", async () => {
      await expect(
        step.ai.infer("id", {
          model: openai({ model: "gpt-3.5-turbo" }),
          body: {
            messages: [],
          },
        }),
      ).resolves.toMatchObject({
        id: "id",
      });
    });

    test("return ID by default", async () => {
      await expect(
        step.ai.infer("id", {
          model: openai({ model: "gpt-3.5-turbo" }),
          body: {
            messages: [],
          },
        }),
      ).resolves.toMatchObject({
        displayName: "id",
      });
    });

    test("return specific name if given", async () => {
      await expect(
        step.ai.infer(
          { id: "id", name: "name" },
          {
            model: openai({ model: "gpt-3.5-turbo" }),
            body: {
              messages: [],
            },
          },
        ),
      ).resolves.toMatchObject({
        displayName: "name",
      });
    });

    test("requires a model", () => {
      // @ts-expect-error Missing model
      () => step.ai.infer("id", { body: { messages: [] } });
    });

    test("requires a body", () => {
      () =>
        // @ts-expect-error Missing body
        step.ai.infer("id", {
          model: openai({ model: "gpt-3.5-turbo" }),
        });
    });

    test("model requires the correct body", () => {
      () =>
        step.ai.infer("id", {
          model: openai({ model: "gpt-3.5-turbo" }),
          // @ts-expect-error Invalid body
          body: {},
        });
    });

    test("accepts the correct body", () => {
      () =>
        step.ai.infer("id", {
          model: openai({ model: "gpt-3.5-turbo" }),
          body: {
            messages: [],
          },
        });
    });

    test("uses default model if none given", async () => {
      await expect(
        step.ai.infer("id", {
          model: openai({ model: "gpt-3.5-turbo" }),
          body: {
            messages: [],
          },
        }),
      ).resolves.toMatchObject({
        opts: {
          body: {
            model: "gpt-3.5-turbo",
          },
        },
      });
    });

    test("can overwrite model", async () => {
      await expect(
        step.ai.infer("id", {
          model: openai({ model: "gpt-3.5-turbo" }),
          body: {
            model: "gpt-3.5-something-else",
            messages: [],
          },
        }),
      ).resolves.toMatchObject({
        opts: {
          body: {
            model: "gpt-3.5-something-else",
          },
        },
      });
    });
  });

  describe("wrap", () => {
    let step: StepTools;

    beforeEach(() => {
      step = getStepTools();
    });

    test("return Step step op code", async () => {
      await expect(
        step.ai.wrap("step", () => undefined),
      ).resolves.toMatchObject({
        op: StepOpCode.StepPlanned,
      });
    });

    test("returns `id` as ID", async () => {
      await expect(step.ai.wrap("id", () => undefined)).resolves.toMatchObject({
        id: "id",
      });
    });

    test("return ID by default", async () => {
      await expect(step.ai.wrap("id", () => undefined)).resolves.toMatchObject({
        displayName: "id",
      });
    });

    test("return specific name if given", async () => {
      await expect(
        step.ai.wrap({ id: "id", name: "name" }, () => undefined),
      ).resolves.toMatchObject({
        displayName: "name",
      });
    });

    test("no input", async () => {
      await expect(step.ai.wrap("", () => {})).resolves.toMatchObject({});
    });

    test("single input", async () => {
      await expect(
        step.ai.wrap("", (_flag: boolean) => {}, true),
      ).resolves.toMatchObject({});
    });

    test("multiple input", async () => {
      await expect(
        step.ai.wrap("", (_flag: boolean, _value: number) => {}, true, 10),
      ).resolves.toMatchObject({});
    });

    test("disallow missing step inputs when function expects them", () => {
      // @ts-expect-error Invalid data
      void step.ai.wrap("", (_flag: boolean, _value: number) => {});

      // @ts-expect-error Invalid data
      void step.ai.wrap("", (_flag: boolean, _value: number) => {});
    });

    test("disallow step inputs when function does not expect them", () => {
      // @ts-expect-error Invalid data
      void step.ai.wrap("", () => {}, true);

      // @ts-expect-error Invalid data
      void step.ai.wrap("", () => {}, true);
    });

    test("disallow step inputs that don't match what function expects", () => {
      // @ts-expect-error Invalid data
      void step.ai.wrap("", (_flag: boolean, _value: number) => {}, 10, true);

      void step.ai.wrap(
        "",
        (_flag: boolean, _value: number) => {},
        // @ts-expect-error Invalid data
        10,
        true,
      );
    });

    test("optional input", async () => {
      await expect(
        step.run(
          "",
          (_flag: boolean, _value?: number) => {
            // valid - enough arguments given - missing arg is optional
          },
          true,
        ),
      ).resolves.toMatchObject({});

      await expect(
        step.run(
          "",
          (_flag: boolean, _value?: number) => {
            // valid - enough arguments given - missing arg is optional
          },
          true,
        ),
      ).resolves.toMatchObject({});
    });

    test("types returned from ai are the result of (de)serialization", () => {
      const input = {
        str: "",
        num: 0,
        bool: false,
        date: new Date(),
        fn: () => undefined,
        obj: {
          str: "",
          num: 0,
        },
        arr: [0, 1, 2, () => undefined, true],
        infinity: Number.POSITIVE_INFINITY,
        nan: Number.NaN,
        undef: undefined,
        null: null,
        symbol: Symbol("foo"),
        map: new Map(),
        set: new Set(),
        bigint: BigInt(123),
        typedArray: new Int8Array(2),
        promise: Promise.resolve(),
        weakMap: new WeakMap([[{}, "test"]]),
        weakSet: new WeakSet([{}]),
      };

      const output = step.ai.wrap("step", () => input);

      type Expected = {
        str: string;
        num: number;
        bool: boolean;
        date: string;
        obj: {
          str: string;
          num: number;
        };
        arr: (number | null | boolean)[];
        infinity: number;
        nan: number;
        null: null;
        map: Record<string, never>;
        set: Record<string, never>;
        bigint: never;
        typedArray: Record<string, number>;
        promise: {};
        weakMap: {};
        weakSet: {};
      };

      assertType<Promise<Expected>>(output);

      /**
       * Used to ensure that stripped base properties are also adhered to.
       */
      type KeysMatchExactly<T, U> = keyof T extends keyof U
        ? keyof U extends keyof T
          ? true
          : false
        : false;

      assertType<KeysMatchExactly<Expected, Awaited<typeof output>>>(true);
    });
  });
});

describe("sleep", () => {
  let step: StepTools;

  beforeEach(() => {
    step = getStepTools();
  });

  test("return id", async () => {
    await expect(step.sleep("id", "1m")).resolves.toMatchObject({
      id: "id",
    });
  });

  test("return Sleep step op code", async () => {
    await expect(step.sleep("id", "1m")).resolves.toMatchObject({
      op: StepOpCode.Sleep,
    });
  });

  test("return ID by default", async () => {
    await expect(step.sleep("id", "1m")).resolves.toMatchObject({
      displayName: "id",
    });
  });

  test("return specific name if given", async () => {
    await expect(
      step.sleep({ id: "id", name: "name" }, "1m"),
    ).resolves.toMatchObject({
      displayName: "name",
    });
  });

  test("parses number of milliseconds", async () => {
    await expect(step.sleep("id", 60000)).resolves.toMatchObject({
      name: "1m",
    });
  });

  test("parses ms time string", async () => {
    await expect(step.sleep("id", "1m")).resolves.toMatchObject({
      name: "1m",
    });
  });

  test("parses Temporal.Duration", async () => {
    const duration = Temporal.Duration.from({ minutes: 1 });

    await expect(step.sleep("id", duration)).resolves.toMatchObject({
      name: "1m",
    });
  });
});

describe("sleepUntil", () => {
  let step: StepTools;

  beforeEach(() => {
    step = getStepTools();
  });

  test("return id", async () => {
    const future = new Date();
    future.setDate(future.getDate() + 1);

    await expect(step.sleepUntil("id", future)).resolves.toMatchObject({
      id: "id",
    });
  });

  test("return ID by default", async () => {
    const future = new Date();
    future.setDate(future.getDate() + 1);

    await expect(step.sleepUntil("id", future)).resolves.toMatchObject({
      displayName: "id",
    });
  });

  test("return specific name if given", async () => {
    const future = new Date();
    future.setDate(future.getDate() + 1);

    await expect(
      step.sleepUntil({ id: "id", name: "name" }, future),
    ).resolves.toMatchObject({
      displayName: "name",
    });
  });

  test("return Sleep step op code", async () => {
    const future = new Date();
    future.setDate(future.getDate() + 1);

    await expect(step.sleepUntil("id", future)).resolves.toMatchObject({
      op: StepOpCode.Sleep,
    });
  });

  test("parses dates", async () => {
    const next = new Date();

    await expect(step.sleepUntil("id", next)).resolves.toMatchObject({
      name: next.toISOString(),
    });
  });

  test("parses ISO strings", async () => {
    const next = new Date(new Date().valueOf() + ms("6d")).toISOString();

    await expect(step.sleepUntil("id", next)).resolves.toMatchObject({
      name: next,
    });
  });

  test("parses Temporal.Instant", async () => {
    const instant = Temporal.Instant.from(new Date().toISOString());

    await expect(step.sleepUntil("id", instant)).resolves.toMatchObject({
      name: instant.toString(),
    });
  });

  test("parses Temporal.ZonedDateTime", async () => {
    const zonedDateTime = Temporal.ZonedDateTime.from({
      year: 2023,
      month: 10,
      day: 1,
      hour: 12,
      minute: 0,
      second: 0,
      timeZone: "UTC",
    });

    await expect(step.sleepUntil("id", zonedDateTime)).resolves.toMatchObject({
      name: zonedDateTime.toInstant().toString(),
    });
  });

  test("throws if invalid date given", async () => {
    const next = new Date("bad");

    await expect(() => step.sleepUntil("id", next)).rejects.toThrow(
<<<<<<< HEAD
      "Invalid date or date string passed",
=======
      "Invalid `Date`, date string, `Temporal.Instant`, or `Temporal.ZonedDateTime` passed to sleepUntil"
>>>>>>> a305a154
    );
  });

  test("throws if invalid time string given", async () => {
    const next = "bad";

    await expect(() => step.sleepUntil("id", next)).rejects.toThrow(
<<<<<<< HEAD
      "Invalid date or date string passed",
=======
      "Invalid `Date`, date string, `Temporal.Instant`, or `Temporal.ZonedDateTime` passed to sleepUntil"
>>>>>>> a305a154
    );
  });
});

describe("sendEvent", () => {
  describe("runtime", () => {
    let step: StepTools;
    beforeEach(() => {
      step = getStepTools();
    });

    test("return id", async () => {
      await expect(
        step.sendEvent("id", { name: "step", data: "foo" }),
      ).resolves.toMatchObject({
        id: "id",
      });
    });

    test("return Step step op code", async () => {
      await expect(
        step.sendEvent("id", { name: "step", data: "foo" }),
      ).resolves.toMatchObject({
        op: StepOpCode.StepPlanned,
      });
    });

    test("return ID by default", async () => {
      await expect(
        step.sendEvent("id", { name: "step", data: "foo" }),
      ).resolves.toMatchObject({ displayName: "id" });
    });

    test("return specific name if given", async () => {
      await expect(
        step.sendEvent(
          { id: "id", name: "name" },
          { name: "step", data: "foo" },
        ),
      ).resolves.toMatchObject({ displayName: "name" });
    });

    test("retain legacy `name` field for backwards compatibility with <=v2", async () => {
      await expect(
        step.sendEvent(
          { id: "id", name: "name" },
          { name: "step", data: "foo" },
        ),
      ).resolves.toMatchObject({ name: "sendEvent" });
    });
  });

  describe("types", () => {
    describe("no custom types", () => {
      const sendEvent: ReturnType<typeof createStepTools>["sendEvent"] =
        // biome-ignore lint/suspicious/noExplicitAny: <explanation>
        (() => undefined) as any;

      test("allows sending a single event with a string", () => {
        void sendEvent("id", { name: "anything", data: "foo" });
      });

      test("allows sending a single event with an object", () => {
        void sendEvent("id", { name: "anything", data: "foo" });
      });

      test("allows sending multiple events", () => {
        void sendEvent("id", [
          { name: "anything", data: "foo" },
          { name: "anything", data: "foo" },
        ]);
      });
    });

    describe("multiple custom types", () => {
      const schemas = new EventSchemas().fromRecord<{
        foo: {
          name: "foo";
          data: { foo: string };
        };
        bar: {
          data: { bar: string };
        };
        baz: {};
      }>();

      const opts = (<T extends ClientOptions>(x: T): T => x)({
        id: "",
        schemas,
      });

      type Client = Inngest<typeof opts>;

      const sendEvent: ReturnType<
        typeof createStepTools<Client>
        // biome-ignore lint/suspicious/noExplicitAny: <explanation>
      >["sendEvent"] = (() => undefined) as any;

      test("disallows sending a single unknown event with a string", () => {
        // @ts-expect-error Unknown event
        void sendEvent("id", { name: "unknown", data: { foo: "" } });
      });

      test("disallows sending a single unknown event with an object", () => {
        // @ts-expect-error Unknown event
        void sendEvent("id", { name: "unknown", data: { foo: "" } });
      });

      test("disallows sending multiple unknown events", () => {
        void sendEvent("id", [
          // @ts-expect-error Unknown event
          { name: "unknown", data: { foo: "" } },
          // @ts-expect-error Unknown event
          { name: "unknown2", data: { foo: "" } },
        ]);
      });

      test("disallows sending one unknown event with multiple known events", () => {
        void sendEvent("id", [
          { name: "foo", data: { foo: "" } },
          // @ts-expect-error Unknown event
          { name: "unknown", data: { foo: "" } },
        ]);
      });

      test("disallows sending a single known event with a string and invalid data", () => {
        // @ts-expect-error Invalid data
        void sendEvent("id", { name: "foo", data: { foo: 1 } });
      });

      test("disallows sending a single known event with an object and invalid data", () => {
        // @ts-expect-error Invalid data
        void sendEvent("id", { name: "foo", data: { foo: 1 } });
      });

      test("disallows sending multiple known events with invalid data", () => {
        void sendEvent("id", [
          // @ts-expect-error Invalid data
          { name: "foo", data: { bar: "" } },
          // @ts-expect-error Invalid data
          { name: "bar", data: { foo: "" } },
        ]);
      });

      test("allows sending a single known event with a string", () => {
        void sendEvent("id", { name: "foo", data: { foo: "" } });
      });

      test("allows sending a single known event with an object", () => {
        void sendEvent("id", { name: "foo", data: { foo: "" } });
      });

      test("allows sending multiple known events", () => {
        void sendEvent("id", [
          { name: "foo", data: { foo: "" } },
          { name: "bar", data: { bar: "" } },
        ]);
      });
    });
  });
});

describe("invoke", () => {
  let step: StepTools;
  beforeEach(() => {
    step = getStepTools();
  });

  describe("runtime", () => {
    const fn = new InngestFunction(
      createClient({ id: testClientId }),
      { id: "test-fn", triggers: [{ event: "test-event" }] },
      () => "test-return",
    );

    test("return id", async () => {
      await expect(
        step.invoke("id", { function: fn, data: { foo: "foo" } }),
      ).resolves.toMatchObject({
        id: "id",
      });
    });

    test("return Invoke step op code", async () => {
      await expect(
        step.invoke("id", { function: fn, data: { foo: "foo" } }),
      ).resolves.toMatchObject({
        op: StepOpCode.InvokeFunction,
      });
    });

    test("return ID by default", async () => {
      await expect(
        step.invoke("id", { function: fn, data: { foo: "foo" } }),
      ).resolves.toMatchObject({ displayName: "id" });
    });

    test("return specific name if given", async () => {
      await expect(
        step.invoke(
          { id: "id", name: "name" },
          { function: fn, data: { foo: "foo" } },
        ),
      ).resolves.toMatchObject({ displayName: "name" });
    });

    describe("return function ID to run", () => {
      test("with `function` instance", async () => {
        await expect(
          step.invoke("id", { function: fn, data: { foo: "foo" } }),
        ).resolves.toMatchObject({
          opts: {
            function_id: fn.id(testClientId),
          },
        });
      });

      test("with `function` string", async () => {
        await expect(
          step.invoke("id", {
            function: "some-client-some-fn",
            data: { foo: "foo" },
          }),
        ).resolves.toMatchObject({
          opts: {
            function_id: "some-client-some-fn",
          },
        });
      });

      test("with `function` ref instance", async () => {
        await expect(
          step.invoke("id", {
            function: referenceFunction<typeof fn>({ functionId: "test-fn" }),
          }),
        ).resolves.toMatchObject({
          opts: {
            function_id: `${testClientId}-test-fn`,
          },
        });
      });

      test("with `function` ref instance with `appId`", async () => {
        await expect(
          step.invoke("id", {
            function: referenceFunction({
              functionId: "some-fn",
              appId: "some-client",
            }),
            data: { foo: "foo" },
          }),
        ).resolves.toMatchObject({
          opts: {
            function_id: "some-client-some-fn",
          },
        });
      });
    });

    describe("timeouts", () => {
      test("return correct timeout if string `timeout` given", async () => {
        await expect(
          step.invoke("id", {
            function: fn,
            data: { foo: "foo" },
            timeout: "1m",
          }),
        ).resolves.toMatchObject({
          opts: {
            timeout: "1m",
          },
        });
      });

      test("return correct timeout if date `timeout` given", async () => {
        const upcoming = new Date();
        upcoming.setDate(upcoming.getDate() + 6);
        upcoming.setHours(upcoming.getHours() + 1);

        await expect(
          step.invoke("id", {
            function: fn,
            data: { foo: "foo" },
            timeout: upcoming,
          }),
        ).resolves.toMatchObject({
          opts: {
            timeout: expect.stringMatching(upcoming.toISOString()),
          },
        });
      });

      test("return correct timeout if `number` `timeout` given", async () => {
        await expect(
          step.invoke("id", {
            function: fn,
            data: { foo: "foo" },
            timeout: 60000,
          }),
        ).resolves.toMatchObject({
          opts: {
            timeout: "1m",
          },
        });
      });
    });
  });

  describe("types", () => {
    const schemas = new EventSchemas().fromRecord<{
      foo: {
        name: "foo";
        data: { foo: string };
      };
      bar: {
        data: { bar: string };
      };
      baz: {};
    }>();

    const opts = (<T extends ClientOptions>(x: T): T => x)({
      id: "test-client",
      schemas,
    });

    const client = createClient(opts);

    const invoke = null as unknown as ReturnType<
      typeof createStepTools<typeof client>
    >["invoke"];

    // biome-ignore lint/suspicious/noExplicitAny: <explanation>
    type GetTestReturn<T extends () => InvocationResult<any>> = Awaited<
      ReturnType<T>
    >;

    test("allows specifying function as a string", () => {
      const _test = () => invoke("id", { function: "test-fn", data: "foo" });
    });

    test("allows specifying function as an instance", () => {
      const fn = client.createFunction(
        { id: "fn" },
        { event: "foo" },
        () => "return",
      );

      const _test = () => invoke("id", { function: fn, data: { foo: "" } });
    });

    test("allows specifying function as a string", () => {
      const _test = () => invoke("id", { function: "fn", data: { foo: "" } });
    });

    test("allows specifying function as a reference function", () => {
      const _test = () =>
        invoke("id", {
          function: referenceFunction({ functionId: "fn" }),
          data: { foo: "" },
        });
    });

    test("requires no payload if a cron", () => {
      const fn = client.createFunction(
        { id: "fn" },
        { cron: "* * * * *" },
        () => "return",
      );

      // Allowed
      const _test = () => invoke("id", { function: fn });

      // Disallowed
      // @ts-expect-error No payload should be provided for a cron
      const _test2 = () => invoke("id", { function: fn, data: { foo: "" } });
    });

    test("disallows no `function` given", () => {
      // @ts-expect-error No function provided
      const _test = () => invoke("id", { data: { foo: "" } });
    });

    test("disallows no payload if an event", () => {
      const fn = client.createFunction(
        { id: "fn" },
        { event: "foo" },
        () => "return",
      );

      // @ts-expect-error No payload provided
      const _test = () => invoke("id", { function: fn });
    });

    test("disallows incorrect payload with an event", () => {
      const fn = client.createFunction(
        { id: "fn" },
        { event: "foo" },
        () => "return",
      );

      // @ts-expect-error Invalid payload provided
      const _test = () => invoke("id", { function: fn, data: { bar: "" } });
    });

    test("disallows incorrect payload with a reference function", () => {
      const fn = client.createFunction(
        { id: "fn" },
        { event: "foo" },
        () => "return",
      );

      const _test = () =>
        invoke("id", {
          function: referenceFunction<typeof fn>({ functionId: "fn" }),
          // @ts-expect-error Invalid payload provided
          data: { bar: "" },
        });
    });

    test("disallows missing payload with a reference function and schema", () => {
      const _test = () =>
        // @ts-expect-error No `data` provided
        invoke("id", {
          function: referenceFunction({
            functionId: "fn",
            schemas: {
              data: z.object({ wowza: z.string() }),
            },
          }),
        });
    });

    test("disallows incorrect payload with a reference function and schema", () => {
      const _test = () =>
        invoke("id", {
          function: referenceFunction({
            functionId: "fn",
            schemas: {
              data: z.object({ wowza: z.string() }),
            },
          }),
          // @ts-expect-error Invalid payload provided
          data: { bar: "" },
        });
    });

    /**
     * This test is a trade-off for not yet allowing local invocation schemas
     * but adding multiple triggers.
     *
     * In the future, I foresee this being disallowed and requiring that either
     * an invocation schema exists or that the user must provide a `name` to
     * represent the payload they are trying to send.
     */
    test("allows any data shape when invoking a function with multiple triggers", () => {
      const fn = client.createFunction(
        { id: "fn" },
        [{ event: "foo" }, { event: "bar" }, { cron: "* * * * *" }],
        () => "return",
      );

      const _test = () =>
        invoke("id", {
          function: fn,
          data: {
            foo: "",
            bar: "",
            cron: "",
            // @ts-expect-error Make sure this still fails, so that we're
            // definitely only picking up expected properties
            boof: "",
          },
        });
    });

    test("returns correct output type for function", () => {
      const fn = client.createFunction(
        { id: "fn" },
        { event: "foo" },
        () => "return",
      );

      const _test = () => invoke("id", { function: fn, data: { foo: "" } });

      type Actual = GetTestReturn<typeof _test>;
      assertType<IsEqual<Actual, string>>(true);
    });

    test("returns correct output type for function with reference", () => {
      const fn = client.createFunction(
        { id: "fn" },
        { event: "foo" },
        () => "return",
      );

      const _test = () =>
        invoke("id", {
          function: referenceFunction<typeof fn>({ functionId: "fn" }),
          data: { foo: "" },
        });

      type Actual = GetTestReturn<typeof _test>;
      assertType<IsEqual<Actual, string>>(true);
    });

    test("returns correct output type for function with reference and schema", () => {
      const _test = () =>
        invoke("id", {
          function: referenceFunction({
            functionId: "fn",
            schemas: {
              return: z.string(),
            },
          }),
          data: { foo: "" },
        });

      type Actual = GetTestReturn<typeof _test>;
      assertType<IsEqual<Actual, string>>(true);
    });

    test("returns correct input type for function with reference and schema", () => {
      const _test = () =>
        invoke("id", {
          function: referenceFunction({
            functionId: "fn",
            schemas: {
              data: z.object({ wowza: z.string() }),
            },
          }),
          data: { wowza: "" },
        });
    });

    test("returns correct output const type for function", () => {
      const fn = client.createFunction(
        { id: "fn" },
        { event: "foo" },
        () => "return" as const,
      );

      const _test = () => invoke("id", { function: fn, data: { foo: "" } });

      type Actual = GetTestReturn<typeof _test>;
      assertType<IsEqual<Actual, "return">>(true);
    });

    test("returns correct output const type for function with reference", () => {
      const fn = client.createFunction(
        { id: "fn" },
        { event: "foo" },
        () => "return" as const,
      );

      const _test = () =>
        invoke("id", {
          function: referenceFunction<typeof fn>({ functionId: "fn" }),
          data: { foo: "" },
        });

      type Actual = GetTestReturn<typeof _test>;
      assertType<IsEqual<Actual, "return">>(true);
    });

    test("returns null if function returns undefined|void", () => {
      const fn = client.createFunction({ id: "fn" }, { event: "foo" }, () => {
        // no-op
      });

      const _test = () => invoke("id", { function: fn, data: { foo: "" } });

      type Actual = GetTestReturn<typeof _test>;
      assertType<IsEqual<Actual, null>>(true);
    });

    test("returns null if function returns undefined|void with reference", () => {
      const fn = client.createFunction({ id: "fn" }, { event: "foo" }, () => {
        // no-op
      });

      const _test = () =>
        invoke("id", {
          function: referenceFunction<typeof fn>({ functionId: "fn" }),
          data: { foo: "" },
        });

      type Actual = GetTestReturn<typeof _test>;
      assertType<IsEqual<Actual, null>>(true);
    });

    test("returns null if function returns undefined|void with reference and schema", () => {
      const _test = () =>
        invoke("id", {
          function: referenceFunction({
            functionId: "fn",
            schemas: {
              return: z.void(),
            },
          }),
        });

      type Actual = GetTestReturn<typeof _test>;
      assertType<IsEqual<Actual, null>>(true);
    });
  });
});<|MERGE_RESOLUTION|>--- conflicted
+++ resolved
@@ -684,11 +684,7 @@
     const next = new Date("bad");
 
     await expect(() => step.sleepUntil("id", next)).rejects.toThrow(
-<<<<<<< HEAD
-      "Invalid date or date string passed",
-=======
-      "Invalid `Date`, date string, `Temporal.Instant`, or `Temporal.ZonedDateTime` passed to sleepUntil"
->>>>>>> a305a154
+      "Invalid `Date`, date string, `Temporal.Instant`, or `Temporal.ZonedDateTime` passed to sleepUntil",
     );
   });
 
@@ -696,11 +692,7 @@
     const next = "bad";
 
     await expect(() => step.sleepUntil("id", next)).rejects.toThrow(
-<<<<<<< HEAD
-      "Invalid date or date string passed",
-=======
-      "Invalid `Date`, date string, `Temporal.Instant`, or `Temporal.ZonedDateTime` passed to sleepUntil"
->>>>>>> a305a154
+      "Invalid `Date`, date string, `Temporal.Instant`, or `Temporal.ZonedDateTime` passed to sleepUntil",
     );
   });
 });
