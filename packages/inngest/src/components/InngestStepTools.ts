import { type Jsonify } from "type-fest";
import { type SimplifyDeep } from "type-fest/source/merge-deep";
import { z } from "zod";
import { logPrefix } from "../helpers/consts";
import { timeStr } from "../helpers/strings";
import {
  type ExclusiveKeys,
  type ObjectPaths,
  type ParametersExceptFirst,
  type SendEventPayload,
} from "../helpers/types";
import {
  StepOpCode,
  type ClientOptions,
  type EventPayload,
  type HashedOp,
  type InvocationResult,
  type InvokeTargetFunctionDefinition,
  type MinimalEventPayload,
  type SendEventOutput,
  type StepOptions,
  type StepOptionsOrId,
  type TriggerEventFromFunction,
} from "../types";
import {
  type EventsFromOpts,
  type GetFunctionOutput,
  type Inngest,
} from "./Inngest";
<<<<<<< HEAD
import { type InngestFunction } from "./InngestFunction";
=======
import { InngestFunction } from "./InngestFunction";
import { InngestFunctionReference } from "./InngestFunctionReference";
>>>>>>> a452cf1b

export interface FoundStep extends HashedOp {
  hashedId: string;
  fn?: (...args: unknown[]) => unknown;
  fulfilled: boolean;
  handled: boolean;

  /**
   * Returns a boolean representing whether or not the step was handled on this
   * invocation.
   */
  handle: () => boolean;
}

export type MatchOpFn<
  T extends (...args: unknown[]) => Promise<unknown> = (
    ...args: unknown[]
  ) => Promise<unknown>,
> = (
  stepOptions: StepOptions,
  /**
   * Arguments passed by the user.
   */
  ...args: ParametersExceptFirst<T>
) => Omit<HashedOp, "data" | "error">;

export type StepHandler = (info: {
  matchOp: MatchOpFn;
  opts?: StepToolOptions;
  args: [StepOptionsOrId, ...unknown[]];
}) => Promise<unknown>;

export interface StepToolOptions<
  T extends (...args: unknown[]) => Promise<unknown> = (
    ...args: unknown[]
  ) => Promise<unknown>,
> {
  /**
   * Optionally, we can also provide a function that will be called when
   * Inngest tells us to run this operation.
   *
   * If this function is defined, the first time the tool is used it will
   * report the desired operation (including options) to the Inngest. Inngest
   * will then call back to the function to tell it to run the step and then
   * retrieve data.
   *
   * We do this in order to allow functionality such as per-step retries; this
   * gives the SDK the opportunity to tell Inngest what it wants to do before
   * it does it.
   *
   * This function is passed the arguments passed by the user. It will be run
   * when we receive an operation matching this one that does not contain a
   * `data` property.
   */
  fn?: (...args: Parameters<T>) => unknown;

  /**
   * If `true` and we have detected that this is a  non-step function, the
   * provided `fn` will be called and the result returned immediately
   * instead of being executed later.
   *
   * If no `fn` is provided to the tool, this will throw the same error as
   * if this setting was `false`.
   */
  nonStepExecuteInline?: boolean;
}

export const getStepOptions = (options: StepOptionsOrId): StepOptions => {
  if (typeof options === "string") {
    return { id: options };
  }

  return options;
};

/**
 * Suffix used to namespace steps that are automatically indexed.
 */
export const STEP_INDEXING_SUFFIX = ":";

/**
 * Create a new set of step function tools ready to be used in a step function.
 * This function should be run and a fresh set of tools provided every time a
 * function is run.
 *
 * An op stack (function state) is passed in as well as some mutable properties
 * that the tools can use to submit a new op.
 */
export const createStepTools = <
  TOpts extends ClientOptions,
  Events extends EventsFromOpts<TOpts>,
  TriggeringEvent extends keyof Events & string,
>(
  client: Inngest<TOpts>,
  stepHandler: StepHandler
) => {
  /**
   * A local helper used to create tools that can be used to submit an op.
   *
   * When using this function, a generic type should be provided which is the
   * function signature exposed to the user.
   */
  // eslint-disable-next-line @typescript-eslint/no-explicit-any
  const createTool = <T extends (...args: any[]) => Promise<unknown>>(
    /**
     * A function that returns an ID for this op. This is used to ensure that
     * the op stack is correctly filled, submitted, and retrieved with the same
     * ID.
     *
     * It is passed the arguments passed by the user.
     *
     * Most simple tools will likely only need to define this.
     */
    matchOp: MatchOpFn<T>,
    opts?: StepToolOptions<T>
  ): T => {
    return (async (...args: Parameters<T>): Promise<unknown> => {
      const parsedArgs = args as unknown as [StepOptionsOrId, ...unknown[]];
      return stepHandler({ args: parsedArgs, matchOp, opts });
    }) as T;
  };

  /**
   * Define the set of tools the user has access to for their step functions.
   *
   * Each key is the function name and is expected to run `createTool` and pass
   * a generic type for that function as it will appear in the user's code.
   */
  const tools = {
    /**
     * Send one or many events to Inngest. Should always be used in place of
     * `inngest.send()` to ensure that the event send is successfully retried
     * and not sent multiple times due to memoisation.
     *
     * @example
     * ```ts
     * await step.sendEvent("app/user.created", { data: { id: 123 } });
     *
     * await step.sendEvent({ name: "app/user.created", data: { id: 123 } });
     *
     * await step.sendEvent([
     *   {
     *     name: "app/user.created",
     *     data: { id: 123 },
     *   },
     *   {
     *     name: "app/user.feed.created",
     *     data: { id: 123 },
     *   },
     * ]);
     * ```
     *
     * Returns a promise that will resolve once the event has been sent.
     */
    sendEvent: createTool<{
      <Payload extends SendEventPayload<EventsFromOpts<TOpts>>>(
        idOrOptions: StepOptionsOrId,
        payload: Payload
      ): Promise<SendEventOutput<TOpts>>;
    }>(
      ({ id, name }) => {
        return {
          id,
          op: StepOpCode.StepPlanned,
          name: "sendEvent",
          displayName: name ?? id,
        };
      },
      {
        nonStepExecuteInline: true,
        fn: (idOrOptions, payload) => {
          return client.send(payload);
        },
      }
    ),

    /**
     * Wait for a particular event to be received before continuing. When the
     * event is received, it will be returned.
     *
     * You can also provide options to control the particular event that is
     * received, for example to ensure that a user ID matches between two
     * events, or to only wait a maximum amount of time before giving up and
     * returning `null` instead of any event data.
     */
    waitForEvent: createTool<
      <IncomingEvent extends keyof Events & string>(
        idOrOptions: StepOptionsOrId,
        opts: WaitForEventOpts<Events, TriggeringEvent, IncomingEvent>
      ) => Promise<
        IncomingEvent extends keyof Events
          ? Events[IncomingEvent] | null
          : IncomingEvent | null
      >
    >(
      (
        { id, name },

        /**
         * Options to control the event we're waiting for.
         */
        opts
      ) => {
        const matchOpts: { timeout: string; if?: string } = {
          timeout: timeStr(typeof opts === "string" ? opts : opts.timeout),
        };

        if (typeof opts !== "string") {
          if (opts?.match) {
            matchOpts.if = `event.${opts.match} == async.${opts.match}`;
          } else if (opts?.if) {
            matchOpts.if = opts.if;
          }
        }

        return {
          id,
          op: StepOpCode.WaitForEvent,
          name: opts.event,
          opts: matchOpts,
          displayName: name ?? id,
        };
      }
    ),

    /**
     * Use this tool to run business logic. Each call to `run` will be retried
     * individually, meaning you can compose complex workflows that safely
     * retry dependent asynchronous actions.
     *
     * The function you pass to `run` will be called only when this "step" is to
     * be executed and can be synchronous or asynchronous.
     *
     * In either case, the return value of the function will be the return value
     * of the `run` tool, meaning you can return and reason about return data
     * for next steps.
     */
    run: createTool<
      <T extends () => unknown>(
        idOrOptions: StepOptionsOrId,

        /**
         * The function to run when this step is executed. Can be synchronous or
         * asynchronous.
         *
         * The return value of this function will be the return value of this
         * call to `run`, meaning you can return and reason about return data
         * for next steps.
         */
        fn: T
      ) => Promise<
        /**
         * TODO Middleware can affect this. If run input middleware has returned
         * new step data, do not Jsonify.
         */
        SimplifyDeep<
          Jsonify<
            T extends () => Promise<infer U>
              ? Awaited<U extends void ? null : U>
              : ReturnType<T> extends void
                ? null
                : ReturnType<T>
          >
        >
      >
    >(
      ({ id, name }) => {
        return {
          id,
          op: StepOpCode.StepPlanned,
          name: id,
          displayName: name ?? id,
        };
      },
      { fn: (stepOptions, fn) => fn() }
    ),

    /**
     * Wait a specified amount of time before continuing.
     *
     * The time to wait can be specified using a `number` of milliseconds or an
     * `ms`-compatible time string like `"1 hour"`, `"30 mins"`, or `"2.5d"`.
     *
     * {@link https://npm.im/ms}
     *
     * To wait until a particular date, use `sleepUntil` instead.
     */
    sleep: createTool<
      (
        idOrOptions: StepOptionsOrId,

        /**
         * The amount of time to wait before continuing.
         */
        time: number | string
      ) => Promise<void>
    >(({ id, name }, time) => {
      /**
       * The presence of this operation in the returned stack indicates that the
       * sleep is over and we should continue execution.
       */
      return {
        id,
        op: StepOpCode.Sleep,
        name: timeStr(time),
        displayName: name ?? id,
      };
    }),

    /**
     * Wait until a particular date before continuing by passing a `Date`.
     *
     * To wait for a particular amount of time from now, always use `sleep`
     * instead.
     */
    sleepUntil: createTool<
      (
        idOrOptions: StepOptionsOrId,

        /**
         * The date to wait until before continuing.
         */
        time: Date | string
      ) => Promise<void>
    >(({ id, name }, time) => {
      const date = typeof time === "string" ? new Date(time) : time;

      /**
       * The presence of this operation in the returned stack indicates that the
       * sleep is over and we should continue execution.
       */
      try {
        return {
          id,
          op: StepOpCode.Sleep,
          name: date.toISOString(),
          displayName: name ?? id,
        };
      } catch (err) {
        /**
         * If we're here, it's because the date is invalid. We'll throw a custom
         * error here to standardise this response.
         */
        // TODO PrettyError
        console.warn("Invalid date or date string passed to sleepUntil;", err);

        // TODO PrettyError
        throw new Error(
          `Invalid date or date string passed to sleepUntil: ${time.toString()}`
        );
      }
    }),

    /**
     * Invoke a passed Inngest `function` with the given `data`. Returns the
     * result of the returned value of the function or `null` if the function
     * does not return a value.
     *
     * A string ID can also be passed to reference functions outside of the
     * current app.
     *
     * If a function isn't found or otherwise errors, the step will fail and
     * throw a `NonRetriableError`.
     */
    invoke: createTool<
<<<<<<< HEAD
      <TFunction extends InngestFunction.Any | string>(
=======
      <TFunction extends InvokeTargetFunctionDefinition>(
>>>>>>> a452cf1b
        idOrOptions: StepOptionsOrId,
        opts: InvocationOpts<TFunction>
      ) => InvocationResult<GetFunctionOutput<TFunction>>
    >(({ id, name }, opts) => {
      // Create a discriminated union to operate on based on the input types
      // available for this tool.
      const payloadSchema = z.object({
        data: z.record(z.any()).optional(),
        user: z.record(z.any()).optional(),
        v: z.string().optional(),
      });

      const parsedFnOpts = payloadSchema
        .extend({
          _type: z.literal("fullId").optional().default("fullId"),
          function: z.string().min(1),
        })
        .or(
          payloadSchema.extend({
            _type: z.literal("fnInstance").optional().default("fnInstance"),
            function: z.instanceof(InngestFunction),
          })
        )
        .or(
          payloadSchema.extend({
            _type: z.literal("refInstance").optional().default("refInstance"),
            function: z.instanceof(InngestFunctionReference),
          })
        )
        .safeParse(opts);

      if (!parsedFnOpts.success) {
        throw new Error(
          `Invalid invocation options passed to invoke; must include either a function or functionId.`
        );
      }

      const { _type, function: fn, data, user, v } = parsedFnOpts.data;
      const payload = { data, user, v } satisfies MinimalEventPayload;

      let functionId: string;
      switch (_type) {
        case "fnInstance":
          functionId = fn.id(fn["client"].id);
          break;

        case "fullId":
          console.warn(
            `${logPrefix} Invoking function with \`function: string\` is deprecated and will be removed in v4.0.0; use an imported function or \`referenceFunction()\` instead. See https://innge.st/ts-referencing-functions`
          );
          functionId = fn;
          break;

        case "refInstance":
          functionId = [fn.opts.appId || client.id, fn.opts.functionId]
            .filter(Boolean)
            .join("-");
          break;
      }

      return {
        id,
        op: StepOpCode.InvokeFunction,
        displayName: name ?? id,
        opts: {
          function_id: functionId,
          payload,
        },
      };
    }),
  };

  return tools;
};

<<<<<<< HEAD
type InvocationOpts<TFunction extends InngestFunction.Any | string> = [
  TriggerEventFromFunction<TFunction>,
] extends [never]
  ? { function: TFunction }
  : Simplify<{ function: TFunction } & TriggerEventFromFunction<TFunction>>;
=======
type InvocationTargetOpts<TFunction extends InvokeTargetFunctionDefinition> = {
  function: TFunction;
};

type InvocationOpts<TFunction extends InvokeTargetFunctionDefinition> =
  InvocationTargetOpts<TFunction> & TriggerEventFromFunction<TFunction>;
>>>>>>> a452cf1b

/**
 * A set of optional parameters given to a `waitForEvent` call to control how
 * the event is handled.
 */
type WaitForEventOpts<
  Events extends Record<string, EventPayload>,
  TriggeringEvent extends keyof Events,
  IncomingEvent extends keyof Events,
> = {
  event: IncomingEvent;

  /**
   * The step function will wait for the event for a maximum of this time, at
   * which point the event will be returned as `null` instead of any event data.
   *
   * The time to wait can be specified using a `number` of milliseconds, an
   * `ms`-compatible time string like `"1 hour"`, `"30 mins"`, or `"2.5d"`, or
   * a `Date` object.
   *
   * {@link https://npm.im/ms}
   */
  timeout: number | string | Date;
} & ExclusiveKeys<
  {
    /**
     * If provided, the step function will wait for the incoming event to match
     * particular criteria. If the event does not match, it will be ignored and
     * the step function will wait for another event.
     *
     * It must be a string of a dot-notation field name within both events to
     * compare, e.g. `"data.id"` or `"user.email"`.
     *
     * ```
     * // Wait for an event where the `user.email` field matches
     * match: "user.email"
     * ```
     *
     * All of these are helpers for the `if` option, which allows you to specify
     * a custom condition to check. This can be useful if you need to compare
     * multiple fields or use a more complex condition.
     *
     * See the Inngest expressions docs for more information.
     *
     * {@link https://www.inngest.com/docs/functions/expressions}
     */
    match?: ObjectPaths<Events[TriggeringEvent]> &
      ObjectPaths<Events[IncomingEvent]>;

    /**
     * If provided, the step function will wait for the incoming event to match
     * the given condition. If the event does not match, it will be ignored and
     * the step function will wait for another event.
     *
     * The condition is a string of Google's Common Expression Language. For most
     * simple cases, you might prefer to use `match` instead.
     *
     * See the Inngest expressions docs for more information.
     *
     * {@link https://www.inngest.com/docs/functions/expressions}
     */
    if?: string;
  },
  "match",
  "if"
>;<|MERGE_RESOLUTION|>--- conflicted
+++ resolved
@@ -27,12 +27,8 @@
   type GetFunctionOutput,
   type Inngest,
 } from "./Inngest";
-<<<<<<< HEAD
-import { type InngestFunction } from "./InngestFunction";
-=======
 import { InngestFunction } from "./InngestFunction";
 import { InngestFunctionReference } from "./InngestFunctionReference";
->>>>>>> a452cf1b
 
 export interface FoundStep extends HashedOp {
   hashedId: string;
@@ -398,11 +394,7 @@
      * throw a `NonRetriableError`.
      */
     invoke: createTool<
-<<<<<<< HEAD
-      <TFunction extends InngestFunction.Any | string>(
-=======
       <TFunction extends InvokeTargetFunctionDefinition>(
->>>>>>> a452cf1b
         idOrOptions: StepOptionsOrId,
         opts: InvocationOpts<TFunction>
       ) => InvocationResult<GetFunctionOutput<TFunction>>
@@ -478,20 +470,12 @@
   return tools;
 };
 
-<<<<<<< HEAD
-type InvocationOpts<TFunction extends InngestFunction.Any | string> = [
-  TriggerEventFromFunction<TFunction>,
-] extends [never]
-  ? { function: TFunction }
-  : Simplify<{ function: TFunction } & TriggerEventFromFunction<TFunction>>;
-=======
 type InvocationTargetOpts<TFunction extends InvokeTargetFunctionDefinition> = {
   function: TFunction;
 };
 
 type InvocationOpts<TFunction extends InvokeTargetFunctionDefinition> =
   InvocationTargetOpts<TFunction> & TriggerEventFromFunction<TFunction>;
->>>>>>> a452cf1b
 
 /**
  * A set of optional parameters given to a `waitForEvent` call to control how
