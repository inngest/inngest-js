import { type Jsonify } from "type-fest";
import { logPrefix } from "../helpers/consts";
import { ErrCode, prettyError } from "../helpers/errors";
import {
  createDeferredPromise,
  resolveAfterPending,
  runAsPromise,
} from "../helpers/promises";
import { timeStr } from "../helpers/strings";
import {
  type ExclusiveKeys,
  type ObjectPaths,
  type ParametersExceptFirst,
  type SendEventPayload,
} from "../helpers/types";
import {
  StepOpCode,
  type ClientOptions,
  type EventPayload,
  type HashedOp,
  type StepOptions,
  type StepOptionsOrId,
} from "../types";
import { type EventsFromOpts, type Inngest } from "./Inngest";
import { _internals, type ExecutionState } from "./InngestExecution";

export interface FoundStep extends HashedOp {
  hashedId: string;
  fn?: (...args: unknown[]) => unknown;
  fulfilled: boolean;
  handled: boolean;

  /**
   * Returns a boolean representing whether or not the step was handled on this
   * invocation.
   */
  handle: () => boolean;
}

/**
 * Suffix used to namespace steps that are automatically indexed.
 */
export const STEP_INDEXING_SUFFIX = ":";

/**
 * Create a new set of step function tools ready to be used in a step function.
 * This function should be run and a fresh set of tools provided every time a
 * function is run.
 *
 * An op stack (function state) is passed in as well as some mutable properties
 * that the tools can use to submit a new op.
 */
export const createStepTools = <
  TOpts extends ClientOptions,
  Events extends EventsFromOpts<TOpts>,
  TriggeringEvent extends keyof Events & string
>(
  client: Inngest<TOpts>,
  state: ExecutionState
) => {
  let foundStepsToReport: FoundStep[] = [];
  let foundStepsReportPromise: Promise<void> | undefined;
  let beforeExecHooksPromise: Promise<void> | undefined;
  let warnOfParallelIndexing = false;

  const maybeWarnOfParallelIndexing = (collisionId: string) => {
    if (warnOfParallelIndexing) {
      return;
    }

    const stepExists = Boolean(state.steps[collisionId]);

    const stepFoundThisTick = foundStepsToReport.some((step) => {
      return step.id === collisionId;
    });

    if (stepExists && !stepFoundThisTick) {
      warnOfParallelIndexing = true;

      console.warn(
        prettyError({
          type: "warn",
          whatHappened:
            "We detected that you have multiple steps with the same ID.",
          code: ErrCode.AUTOMATIC_PARALLEL_INDEXING,
          why: `This can happen if you're using the same ID for multiple steps across different chains of parallel work. We found the issue with step "${collisionId}".`,
          reassurance:
            "Your function is still running, though it may exhibit unexpected behaviour.",
          consequences:
            "Using the same IDs across parallel chains of work can cause unexpected behaviour.",
          toFixNow:
            "We recommend using a unique ID for each step, especially those happening in parallel.",
        })
      );
    }
  };

  const reportNextTick = () => {
    // Being explicit instead of using `??=` to appease TypeScript.
    if (foundStepsReportPromise) {
      return;
    }

    foundStepsReportPromise = resolveAfterPending()
      .then(() => beforeExecHooksPromise)
      .then(() => {
        foundStepsReportPromise = undefined;

        for (let i = 0; i < state.stepCompletionOrder.length; i++) {
          const handled = foundStepsToReport
            .find((step) => {
              return step.hashedId === state.stepCompletionOrder[i];
            })
            ?.handle();

          if (handled) {
            return void reportNextTick();
          }
        }

        // If we've handled no steps in this "tick," roll up everything we've
        // found and report it.
        const steps = [...foundStepsToReport] as [FoundStep, ...FoundStep[]];
        foundStepsToReport = [];

        return void state.setCheckpoint({
          type: "steps-found",
          steps: steps,
        });
      });
  };

  const pushStepToReport = (step: FoundStep) => {
    foundStepsToReport.push(step);
    reportNextTick();
  };

  /**
   * A local helper used to create tools that can be used to submit an op.
   *
   * When using this function, a generic type should be provided which is the
   * function signature exposed to the user.
   */
  // eslint-disable-next-line @typescript-eslint/no-explicit-any
  const createTool = <T extends (...args: any[]) => Promise<unknown>>(
    /**
     * A function that returns an ID for this op. This is used to ensure that
     * the op stack is correctly filled, submitted, and retrieved with the same
     * ID.
     *
     * It is passed the arguments passed by the user.
     *
     * Most simple tools will likely only need to define this.
     */
    matchOp: (
      stepOptions: StepOptions,
      /**
       * Arguments passed by the user.
       */
      ...args: ParametersExceptFirst<T>
    ) => Omit<HashedOp, "data" | "error">,

    opts?: {
      /**
       * Optionally, we can also provide a function that will be called when
       * Inngest tells us to run this operation.
       *
       * If this function is defined, the first time the tool is used it will
       * report the desired operation (including options) to the Inngest. Inngest
       * will then call back to the function to tell it to run the step and then
       * retrieve data.
       *
       * We do this in order to allow functionality such as per-step retries; this
       * gives the SDK the opportunity to tell Inngest what it wants to do before
       * it does it.
       *
       * This function is passed the arguments passed by the user. It will be run
       * when we receive an operation matching this one that does not contain a
       * `data` property.
       */
      fn?: (...args: Parameters<T>) => unknown;

      /**
       * If `true` and we have detected that this is a  non-step function, the
       * provided `fn` will be called and the result returned immediately
       * instead of being executed later.
       *
       * If no `fn` is provided to the tool, this will throw the same error as
       * if this setting was `false`.
       */
      nonStepExecuteInline?: boolean;
    }
  ): T => {
    return (async (...args: Parameters<T>): Promise<unknown> => {
      await beforeExecHooksPromise;

      if (!state.hasSteps && opts?.nonStepExecuteInline && opts.fn) {
        return runAsPromise(() => opts.fn?.(...args));
      }

      if (state.executingStep) {
        /**
         * If a step is found after asynchronous actions during another step's
         * execution, everything is fine. The problem here is if we've found
         * that a step nested inside another a step, which is something we don't
         * support at the time of writing.
         *
         * In this case, we could use something like Async Hooks to understand
         * how the step is being triggered, though this isn't available in all
         * environments.
         *
         * Therefore, we'll only show a warning here to indicate that this is
         * potentially an issue.
         */
        console.warn(
          prettyError({
            whatHappened: "We detected that you have nested `step.*` tooling.",
            consequences: "Nesting `step.*` tooling is not supported.",
            type: "warn",
            reassurance:
              "It's possible to see this warning if steps are separated by regular asynchronous calls, which is fine.",
            stack: true,
            toFixNow:
              "Make sure you're not using `step.*` tooling inside of other `step.*` tooling. If you need to compose steps together, you can create a new async function and call it from within your step function, or use promise chaining.",
            code: ErrCode.NESTING_STEPS,
          })
        );
      }

      const [stepOptionsOrId, ...remainingArgs] = args as unknown as [
        StepOptionsOrId,
        ...ParametersExceptFirst<T>
      ];
      const stepOptions = getStepOptions(stepOptionsOrId);

      const opId = matchOp(stepOptions, ...remainingArgs);

      if (state.steps[opId.id]) {
        const originalId = opId.id;
        maybeWarnOfParallelIndexing(originalId);

        for (let i = 1; ; i++) {
          const newId = [originalId, STEP_INDEXING_SUFFIX, i].join("");

          if (!state.steps[newId]) {
            opId.id = newId;
            break;
          }
        }

        console.debug(
          `${logPrefix} debug - Step "${originalId}" already exists; automatically indexing to "${opId.id}"`
        );
      }

      const { promise, resolve, reject } = createDeferredPromise();
      const hashedId = _internals.hashId(opId.id);
      const stepState = state.stepState[hashedId];
      if (stepState) {
        stepState.seen = true;
      }

      const step: FoundStep = {
        ...opId,
        hashedId,
        fn: opts?.fn ? () => opts.fn?.(...args) : undefined,
        fulfilled: Boolean(stepState),
<<<<<<< HEAD
        handled: false,
=======
        displayName: opId.displayName ?? opId.id,
        handled: !stepState,
>>>>>>> 6ddeb656
        handle: () => {
          if (step.handled) {
            return false;
          }

          step.handled = true;

          if (stepState) {
            stepState.fulfilled = true;

            if (typeof stepState.data !== "undefined") {
              resolve(stepState.data);
            } else {
              reject(stepState.error);
            }
          }

          return true;
        },
      };

      state.steps[opId.id] = step;
      state.hasSteps = true;
      pushStepToReport(step);

      /**
       * If this is the last piece of state we had, we've now finished
       * memoizing.
       */
      if (!beforeExecHooksPromise && state.allStateUsed()) {
        await (beforeExecHooksPromise = (async () => {
          await state.hooks?.beforeExecution?.();
          await state.hooks?.afterMemoization?.();
        })());
      }

      return promise;
    }) as T;
  };

  const getStepOptions = (options: StepOptionsOrId): StepOptions => {
    if (typeof options === "string") {
      return { id: options };
    }

    return options;
  };

  /**
   * Define the set of tools the user has access to for their step functions.
   *
   * Each key is the function name and is expected to run `createTool` and pass
   * a generic type for that function as it will appear in the user's code.
   */
  const tools = {
    /**
     * Send one or many events to Inngest. Should always be used in place of
     * `inngest.send()` to ensure that the event send is successfully retried
     * and not sent multiple times due to memoisation.
     *
     * @example
     * ```ts
     * await step.sendEvent("app/user.created", { data: { id: 123 } });
     *
     * await step.sendEvent({ name: "app/user.created", data: { id: 123 } });
     *
     * await step.sendEvent([
     *   {
     *     name: "app/user.created",
     *     data: { id: 123 },
     *   },
     *   {
     *     name: "app/user.feed.created",
     *     data: { id: 123 },
     *   },
     * ]);
     * ```
     *
     * Returns a promise that will resolve once the event has been sent.
     */
    sendEvent: createTool<{
      <Payload extends SendEventPayload<EventsFromOpts<TOpts>>>(
        idOrOptions: StepOptionsOrId,
        payload: Payload
      ): Promise<void>;
    }>(
      ({ id, name }) => {
        return {
          id,
          op: StepOpCode.StepPlanned,
          name: "sendEvent",
          displayName: name,
        };
      },
      {
        nonStepExecuteInline: true,
        fn: (idOrOptions, payload) => {
          return client.send(payload);
        },
      }
    ),

    /**
     * Wait for a particular event to be received before continuing. When the
     * event is received, it will be returned.
     *
     * You can also provide options to control the particular event that is
     * received, for example to ensure that a user ID matches between two
     * events, or to only wait a maximum amount of time before giving up and
     * returning `null` instead of any event data.
     */
    waitForEvent: createTool<
      <IncomingEvent extends keyof Events & string>(
        idOrOptions: StepOptionsOrId,
        opts: WaitForEventOpts<Events, TriggeringEvent, IncomingEvent>
      ) => Promise<
        IncomingEvent extends keyof Events
          ? Events[IncomingEvent] | null
          : IncomingEvent | null
      >
    >(
      (
        { id, name },

        /**
         * Options to control the event we're waiting for.
         */
        opts
      ) => {
        const matchOpts: { timeout: string; if?: string } = {
          timeout: timeStr(typeof opts === "string" ? opts : opts.timeout),
        };

        if (typeof opts !== "string") {
          if (opts?.match) {
            matchOpts.if = `event.${opts.match} == async.${opts.match}`;
          } else if (opts?.if) {
            matchOpts.if = opts.if;
          }
        }

        return {
          id,
          op: StepOpCode.WaitForEvent,
          name: opts.event,
          opts: matchOpts,
          displayName: name,
        };
      }
    ),

    /**
     * Use this tool to run business logic. Each call to `run` will be retried
     * individually, meaning you can compose complex workflows that safely
     * retry dependent asynchronous actions.
     *
     * The function you pass to `run` will be called only when this "step" is to
     * be executed and can be synchronous or asynchronous.
     *
     * In either case, the return value of the function will be the return value
     * of the `run` tool, meaning you can return and reason about return data
     * for next steps.
     */
    run: createTool<
      <T extends () => unknown>(
        idOrOptions: StepOptionsOrId,

        /**
         * The function to run when this step is executed. Can be synchronous or
         * asynchronous.
         *
         * The return value of this function will be the return value of this
         * call to `run`, meaning you can return and reason about return data
         * for next steps.
         */
        fn: T
      ) => Promise<
        /**
         * TODO Middleware can affect this. If run input middleware has returned
         * new step data, do not Jsonify.
         */
        Jsonify<
          T extends () => Promise<infer U>
            ? Awaited<U extends void ? null : U>
            : ReturnType<T> extends void
            ? null
            : ReturnType<T>
        >
      >
    >(
      ({ id, name }) => {
        return {
          id,
          op: StepOpCode.StepPlanned,
          name: id,
          displayName: name,
        };
      },
      { fn: (stepOptions, fn) => fn() }
    ),

    /**
     * Wait a specified amount of time before continuing.
     *
     * The time to wait can be specified using a `number` of milliseconds or an
     * `ms`-compatible time string like `"1 hour"`, `"30 mins"`, or `"2.5d"`.
     *
     * {@link https://npm.im/ms}
     *
     * To wait until a particular date, use `sleepUntil` instead.
     */
    sleep: createTool<
      (
        idOrOptions: StepOptionsOrId,

        /**
         * The amount of time to wait before continuing.
         */
        time: number | string
      ) => Promise<void>
    >(({ id, name }, time) => {
      /**
       * The presence of this operation in the returned stack indicates that the
       * sleep is over and we should continue execution.
       */
      return {
        id,
        op: StepOpCode.Sleep,
        name: timeStr(time),
        displayName: name,
      };
    }),

    /**
     * Wait until a particular date before continuing by passing a `Date`.
     *
     * To wait for a particular amount of time from now, always use `sleep`
     * instead.
     */
    sleepUntil: createTool<
      (
        idOrOptions: StepOptionsOrId,

        /**
         * The date to wait until before continuing.
         */
        time: Date | string
      ) => Promise<void>
    >(({ id, name }, time) => {
      const date = typeof time === "string" ? new Date(time) : time;

      /**
       * The presence of this operation in the returned stack indicates that the
       * sleep is over and we should continue execution.
       */
      try {
        return {
          id,
          op: StepOpCode.Sleep,
          name: date.toISOString(),
          displayName: name,
        };
      } catch (err) {
        /**
         * If we're here, it's because the date is invalid. We'll throw a custom
         * error here to standardise this response.
         */
        // TODO PrettyError
        console.warn("Invalid date or date string passed to sleepUntil;", err);

        // TODO PrettyError
        throw new Error(
          `Invalid date or date string passed to sleepUntil: ${time.toString()}`
        );
      }
    }),
  };

  return tools;
};

/**
 * A set of optional parameters given to a `waitForEvent` call to control how
 * the event is handled.
 */
type WaitForEventOpts<
  Events extends Record<string, EventPayload>,
  TriggeringEvent extends keyof Events,
  IncomingEvent extends keyof Events
> = {
  event: IncomingEvent;

  /**
   * The step function will wait for the event for a maximum of this time, at
   * which point the event will be returned as `null` instead of any event data.
   *
   * The time to wait can be specified using a `number` of milliseconds, an
   * `ms`-compatible time string like `"1 hour"`, `"30 mins"`, or `"2.5d"`, or
   * a `Date` object.
   *
   * {@link https://npm.im/ms}
   */
  timeout: number | string | Date;
} & ExclusiveKeys<
  {
    /**
     * If provided, the step function will wait for the incoming event to match
     * particular criteria. If the event does not match, it will be ignored and
     * the step function will wait for another event.
     *
     * It must be a string of a dot-notation field name within both events to
     * compare, e.g. `"data.id"` or `"user.email"`.
     *
     * ```
     * // Wait for an event where the `user.email` field matches
     * match: "user.email"
     * ```
     *
     * All of these are helpers for the `if` option, which allows you to specify
     * a custom condition to check. This can be useful if you need to compare
     * multiple fields or use a more complex condition.
     *
     * See the Inngest expressions docs for more information.
     *
     * {@link https://www.inngest.com/docs/functions/expressions}
     */
    match?: ObjectPaths<Events[TriggeringEvent]> &
      ObjectPaths<Events[IncomingEvent]>;

    /**
     * If provided, the step function will wait for the incoming event to match
     * the given condition. If the event does not match, it will be ignored and
     * the step function will wait for another event.
     *
     * The condition is a string of Google's Common Expression Language. For most
     * simple cases, you might prefer to use `match` instead.
     *
     * See the Inngest expressions docs for more information.
     *
     * {@link https://www.inngest.com/docs/functions/expressions}
     */
    if?: string;
  },
  "match",
  "if"
>;<|MERGE_RESOLUTION|>--- conflicted
+++ resolved
@@ -265,12 +265,8 @@
         hashedId,
         fn: opts?.fn ? () => opts.fn?.(...args) : undefined,
         fulfilled: Boolean(stepState),
-<<<<<<< HEAD
+        displayName: opId.displayName ?? opId.id,
         handled: false,
-=======
-        displayName: opId.displayName ?? opId.id,
-        handled: !stepState,
->>>>>>> 6ddeb656
         handle: () => {
           if (step.handled) {
             return false;
