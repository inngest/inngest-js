--- conflicted
+++ resolved
@@ -4,12 +4,8 @@
 import { Inngest } from "@local/components/Inngest";
 import { referenceFunction } from "@local/components/InngestFunctionReference";
 import { InngestMiddleware } from "@local/components/InngestMiddleware";
-<<<<<<< HEAD
 import { type IsUnknown } from "@local/helpers/types";
-=======
 import { StepOpCode } from "@local/types";
-import { type IsUnknown } from "type-fest";
->>>>>>> affbdaeb
 import { assertType, type IsEqual } from "type-plus";
 import { createClient, runFnWithStack, testClientId } from "../test/helpers";
 
