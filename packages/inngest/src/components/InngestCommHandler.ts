import debug from "debug";
import { z } from "zod";
import { ServerTiming } from "../helpers/ServerTiming";
import {
  debugPrefix,
  defaultInngestApiBaseUrl,
  defaultInngestEventBaseUrl,
  dummyEventKey,
  envKeys,
  headerKeys,
  logPrefix,
  probe as probeEnum,
  queryKeys,
} from "../helpers/consts";
import { devServerAvailable, devServerUrl } from "../helpers/devserver";
import { enumFromValue } from "../helpers/enum";
import {
  allProcessEnv,
  devServerHost,
  getFetch,
  getMode,
  inngestHeaders,
  Mode,
  platformSupportsStreaming,
  type Env,
} from "../helpers/env";
import { rethrowError, serializeError } from "../helpers/errors";
import {
  fetchAllFnData,
  parseFnData,
  undefinedToNull,
  type FnData,
} from "../helpers/functions";
import { fetchWithAuthFallback, signDataWithKey } from "../helpers/net";
import { runAsPromise } from "../helpers/promises";
import { createStream } from "../helpers/stream";
import { hashEventKey, hashSigningKey, stringify } from "../helpers/strings";
import { type MaybePromise } from "../helpers/types";
import {
  functionConfigSchema,
  logLevels,
  type AuthenticatedIntrospection,
  type EventPayload,
  type FunctionConfig,
  type InBandRegisterRequest,
  type LogLevel,
  type OutgoingOp,
  type RegisterOptions,
  type RegisterRequest,
  type SupportedFrameworkName,
  type UnauthenticatedIntrospection,
} from "../types";
import { version } from "../version";
import { type Inngest } from "./Inngest";
import {
  type CreateExecutionOptions,
  type InngestFunction,
} from "./InngestFunction";
import {
  ExecutionVersion,
  PREFERRED_EXECUTION_VERSION,
  type ExecutionResult,
  type ExecutionResultHandler,
  type ExecutionResultHandlers,
  type InngestExecutionOptions,
} from "./execution/InngestExecution";

/**
 * A set of options that can be passed to a serve handler, intended to be used
 * by internal and custom serve handlers to provide a consistent interface.
 *
 * @public
 */
export interface ServeHandlerOptions extends RegisterOptions {
  /**
   * The `Inngest` instance used to declare all functions.
   */
  client: Inngest.Any;

  /**
   * An array of the functions to serve and register with Inngest.
   */
  functions: readonly InngestFunction.Any[];
}

export interface InternalServeHandlerOptions extends ServeHandlerOptions {
  /**
   * Can be used to override the framework name given to a particular serve
   * handler.
   */
  frameworkName?: string;
}

interface InngestCommHandlerOptions<
  // eslint-disable-next-line @typescript-eslint/no-explicit-any
  Input extends any[] = any[],
  // eslint-disable-next-line @typescript-eslint/no-explicit-any
  Output = any,
  // eslint-disable-next-line @typescript-eslint/no-explicit-any
  StreamOutput = any,
> extends RegisterOptions {
  /**
   * The name of the framework this handler is designed for. Should be
   * lowercase, alphanumeric characters inclusive of `-` and `/`.
   *
   * This should never be defined by the user; a {@link ServeHandler} should
   * abstract this.
   */
  frameworkName: string;

  /**
   * The name of this serve handler, e.g. `"My App"`. It's recommended that this
   * value represents the overarching app/service that this set of functions is
   * being served from.
   *
   * This can also be an `Inngest` client, in which case the name given when
   * instantiating the client is used. This is useful if you're sending and
   * receiving events from the same service, as you can reuse a single
   * definition of Inngest.
   */
  client: Inngest.Any;

  /**
   * An array of the functions to serve and register with Inngest.
   */
  functions: readonly InngestFunction.Any[];

  /**
   * The `handler` is the function that will be called with your framework's
   * request arguments and returns a set of functions that the SDK will use to
   * access various parts of the request, such as the body, headers, and query
   * string parameters.
   *
   * It also defines how to transform a response from the SDK into a response
   * that your framework can understand, ensuring headers, status codes, and
   * body are all set correctly.
   *
   * @example
   * ```ts
   * function handler (req: Request, res: Response) {
   *   return {
   *     method: () => req.method,
   *     body: () => req.json(),
   *     headers: (key) => req.headers.get(key),
   *     url: () => req.url,
   *     transformResponse: ({ body, headers, status }) => {
   *       return new Response(body, { status, headers });
   *     },
   *   };
   * };
   * ```
   *
   * See any existing handler for a full example.
   */
  handler: Handler<Input, Output, StreamOutput>;
}

/**
 * Capturing the global type of fetch so that we can reliably access it below.
 */
type FetchT = typeof fetch;

/**
 * A schema for the response from Inngest when registering.
 */
const registerResSchema = z.object({
  status: z.number().default(200),
  skipped: z.boolean().optional().default(false),
  modified: z.boolean().optional().default(false),
  error: z.string().default("Successfully registered"),
});

/**
 * `InngestCommHandler` is a class for handling incoming requests from Inngest (or
 * Inngest's tooling such as the dev server or CLI) and taking appropriate
 * action for any served functions.
 *
 * All handlers (Next.js, RedwoodJS, Remix, Deno Fresh, etc.) are created using
 * this class; the exposed `serve` function will - most commonly - create an
 * instance of `InngestCommHandler` and then return `instance.createHandler()`.
 *
 * See individual parameter details for more information, or see the
 * source code for an existing handler, e.g.
 * {@link https://github.com/inngest/inngest-js/blob/main/src/next.ts}
 *
 * @example
 * ```
 * // my-custom-handler.ts
 * import {
 *   InngestCommHandler,
 *   type ServeHandlerOptions,
 * } from "./components/InngestCommHandler";
 *
 * export const serve = (options: ServeHandlerOptions) => {
 *   const handler = new InngestCommHandler({
 *     frameworkName: "my-custom-handler",
 *     ...options,
 *     handler: (req: Request) => {
 *       return {
 *         body: () => req.json(),
 *         headers: (key) => req.headers.get(key),
 *         method: () => req.method,
 *         url: () => new URL(req.url, `https://${req.headers.get("host") || ""}`),
 *         transformResponse: ({ body, status, headers }) => {
 *           return new Response(body, { status, headers });
 *         },
 *       };
 *     },
 *   });
 *
 *   return handler.createHandler();
 * };
 * ```
 *
 * @public
 */
export class InngestCommHandler<
  // eslint-disable-next-line @typescript-eslint/no-explicit-any
  Input extends any[] = any[],
  // eslint-disable-next-line @typescript-eslint/no-explicit-any
  Output = any,
  // eslint-disable-next-line @typescript-eslint/no-explicit-any
  StreamOutput = any,
> {
  /**
   * The ID of this serve handler, e.g. `"my-app"`. It's recommended that this
   * value represents the overarching app/service that this set of functions is
   * being served from.
   */
  public readonly id: string;

  /**
   * The handler specified during instantiation of the class.
   */
  public readonly handler: Handler;

  /**
   * The URL of the Inngest function registration endpoint.
   */
  private readonly inngestRegisterUrl: URL;

  /**
   * The name of the framework this handler is designed for. Should be
   * lowercase, alphanumeric characters inclusive of `-` and `/`.
   */
  protected readonly frameworkName: string;

  /**
   * The signing key used to validate requests from Inngest. This is
   * intentionally mutable so that we can pick up the signing key from the
   * environment during execution if needed.
   */
  protected signingKey: string | undefined;

  /**
   * The same as signingKey, except used as a fallback when auth fails using the
   * primary signing key.
   */
  protected signingKeyFallback: string | undefined;

  /**
   * A property that can be set to indicate whether we believe we are in
   * production mode.
   *
   * Should be set every time a request is received.
   */
  protected _mode: Mode | undefined;

  /**
   * The localized `fetch` implementation used by this handler.
   */
  private readonly fetch: FetchT;

  /**
   * The host used to access the Inngest serve endpoint, e.g.:
   *
   *     "https://myapp.com"
   *
   * By default, the library will try to infer this using request details such
   * as the "Host" header and request path, but sometimes this isn't possible
   * (e.g. when running in a more controlled environments such as AWS Lambda or
   * when dealing with proxies/redirects).
   *
   * Provide the custom hostname here to ensure that the path is reported
   * correctly when registering functions with Inngest.
   *
   * To also provide a custom path, use `servePath`.
   */
  private readonly _serveHost: string | undefined;

  /**
   * The path to the Inngest serve endpoint. e.g.:
   *
   *     "/some/long/path/to/inngest/endpoint"
   *
   * By default, the library will try to infer this using request details such
   * as the "Host" header and request path, but sometimes this isn't possible
   * (e.g. when running in a more controlled environments such as AWS Lambda or
   * when dealing with proxies/redirects).
   *
   * Provide the custom path (excluding the hostname) here to ensure that the
   * path is reported correctly when registering functions with Inngest.
   *
   * To also provide a custom hostname, use `serveHost`.
   */
  private readonly _servePath: string | undefined;

  /**
   * The minimum level to log from the Inngest serve handler.
   */
  protected readonly logLevel: LogLevel;

  protected readonly streaming: RegisterOptions["streaming"];

  /**
   * A private collection of just Inngest functions, as they have been passed
   * when instantiating the class.
   */
  private readonly rawFns: InngestFunction.Any[];

  private readonly client: Inngest.Any;

  /**
   * A private collection of functions that are being served. This map is used
   * to find and register functions when interacting with Inngest Cloud.
   */
  private readonly fns: Record<
    string,
    { fn: InngestFunction.Any; onFailure: boolean }
  > = {};

  private env: Env = allProcessEnv();

  private allowExpiredSignatures: boolean;

  private readonly _options: InngestCommHandlerOptions<
    Input,
    Output,
    StreamOutput
  >;

  constructor(options: InngestCommHandlerOptions<Input, Output, StreamOutput>) {
    // Set input options directly so we can reference them later
    this._options = options;

    /**
     * v2 -> v3 migration error.
     *
     * If a serve handler is passed a client as the first argument, it'll be
     * spread in to these options. We should be able to detect this by picking
     * up a unique property on the object.
     */
    if (Object.prototype.hasOwnProperty.call(options, "eventKey")) {
      throw new Error(
        `${logPrefix} You've passed an Inngest client as the first argument to your serve handler. This is no longer supported in v3; please pass the Inngest client as the \`client\` property of an options object instead. See https://www.inngest.com/docs/sdk/migration`
      );
    }

    this.frameworkName = options.frameworkName;
    this.client = options.client;
    this.id = options.id || this.client.id;

    this.handler = options.handler as Handler;

    /**
     * Provide a hidden option to allow expired signatures to be accepted during
     * testing.
     */
    this.allowExpiredSignatures = Boolean(
      // eslint-disable-next-line @typescript-eslint/no-unsafe-member-access, prefer-rest-params
      arguments["0"]?.__testingAllowExpiredSignatures
    );

    // Ensure we filter any undefined functions in case of missing imports.
    this.rawFns = options.functions.filter(Boolean);

    if (this.rawFns.length !== options.functions.length) {
      // TODO PrettyError
      console.warn(
        `Some functions passed to serve() are undefined and misconfigured.  Please check your imports.`
      );
    }

    this.fns = this.rawFns.reduce<
      Record<string, { fn: InngestFunction.Any; onFailure: boolean }>
    >((acc, fn) => {
      const configs = fn["getConfig"](new URL("https://example.com"), this.id);

      const fns = configs.reduce((acc, { id }, index) => {
        return { ...acc, [id]: { fn, onFailure: Boolean(index) } };
      }, {});

      configs.forEach(({ id }) => {
        if (acc[id]) {
          // TODO PrettyError
          throw new Error(
            `Duplicate function ID "${id}"; please change a function's name or provide an explicit ID to avoid conflicts.`
          );
        }
      });

      return {
        ...acc,
        ...fns,
      };
    }, {});

    this.inngestRegisterUrl = new URL("/fn/register", this.apiBaseUrl);

    this.signingKey = options.signingKey;
    this.signingKeyFallback = options.signingKeyFallback;
    this._serveHost = options.serveHost || this.env[envKeys.InngestServeHost];
    this._servePath = options.servePath || this.env[envKeys.InngestServePath];

    const defaultLogLevel: typeof this.logLevel = "info";
    this.logLevel = z
      .enum(logLevels)
      .default(defaultLogLevel)
      .catch((ctx) => {
        this.log(
          "warn",
          `Unknown log level passed: ${String(
            ctx.input
          )}; defaulting to ${defaultLogLevel}`
        );

        return defaultLogLevel;
      })
      .parse(options.logLevel || this.env[envKeys.InngestLogLevel]);

    if (this.logLevel === "debug") {
      debug.enable(`${debugPrefix}:*`);
    }

    const defaultStreamingOption: typeof this.streaming = false;
    this.streaming = z
      .union([z.enum(["allow", "force"]), z.literal(false)])
      .default(defaultStreamingOption)
      .catch((ctx) => {
        this.log(
          "warn",
          `Unknown streaming option passed: ${String(
            ctx.input
          )}; defaulting to ${String(defaultStreamingOption)}`
        );

        return defaultStreamingOption;
      })
      .parse(options.streaming || this.env[envKeys.InngestStreaming]);

    this.fetch = options.fetch ? getFetch(options.fetch) : this.client["fetch"];
  }

  /**
   * Get the API base URL for the Inngest API.
   *
   * This is a getter to encourage checking the environment for the API base URL
   * each time it's accessed, as it may change during execution.
   */
  protected get apiBaseUrl(): string {
    return (
      this._options.baseUrl ||
      this.env[envKeys.InngestApiBaseUrl] ||
      this.env[envKeys.InngestBaseUrl] ||
      this.client.apiBaseUrl ||
      defaultInngestApiBaseUrl
    );
  }

  /**
   * Get the event API base URL for the Inngest API.
   *
   * This is a getter to encourage checking the environment for the event API
   * base URL each time it's accessed, as it may change during execution.
   */
  protected get eventApiBaseUrl(): string {
    return (
      this._options.baseUrl ||
      this.env[envKeys.InngestEventApiBaseUrl] ||
      this.env[envKeys.InngestBaseUrl] ||
      this.client.eventBaseUrl ||
      defaultInngestEventBaseUrl
    );
  }

  /**
   * The host used to access the Inngest serve endpoint, e.g.:
   *
   *     "https://myapp.com"
   *
   * By default, the library will try to infer this using request details such
   * as the "Host" header and request path, but sometimes this isn't possible
   * (e.g. when running in a more controlled environments such as AWS Lambda or
   * when dealing with proxies/redirects).
   *
   * Provide the custom hostname here to ensure that the path is reported
   * correctly when registering functions with Inngest.
   *
   * To also provide a custom path, use `servePath`.
   */
  protected get serveHost(): string | undefined {
    return this._serveHost || this.env[envKeys.InngestServeHost];
  }

  /**
   * The path to the Inngest serve endpoint. e.g.:
   *
   *     "/some/long/path/to/inngest/endpoint"
   *
   * By default, the library will try to infer this using request details such
   * as the "Host" header and request path, but sometimes this isn't possible
   * (e.g. when running in a more controlled environments such as AWS Lambda or
   * when dealing with proxies/redirects).
   *
   * Provide the custom path (excluding the hostname) here to ensure that the
   * path is reported correctly when registering functions with Inngest.
   *
   * To also provide a custom hostname, use `serveHost`.
   *
   * This is a getter to encourage checking the environment for the serve path
   * each time it's accessed, as it may change during execution.
   */
  protected get servePath(): string | undefined {
    return this._servePath || this.env[envKeys.InngestServePath];
  }

  private get hashedEventKey(): string | undefined {
    if (!this.client["eventKey"] || this.client["eventKey"] === dummyEventKey) {
      return undefined;
    }
    return hashEventKey(this.client["eventKey"]);
  }

  // hashedSigningKey creates a sha256 checksum of the signing key with the
  // same signing key prefix.
  private get hashedSigningKey(): string | undefined {
    if (!this.signingKey) {
      return undefined;
    }
    return hashSigningKey(this.signingKey);
  }

  private get hashedSigningKeyFallback(): string | undefined {
    if (!this.signingKeyFallback) {
      return undefined;
    }
    return hashSigningKey(this.signingKeyFallback);
  }

  /**
   * Returns a `boolean` representing whether this handler will stream responses
   * or not. Takes into account the user's preference and the platform's
   * capabilities.
   */
  private async shouldStream(
    actions: HandlerResponseWithErrors
  ): Promise<boolean> {
    const rawProbe = await actions.queryStringWithDefaults(
      "testing for probe",
      queryKeys.Probe
    );
    if (rawProbe !== undefined) {
      return false;
    }

    // We must be able to stream responses to continue.
    if (!actions.transformStreamingResponse) {
      return false;
    }

    // If the user has forced streaming, we should always stream.
    if (this.streaming === "force") {
      return true;
    }

    // If the user has allowed streaming, we should stream if the platform
    // supports it.
    return (
      this.streaming === "allow" &&
      platformSupportsStreaming(
        this.frameworkName as SupportedFrameworkName,
        this.env
      )
    );
  }

  /**
   * `createHandler` should be used to return a type-equivalent version of the
   * `handler` specified during instantiation.
   *
   * @example
   * ```
   * // my-custom-handler.ts
   * import {
   *   InngestCommHandler,
   *   type ServeHandlerOptions,
   * } from "./components/InngestCommHandler";
   *
   * export const serve = (options: ServeHandlerOptions) => {
   *   const handler = new InngestCommHandler({
   *     frameworkName: "my-custom-handler",
   *     ...options,
   *     handler: (req: Request) => {
   *       return {
   *         body: () => req.json(),
   *         headers: (key) => req.headers.get(key),
   *         method: () => req.method,
   *         url: () => new URL(req.url, `https://${req.headers.get("host") || ""}`),
   *         transformResponse: ({ body, status, headers }) => {
   *           return new Response(body, { status, headers });
   *         },
   *       };
   *     },
   *   });
   *
   *   return handler.createHandler();
   * };
   * ```
   */
  public createHandler(): (...args: Input) => Promise<Awaited<Output>> {
    const handler = async (...args: Input) => {
      const timer = new ServerTiming();

      /**
       * We purposefully `await` the handler, as it could be either sync or
       * async.
       */
      const rawActions = await timer
        .wrap("handler", () => this.handler(...args))
        .catch(rethrowError("Serve handler failed to run"));

      /**
       * Map over every `action` in `rawActions` and create a new `actions`
       * object where each function is safely promisified with each access
       * requiring a reason.
       *
       * This helps us provide high quality errors about what's going wrong for
       * each access without having to wrap every access in a try/catch.
       */
      const promisifiedActions: ActionHandlerResponseWithErrors =
        Object.entries(rawActions).reduce((acc, [key, value]) => {
          if (typeof value !== "function") {
            return acc;
          }

          return {
            ...acc,
            [key]: (reason: string, ...args: unknown[]) => {
              const errMessage = [
                `Failed calling \`${key}\` from serve handler`,
                reason,
              ]
                .filter(Boolean)
                .join(" when ");

              const fn = () =>
                (value as (...args: unknown[]) => unknown)(...args);

              return runAsPromise(fn)
                .catch(rethrowError(errMessage))
                .catch((err) => {
                  this.log("error", err);
                  throw err;
                });
            },
          };
        }, {} as ActionHandlerResponseWithErrors);

      /**
       * Mapped promisified handlers from userland `serve()` function mixed in
       * with some helpers.
       */
      const actions: HandlerResponseWithErrors = {
        ...promisifiedActions,
        queryStringWithDefaults: async (
          reason: string,
          key: string
        ): Promise<string | undefined> => {
          const url = await actions.url(reason);

          const ret =
            (await actions.queryString?.(reason, key, url)) ||
            url.searchParams.get(key) ||
            undefined;

          return ret;
        },
      };

      const [env, expectedServerKind] = await Promise.all([
        actions.env?.("starting to handle request"),
        actions.headers(
          "checking expected server kind",
          headerKeys.InngestServerKind
        ),
      ]);

      // Always make sure to merge whatever env we've been given with
      // `process.env`; some platforms may not provide all the necessary
      // environment variables or may use two sources.
      this.env = {
        ...allProcessEnv(),
        ...env,
      };

      const getInngestHeaders = (): Record<string, string> =>
        inngestHeaders({
          env: this.env,
          framework: this.frameworkName,
          client: this.client,
          expectedServerKind: expectedServerKind || undefined,
          extras: {
            "Server-Timing": timer.getHeader(),
          },
        });

      const assumedMode = getMode({ env: this.env, client: this.client });

      if (assumedMode.isExplicit) {
        this._mode = assumedMode;
      } else {
        const serveIsProd = await actions.isProduction?.(
          "starting to handle request"
        );
        if (typeof serveIsProd === "boolean") {
          this._mode = new Mode({
            type: serveIsProd ? "cloud" : "dev",
            isExplicit: false,
          });
        } else {
          this._mode = assumedMode;
        }
      }

      this.upsertKeysFromEnv();

      const methodP = actions.method("starting to handle request");

      const headerPromises = [
        headerKeys.TraceParent,
        headerKeys.TraceState,
      ].map(async (header) => {
        const value = await actions.headers(
          `fetching ${header} for forwarding`,
          header
        );

        return { header, value };
      });

      // eslint-disable-next-line @typescript-eslint/no-unsafe-assignment
      const [signature, method, body] = await Promise.all([
        actions
          .headers("checking signature for request", headerKeys.Signature)
          .then((headerSignature) => {
            return headerSignature ?? undefined;
          }),
        methodP,
        methodP.then((method) => {
          if (method === "POST" || method === "PUT") {
            return actions.body(
              `checking body for request signing as method is ${method}`
            );
          }

          return "";
        }),
      ]);

      const signatureValidation = this.validateSignature(signature, body);

      const headersToForwardP = Promise.all(headerPromises).then(
        (fetchedHeaders) => {
          return fetchedHeaders.reduce<Record<string, string>>(
            (acc, { header, value }) => {
              if (value) {
                acc[header] = value;
              }

              return acc;
            },
            {}
          );
        }
      );

      const actionRes = timer.wrap("action", () =>
        this.handleAction({
          actions,
          timer,
          getInngestHeaders,
          reqArgs: args,
          signatureValidation,
          // eslint-disable-next-line @typescript-eslint/no-unsafe-assignment
          body,
          method,
          headers: headersToForwardP,
        })
      );

      /**
       * Prepares an action response by merging returned data to provide
       * trailing information such as `Server-Timing` headers.
       *
       * It should always prioritize the headers returned by the action, as they
       * may contain important information such as `Content-Type`.
       */
      const prepareActionRes = async (
        res: ActionResponse
      ): Promise<ActionResponse> => {
        const signature = await signatureValidation
          .then((result) => {
            if (!result.success || !result.keyUsed) {
              return undefined;
            }

            return this.getResponseSignature(result.keyUsed, res.body);
          })
          .catch((_err) => {
            // no-op; only sign responses if we have successfully validated the
            // request
            return undefined;
          });

        return {
          ...res,
          headers: {
            ...getInngestHeaders(),
            ...(await headersToForwardP),
            ...res.headers,
            ...(res.version === null
              ? {}
              : {
                  [headerKeys.RequestVersion]: (
                    res.version ?? PREFERRED_EXECUTION_VERSION
                  ).toString(),
                }),
            ...(signature ? { [headerKeys.Signature]: signature } : {}),
          },
        };
      };

      if (await this.shouldStream(actions)) {
        const method = await actions.method("starting streaming response");

        if (method === "POST") {
          const { stream, finalize } = await createStream();

          /**
           * Errors are handled by `handleAction` here to ensure that an
           * appropriate response is always given.
           */
          void actionRes.then((res) => {
            return finalize(prepareActionRes(res));
          });

          return timer.wrap("res", () => {
            return actions.transformStreamingResponse?.(
              "starting streaming response",
              {
                status: 201,
                headers: getInngestHeaders(),
                body: stream,
                version: null,
              }
            );
          });
        }
      }

      return timer.wrap("res", async () => {
        return actionRes.then(prepareActionRes).then((actionRes) => {
          // eslint-disable-next-line @typescript-eslint/no-unsafe-return
          return actions.transformResponse("sending back response", actionRes);
        });
      });
    };

    /**
     * Some platforms check (at runtime) the length of the function being used
     * to handle an endpoint. If this is a variadic function, it will fail that
     * check.
     *
     * Therefore, we expect the arguments accepted to be the same length as the
     * `handler` function passed internally.
     *
     * We also set a name to avoid a common useless name in tracing such as
     * `"anonymous"` or `"bound function"`.
     *
     * https://github.com/getsentry/sentry-javascript/issues/3284
     */
    Object.defineProperties(handler, {
      name: {
        value: "InngestHandler",
      },
      length: {
        value: this.handler.length,
      },
    });

    return handler;
  }

  private get mode(): Mode | undefined {
    return this._mode;
  }

  private set mode(m) {
    this._mode = m;

    if (m) {
      this.client["mode"] = m;
    }
  }

  /**
   * Given a set of functions to check if an action is available from the
   * instance's handler, enact any action that is found.
   *
   * This method can fetch varying payloads of data, but ultimately is the place
   * where _decisions_ are made regarding functionality.
   *
   * For example, if we find that we should be viewing the UI, this function
   * will decide whether the UI should be visible based on the payload it has
   * found (e.g. env vars, options, etc).
   */
  private async handleAction({
    actions,
    timer,
    getInngestHeaders,
    reqArgs,
    signatureValidation,
    body,
    method,
    headers,
  }: {
    actions: HandlerResponseWithErrors;
    timer: ServerTiming;
    getInngestHeaders: () => Record<string, string>;
    reqArgs: unknown[];
    signatureValidation: ReturnType<InngestCommHandler["validateSignature"]>;
    // eslint-disable-next-line @typescript-eslint/no-explicit-any
    body: any;
    method: string;
    headers: Promise<Record<string, string>>;
  }): Promise<ActionResponse> {
    try {
      const url = await actions.url("starting to handle request");

      if (method === "POST") {
        const validationResult = await signatureValidation;
        if (!validationResult.success) {
          return {
            status: 401,
            headers: {
              "Content-Type": "application/json",
            },
            body: stringify(serializeError(validationResult.err)),
            version: undefined,
          };
        }

        const rawProbe = await actions.queryStringWithDefaults(
          "testing for probe",
          queryKeys.Probe
        );
        if (rawProbe) {
          const probe = enumFromValue(probeEnum, rawProbe);
          if (!probe) {
            // If we're here, we've received a probe that we don't recognize.
            // Fail.
            return {
              status: 400,
              headers: {
                "Content-Type": "application/json",
              },
              body: stringify(
                serializeError(new Error(`Unknown probe "${rawProbe}"`))
              ),
              version: undefined,
            };
          }

          // Provide actions for every probe available.
          const probeActions: Record<
            probeEnum,
            () => MaybePromise<ActionResponse>
          > = {
            [probeEnum.Trust]: () => ({
              status: 200,
              headers: {
                "Content-Type": "application/json",
              },
              body: "",
              version: undefined,
            }),
          };

          return probeActions[probe]();
        }

        const fnId = await actions.queryStringWithDefaults(
          "processing run request",
          queryKeys.FnId
        );
        if (!fnId) {
          // TODO PrettyError
          throw new Error("No function ID found in request");
        }

        const stepId =
          (await actions.queryStringWithDefaults(
            "processing run request",
            queryKeys.StepId
          )) || null;

        const { version, result } = this.runStep({
          functionId: fnId,
          data: body,
          stepId,
          timer,
          reqArgs,
          headers: await headers,
        });
        const stepOutput = await result;

        /**
         * Functions can return `undefined`, but we'll always convert this to
         * `null`, as this is appropriately serializable by JSON.
         */
        const opDataUndefinedToNull = (op: OutgoingOp) => {
          op.data = undefinedToNull(op.data);
          return op;
        };

        const resultHandlers: ExecutionResultHandlers<ActionResponse> = {
          "function-rejected": (result) => {
            return {
              status: result.retriable ? 500 : 400,
              headers: {
                "Content-Type": "application/json",
                [headerKeys.NoRetry]: result.retriable ? "false" : "true",
                ...(typeof result.retriable === "string"
                  ? { [headerKeys.RetryAfter]: result.retriable }
                  : {}),
              },
              body: stringify(undefinedToNull(result.error)),
              version,
            };
          },
          "function-resolved": (result) => {
            return {
              status: 200,
              headers: {
                "Content-Type": "application/json",
              },
              body: stringify(undefinedToNull(result.data)),
              version,
            };
          },
          "step-not-found": (result) => {
            return {
              status: 500,
              headers: {
                "Content-Type": "application/json",
                [headerKeys.NoRetry]: "false",
              },
              body: stringify({
                error: `Could not find step "${
                  result.step.displayName || result.step.id
                }" to run; timed out`,
              }),
              version,
            };
          },
          "step-ran": (result) => {
            const step = opDataUndefinedToNull(result.step);

            return {
              status: 206,
              headers: {
                "Content-Type": "application/json",
                ...(typeof result.retriable !== "undefined"
                  ? {
                      [headerKeys.NoRetry]: result.retriable ? "false" : "true",
                      ...(typeof result.retriable === "string"
                        ? { [headerKeys.RetryAfter]: result.retriable }
                        : {}),
                    }
                  : {}),
              },
              body: stringify([step]),
              version,
            };
          },
          "steps-found": (result) => {
            const steps = result.steps.map(opDataUndefinedToNull);

            return {
              status: 206,
              headers: {
                "Content-Type": "application/json",
              },
              body: stringify(steps),
              version,
            };
          },
        };

        const handler = resultHandlers[
          stepOutput.type
        ] as ExecutionResultHandler<ActionResponse>;

        try {
          return await handler(stepOutput);
        } catch (err) {
          this.log("error", "Error handling execution result", err);
          throw err;
        }
      }

      if (method === "GET") {
<<<<<<< HEAD
=======
        const registerBody = this.registerBody({
          url: this.reqUrl(url),
          deployId: null,
        });

        if (!this._mode) {
          throw new Error("No mode set; cannot introspect without mode");
        }

        let introspection:
          | UnauthenticatedIntrospection
          | AuthenticatedIntrospection = {
          authentication_succeeded: null,
          extra: {
            is_mode_explicit: this._mode.isExplicit,
          },
          has_event_key: this.client["eventKeySet"](),
          has_signing_key: Boolean(this.signingKey),
          function_count: registerBody.functions.length,
          mode: this._mode.type,
          schema_version: "2024-05-24",
        } satisfies UnauthenticatedIntrospection;

        // Only allow authenticated introspection in Cloud mode, since Dev mode skips
        // signature validation
        if (this._mode.type === "cloud") {
          try {
            const validationResult = await signatureValidation;
            if (!validationResult.success) {
              throw new Error("Signature validation failed");
            }

            introspection = {
              ...introspection,
              authentication_succeeded: true,
              api_origin: this.apiBaseUrl,
              app_id: this.client.id,
              capabilities: {
                trust_probe: "v1",
              },
              env:
                (await actions.headers(
                  "fetching environment for introspection request",
                  headerKeys.Environment
                )) || null,
              event_api_origin: this.eventApiBaseUrl,
              event_key_hash: this.hashedEventKey ?? null,
              extra: {
                ...introspection.extra,
                is_streaming: await this.shouldStream(actions),
              },
              framework: this.frameworkName,
              sdk_language: "js",
              sdk_version: version,
              serve_origin: this.serveHost ?? null,
              serve_path: this.servePath ?? null,
              signing_key_fallback_hash: this.hashedSigningKeyFallback ?? null,
              signing_key_hash: this.hashedSigningKey ?? null,
            } satisfies AuthenticatedIntrospection;
          } catch {
            // Swallow signature validation error since we'll just return the
            // unauthenticated introspection
            introspection = {
              ...introspection,
              authentication_succeeded: false,
            } satisfies UnauthenticatedIntrospection;
          }
        }

>>>>>>> 753bfdca
        return {
          status: 200,
          body: stringify(
            await this.introspectionBody({ actions, signatureValidation, url })
          ),
          headers: {
            "Content-Type": "application/json",
          },
          version: undefined,
        };
      }

      if (method === "PUT") {
        let deployId = await actions.queryStringWithDefaults(
          "processing deployment request",
          queryKeys.DeployId
        );
        if (deployId === "undefined") {
          deployId = undefined;
        }

        // Check for in-band syncs, which will be signed by the Inngest API
        const validationResult = await signatureValidation;

        // Validation can be successful if we're in dev mode and did not
        // actually validate a key. In this case, also check that we did indeed
        // use a particular key to validate.
        if (validationResult.success && validationResult.keyUsed) {
          // This should be an in-band sync
          const body = await this.inBandRegisterBody({
            actions,
            deployId,
            signatureValidation,
            url,
          });

          return {
            status: 200,
            body: stringify(body),
            headers: {
              "Content-Type": "application/json",
            },
            version: undefined,
          };
        }

        // If we're here, this is a legacy out-of-band sync
        const { status, message, modified } = await this.register(
          this.reqUrl(url),
          deployId,
          getInngestHeaders
        );

        return {
          status,
          body: stringify({ message, modified }),
          headers: {
            "Content-Type": "application/json",
          },
          version: undefined,
        };
      }
    } catch (err) {
      return {
        status: 500,
        body: stringify({
          type: "internal",
          ...serializeError(err as Error),
        }),
        headers: {
          "Content-Type": "application/json",
        },
        version: undefined,
      };
    }

    return {
      status: 405,
      body: JSON.stringify({
        message: "No action found; request was likely not POST, PUT, or GET",
        mode: this._mode,
      }),
      headers: {},
      version: undefined,
    };
  }

  protected runStep({
    functionId,
    stepId,
    data,
    timer,
    reqArgs,
    headers,
  }: {
    functionId: string;
    stepId: string | null;
    data: unknown;
    timer: ServerTiming;
    reqArgs: unknown[];
    headers: Record<string, string>;
  }): { version: ExecutionVersion; result: Promise<ExecutionResult> } {
    const fn = this.fns[functionId];
    if (!fn) {
      // TODO PrettyError
      throw new Error(`Could not find function with ID "${functionId}"`);
    }

    const immediateFnData = parseFnData(fn.fn, data);
    const { version } = immediateFnData;

    const result = runAsPromise(async () => {
      const anyFnData = await fetchAllFnData({
        data: immediateFnData,
        api: this.client["inngestApi"],
        version,
      });
      if (!anyFnData.ok) {
        throw new Error(anyFnData.error);
      }

      type ExecutionStarter<V> = (
        fnData: V extends ExecutionVersion
          ? Extract<FnData, { version: V }>
          : FnData
      ) => MaybePromise<CreateExecutionOptions>;

      type GenericExecutionStarters = Record<
        ExecutionVersion,
        ExecutionStarter<unknown>
      >;

      type ExecutionStarters = {
        [V in ExecutionVersion]: ExecutionStarter<V>;
      };

      const executionStarters = ((s: ExecutionStarters) =>
        s as GenericExecutionStarters)({
        [ExecutionVersion.V0]: ({ event, events, steps, ctx, version }) => {
          const stepState = Object.entries(steps ?? {}).reduce<
            InngestExecutionOptions["stepState"]
          >((acc, [id, data]) => {
            return {
              ...acc,
              // eslint-disable-next-line @typescript-eslint/no-unsafe-assignment
              [id]: { id, data },
            };
          }, {});

          return {
            version,
            partialOptions: {
              runId: ctx?.run_id || "",
              data: {
                event: event as EventPayload,
                events: events as [EventPayload, ...EventPayload[]],
                runId: ctx?.run_id || "",
                attempt: ctx?.attempt ?? 0,
              },
              stepState,
              requestedRunStep:
                stepId === "step" ? undefined : stepId || undefined,
              timer,
              isFailureHandler: fn.onFailure,
              stepCompletionOrder: ctx?.stack?.stack ?? [],
              reqArgs,
              headers,
            },
          };
        },
        [ExecutionVersion.V1]: ({ event, events, steps, ctx, version }) => {
          const stepState = Object.entries(steps ?? {}).reduce<
            InngestExecutionOptions["stepState"]
          >((acc, [id, result]) => {
            return {
              ...acc,
              [id]:
                result.type === "data"
                  ? // eslint-disable-next-line @typescript-eslint/no-unsafe-assignment
                    { id, data: result.data }
                  : { id, error: result.error },
            };
          }, {});

          return {
            version,
            partialOptions: {
              runId: ctx?.run_id || "",
              data: {
                event: event as EventPayload,
                events: events as [EventPayload, ...EventPayload[]],
                runId: ctx?.run_id || "",
                attempt: ctx?.attempt ?? 0,
              },
              stepState,
              requestedRunStep:
                stepId === "step" ? undefined : stepId || undefined,
              timer,
              isFailureHandler: fn.onFailure,
              disableImmediateExecution: ctx?.disable_immediate_execution,
              stepCompletionOrder: ctx?.stack?.stack ?? [],
              reqArgs,
              headers,
            },
          };
        },
      });

      const executionOptions = await executionStarters[anyFnData.value.version](
        anyFnData.value
      );

      return fn.fn["createExecution"](executionOptions).start();
    });

    return { version, result };
  }

  protected configs(url: URL): FunctionConfig[] {
    const configs = Object.values(this.rawFns).reduce<FunctionConfig[]>(
      (acc, fn) => [...acc, ...fn["getConfig"](url, this.id)],
      []
    );

    for (const config of configs) {
      const check = functionConfigSchema.safeParse(config);
      if (!check.success) {
        const errors = check.error.errors.map((err) => err.message).join("; ");

        this.log(
          "warn",
          `Config invalid for function "${config.id}" : ${errors}`
        );
      }
    }

    return configs;
  }

  /**
   * Return an Inngest serve endpoint URL given a potential `path` and `host`.
   *
   * Will automatically use the `serveHost` and `servePath` if they have been
   * set when registering.
   */
  protected reqUrl(url: URL): URL {
    let ret = new URL(url);

    const serveHost = this.serveHost || this.env[envKeys.InngestServeHost];
    const servePath = this.servePath || this.env[envKeys.InngestServePath];

    if (servePath) {
      ret.pathname = servePath;
    }

    if (serveHost) {
      ret = new URL(ret.pathname + ret.search, serveHost);
    }

    return ret;
  }

  protected registerBody({
    url,
    deployId,
  }: {
    url: URL;

    /**
     * Non-optional to ensure we always consider if we have a deploy ID
     * available to us to use.
     */
    deployId: string | undefined | null;
  }): RegisterRequest {
    const body: RegisterRequest = {
      url: url.href,
      deployType: "ping",
      framework: this.frameworkName,
      appName: this.id,
      functions: this.configs(url),
      sdk: `js:v${version}`,
      v: "0.1",
      deployId: deployId || undefined,
      capabilities: {
        trust_probe: "v1",
      },
    };

    return body;
  }

  protected async inBandRegisterBody({
    actions,
    deployId,
    signatureValidation,
    url,
  }: {
    actions: HandlerResponseWithErrors;

    /**
     * Non-optional to ensure we always consider if we have a deploy ID
     * available to us to use.
     */
    deployId: string | undefined | null;

    signatureValidation: ReturnType<InngestCommHandler["validateSignature"]>;

    url: URL;
  }): Promise<InBandRegisterRequest> {
    const registerBody = this.registerBody({ deployId, url });
    const introspectionBody = await this.introspectionBody({
      actions,
      signatureValidation,
      url,
    });

    if (!introspectionBody.authentication_succeeded) {
      throw new Error("Cannot introspect without successful authentication");
    }

    const body: InBandRegisterRequest = {
      app_id: this.client.id,
      capabilities: registerBody.capabilities,
      framework: registerBody.framework,
      functions: registerBody.functions,
      inspection: introspectionBody,
      sdk: registerBody.sdk,
      url: registerBody.url,
    };

    return body;
  }

  protected async introspectionBody({
    actions,
    signatureValidation,
    url,
  }: {
    actions: HandlerResponseWithErrors;
    signatureValidation: ReturnType<InngestCommHandler["validateSignature"]>;
    url: URL;
  }): Promise<UnauthenticatedIntrospection | AuthenticatedIntrospection> {
    const registerBody = this.registerBody({
      url: this.reqUrl(url),
      deployId: null,
    });

    if (!this._mode) {
      throw new Error("No mode set; cannot introspect without mode");
    }

    let introspection:
      | UnauthenticatedIntrospection
      | AuthenticatedIntrospection = {
      authentication_succeeded: null,
      extra: {
        is_mode_explicit: this._mode.isExplicit,
      },
      has_event_key: this.client["eventKeySet"](),
      has_signing_key: Boolean(this.signingKey),
      function_count: registerBody.functions.length,
      mode: this._mode.type,
      schema_version: "2024-05-24",
    } satisfies UnauthenticatedIntrospection;

    // Only allow authenticated introspection in Cloud mode, since Dev mode skips
    // signature validation
    if (this._mode.type === "cloud") {
      try {
        const validationResult = await signatureValidation;
        if (!validationResult.success) {
          throw new Error("Signature validation failed");
        }

        introspection = {
          ...introspection,
          authentication_succeeded: true,
          api_origin: this.apiBaseUrl,
          app_id: this.client.id,
          capabilities: {
            trust_probe: "v1",
          },
          env:
            (await actions.headers(
              "fetching environment for introspection request",
              headerKeys.Environment
            )) || null,
          event_api_origin: this.eventApiBaseUrl,
          event_key_hash: this.hashedEventKey ?? null,
          extra: {
            ...introspection.extra,
            is_streaming: this.shouldStream(actions),
          },
          framework: this.frameworkName,
          sdk_language: "js",
          sdk_version: version,
          serve_origin: this.serveHost ?? null,
          serve_path: this.servePath ?? null,
          signing_key_fallback_hash: this.hashedSigningKeyFallback ?? null,
          signing_key_hash: this.hashedSigningKey ?? null,
        } satisfies AuthenticatedIntrospection;
      } catch {
        // Swallow signature validation error since we'll just return the
        // unauthenticated introspection
        introspection = {
          ...introspection,
          authentication_succeeded: false,
        } satisfies UnauthenticatedIntrospection;
      }
    }

    return introspection;
  }

  protected async register(
    url: URL,
    deployId: string | undefined | null,
    getHeaders: () => Record<string, string>
  ): Promise<{ status: number; message: string; modified: boolean }> {
    const body = this.registerBody({ url, deployId });

    let res: globalThis.Response;

    // Whenever we register, we check to see if the dev server is up.  This
    // is a noop and returns false in production. Clone the URL object to avoid
    // mutating the property between requests.
    let registerURL = new URL(this.inngestRegisterUrl.href);

    const inferredDevMode =
      this._mode && this._mode.isInferred && this._mode.isDev;

    if (inferredDevMode) {
      const host = devServerHost(this.env);
      const hasDevServer = await devServerAvailable(host, this.fetch);
      if (hasDevServer) {
        registerURL = devServerUrl(host, "/fn/register");
      }
    } else if (this._mode?.explicitDevUrl) {
      registerURL = devServerUrl(
        this._mode.explicitDevUrl.href,
        "/fn/register"
      );
    }

    if (deployId) {
      registerURL.searchParams.set(queryKeys.DeployId, deployId);
    }

    try {
      res = await fetchWithAuthFallback({
        authToken: this.hashedSigningKey,
        authTokenFallback: this.hashedSigningKeyFallback,
        fetch: this.fetch,
        url: registerURL.href,
        options: {
          method: "POST",
          body: stringify(body),
          headers: getHeaders(),
          redirect: "follow",
        },
      });
    } catch (err: unknown) {
      this.log("error", err);

      return {
        status: 500,
        message: `Failed to register${
          err instanceof Error ? `; ${err.message}` : ""
        }`,
        modified: false,
      };
    }

    const raw = await res.text();

    // eslint-disable-next-line @typescript-eslint/no-unsafe-assignment
    let data: z.input<typeof registerResSchema> = {};

    try {
      // eslint-disable-next-line @typescript-eslint/no-unsafe-assignment
      data = JSON.parse(raw);
    } catch (err) {
      this.log("warn", "Couldn't unpack register response:", err);

      let message = "Failed to register";
      if (err instanceof Error) {
        message += `; ${err.message}`;
      }
      message += `; status code: ${res.status}`;

      return {
        status: 500,
        message,
        modified: false,
      };
    }

    let status: number;
    let error: string;
    let skipped: boolean;
    let modified: boolean;
    try {
      ({ status, error, skipped, modified } = registerResSchema.parse(data));
    } catch (err) {
      this.log("warn", "Invalid register response schema:", err);

      let message = "Failed to register";
      if (err instanceof Error) {
        message += `; ${err.message}`;
      }
      message += `; status code: ${res.status}`;

      return {
        status: 500,
        message,
        modified: false,
      };
    }

    // The dev server polls this endpoint to register functions every few
    // seconds, but we only want to log that we've registered functions if
    // the function definitions change.  Therefore, we compare the body sent
    // during registration with the body of the current functions and refuse
    // to register if the functions are the same.
    if (!skipped) {
      this.log(
        "debug",
        "registered inngest functions:",
        res.status,
        res.statusText,
        data
      );
    }

    return { status, message: error, modified };
  }

  /**
   * Given an environment, upsert any missing keys. This is useful in
   * situations where environment variables are passed directly to handlers or
   * are otherwise difficult to access during initialization.
   */
  private upsertKeysFromEnv() {
    if (this.env[envKeys.InngestSigningKey]) {
      if (!this.signingKey) {
        this.signingKey = String(this.env[envKeys.InngestSigningKey]);
      }

      this.client["inngestApi"].setSigningKey(this.signingKey);
    }

    if (this.env[envKeys.InngestSigningKeyFallback]) {
      if (!this.signingKeyFallback) {
        this.signingKeyFallback = String(
          this.env[envKeys.InngestSigningKeyFallback]
        );
      }

      this.client["inngestApi"].setSigningKeyFallback(this.signingKeyFallback);
    }

    if (!this.client["eventKeySet"]() && this.env[envKeys.InngestEventKey]) {
      this.client.setEventKey(String(this.env[envKeys.InngestEventKey]));
    }

    // v2 -> v3 migration warnings
    if (this.env[envKeys.InngestDevServerUrl]) {
      this.log(
        "warn",
        `Use of ${envKeys.InngestDevServerUrl} has been deprecated in v3; please use ${envKeys.InngestBaseUrl} instead. See https://www.inngest.com/docs/sdk/migration`
      );
    }
  }

  /**
   * Validate the signature of a request and return the signing key used to
   * validate it.
   */
  // eslint-disable-next-line @typescript-eslint/require-await
  protected async validateSignature(
    sig: string | undefined,
    body: unknown
  ): Promise<
    { success: true; keyUsed: string } | { success: false; err: Error }
  > {
    try {
      // Never validate signatures outside of prod. Make sure to check the mode
      // exists here instead of using nullish coalescing to confirm that the check
      // has been completed.
      if (this._mode && !this._mode.isCloud) {
        return { success: true, keyUsed: "" };
      }

      // If we're here, we're in production; lack of a signing key is an error.
      if (!this.signingKey) {
        // TODO PrettyError
        throw new Error(
          `No signing key found in client options or ${envKeys.InngestSigningKey} env var. Find your keys at https://app.inngest.com/secrets`
        );
      }

      // If we're here, we're in production; lack of a req signature is an error.
      if (!sig) {
        // TODO PrettyError
        throw new Error(`No ${headerKeys.Signature} provided`);
      }

      // Validate the signature
      return {
        success: true,
        keyUsed: new RequestSignature(sig).verifySignature({
          body,
          allowExpiredSignatures: this.allowExpiredSignatures,
          signingKey: this.signingKey,
          signingKeyFallback: this.signingKeyFallback,
        }),
      };
    } catch (err) {
      return { success: false, err: err as Error };
    }
  }

  protected getResponseSignature(key: string, body: string): string {
    const now = Date.now();
    const mac = signDataWithKey(body, key, now.toString());

    return `t=${now}&s=${mac}`;
  }

  /**
   * Log to stdout/stderr if the log level is set to include the given level.
   * The default log level is `"info"`.
   *
   * This is an abstraction over `console.log` and will try to use the correct
   * method for the given log level.  For example, `log("error", "foo")` will
   * call `console.error("foo")`.
   */
  protected log(level: LogLevel, ...args: unknown[]) {
    const logLevels: LogLevel[] = [
      "debug",
      "info",
      "warn",
      "error",
      "fatal",
      "silent",
    ];

    const logLevelSetting = logLevels.indexOf(this.logLevel);
    const currentLevel = logLevels.indexOf(level);

    if (currentLevel >= logLevelSetting) {
      let logger = console.log;

      if (Object.prototype.hasOwnProperty.call(console, level)) {
        logger = console[level as keyof typeof console] as typeof logger;
      }

      logger(`${logPrefix} ${level as string} -`, ...args);
    }
  }
}

class RequestSignature {
  public timestamp: string;
  public signature: string;

  constructor(sig: string) {
    const params = new URLSearchParams(sig);
    this.timestamp = params.get("t") || "";
    this.signature = params.get("s") || "";

    if (!this.timestamp || !this.signature) {
      // TODO PrettyError
      throw new Error(`Invalid ${headerKeys.Signature} provided`);
    }
  }

  private hasExpired(allowExpiredSignatures?: boolean) {
    if (allowExpiredSignatures) {
      return false;
    }

    const delta =
      Date.now() - new Date(parseInt(this.timestamp) * 1000).valueOf();
    return delta > 1000 * 60 * 5;
  }

  #verifySignature({
    body,
    signingKey,
    allowExpiredSignatures,
  }: {
    body: unknown;
    signingKey: string;
    allowExpiredSignatures: boolean;
  }): void {
    if (this.hasExpired(allowExpiredSignatures)) {
      // TODO PrettyError
      throw new Error("Signature has expired");
    }

    const mac = signDataWithKey(body, signingKey, this.timestamp);
    if (mac !== this.signature) {
      // TODO PrettyError
      throw new Error("Invalid signature");
    }
  }

  public verifySignature({
    body,
    signingKey,
    signingKeyFallback,
    allowExpiredSignatures,
  }: {
    body: unknown;
    signingKey: string;
    signingKeyFallback: string | undefined;
    allowExpiredSignatures: boolean;
  }): string {
    try {
      this.#verifySignature({ body, signingKey, allowExpiredSignatures });

      return signingKey;
    } catch (err) {
      if (!signingKeyFallback) {
        throw err;
      }

      this.#verifySignature({
        body,
        signingKey: signingKeyFallback,
        allowExpiredSignatures,
      });

      return signingKeyFallback;
    }
  }
}

/**
 * The broad definition of a handler passed when instantiating an
 * {@link InngestCommHandler} instance.
 */
export type Handler<
  // eslint-disable-next-line @typescript-eslint/no-explicit-any
  Input extends any[] = any[],
  // eslint-disable-next-line @typescript-eslint/no-explicit-any
  Output = any,
  // eslint-disable-next-line @typescript-eslint/no-explicit-any
  StreamOutput = any,
> = (...args: Input) => HandlerResponse<Output, StreamOutput>;

// eslint-disable-next-line @typescript-eslint/no-explicit-any
export type HandlerResponse<Output = any, StreamOutput = any> = {
  // eslint-disable-next-line @typescript-eslint/no-explicit-any
  body: () => MaybePromise<any>;
  env?: () => MaybePromise<Env | undefined>;
  headers: (key: string) => MaybePromise<string | null | undefined>;

  /**
   * Whether the current environment is production. This is used to determine
   * some functionality like whether to connect to the dev server or whether to
   * show debug logging.
   *
   * If this is not provided--or is provided and returns `undefined`--we'll try
   * to automatically detect whether we're in production by checking various
   * environment variables.
   */
  isProduction?: () => MaybePromise<boolean | undefined>;
  method: () => MaybePromise<string>;
  queryString?: (
    key: string,
    url: URL
  ) => MaybePromise<string | null | undefined>;
  url: () => MaybePromise<URL>;

  /**
   * The `transformResponse` function receives the output of the Inngest SDK and
   * can decide how to package up that information to appropriately return the
   * information to Inngest.
   *
   * Mostly, this is taking the given parameters and returning a new `Response`.
   *
   * The function is passed an {@link ActionResponse}, an object containing a
   * `status` code, a `headers` object, and a stringified `body`. This ensures
   * you can appropriately handle the response, including use of any required
   * parameters such as `res` in Express-/Connect-like frameworks.
   */
  transformResponse: (res: ActionResponse<string>) => Output;

  /**
   * The `transformStreamingResponse` function, if defined, declares that this
   * handler supports streaming responses back to Inngest. This is useful for
   * functions that are expected to take a long time, as edge streaming can
   * often circumvent restrictive request timeouts and other limitations.
   *
   * If your handler does not support streaming, do not define this function.
   *
   * It receives the output of the Inngest SDK and can decide how to package
   * up that information to appropriately return the information in a stream
   * to Inngest.
   *
   * Mostly, this is taking the given parameters and returning a new `Response`.
   *
   * The function is passed an {@link ActionResponse}, an object containing a
   * `status` code, a `headers` object, and `body`, a `ReadableStream`. This
   * ensures you can appropriately handle the response, including use of any
   * required parameters such as `res` in Express-/Connect-like frameworks.
   */
  transformStreamingResponse?: (
    res: ActionResponse<ReadableStream>
  ) => StreamOutput;
};

/**
 * The response from the Inngest SDK before it is transformed in to a
 * framework-compatible response by an {@link InngestCommHandler} instance.
 */
export interface ActionResponse<
  TBody extends string | ReadableStream = string,
> {
  /**
   * The HTTP status code to return.
   */
  status: number;

  /**
   * The headers to return in the response.
   */
  headers: Record<string, string>;

  /**
   * A stringified body to return.
   */
  body: TBody;

  /**
   * The version of the execution engine that was used to run this action.
   *
   * If the action didn't use the execution engine (for example, a GET request
   * as a health check), this will be `undefined`.
   *
   * If the version should be entirely omitted from the response (for example,
   * when sending preliminary headers when streaming), this will be `null`.
   */
  version: ExecutionVersion | null | undefined;
}

/**
 * A version of {@link HandlerResponse} where each function is safely
 * promisified and requires a reason for each access.
 *
 * This enables us to provide accurate errors for each access without having to
 * wrap every access in a try/catch.
 */
export type ActionHandlerResponseWithErrors = {
  [K in keyof HandlerResponse]: NonNullable<HandlerResponse[K]> extends (
    ...args: infer Args
  ) => infer R
    ? R extends MaybePromise<infer PR>
      ? (errMessage: string, ...args: Args) => Promise<PR>
      : (errMessage: string, ...args: Args) => Promise<R>
    : HandlerResponse[K];
};

/**
 * A version of {@link ActionHandlerResponseWithErrors} that includes helper
 * functions that provide sensible defaults on top of the direct access given
 * from the bare response.
 */
export interface HandlerResponseWithErrors
  extends ActionHandlerResponseWithErrors {
  /**
   * Fetch a query string value from the request. If no `querystring` action
   * has been provided by the `serve()` handler, this will fall back to using
   * the provided URL to fetch the query string instead.
   */
  queryStringWithDefaults: (
    reason: string,
    key: string
  ) => Promise<string | undefined>;
}<|MERGE_RESOLUTION|>--- conflicted
+++ resolved
@@ -1120,78 +1120,6 @@
       }
 
       if (method === "GET") {
-<<<<<<< HEAD
-=======
-        const registerBody = this.registerBody({
-          url: this.reqUrl(url),
-          deployId: null,
-        });
-
-        if (!this._mode) {
-          throw new Error("No mode set; cannot introspect without mode");
-        }
-
-        let introspection:
-          | UnauthenticatedIntrospection
-          | AuthenticatedIntrospection = {
-          authentication_succeeded: null,
-          extra: {
-            is_mode_explicit: this._mode.isExplicit,
-          },
-          has_event_key: this.client["eventKeySet"](),
-          has_signing_key: Boolean(this.signingKey),
-          function_count: registerBody.functions.length,
-          mode: this._mode.type,
-          schema_version: "2024-05-24",
-        } satisfies UnauthenticatedIntrospection;
-
-        // Only allow authenticated introspection in Cloud mode, since Dev mode skips
-        // signature validation
-        if (this._mode.type === "cloud") {
-          try {
-            const validationResult = await signatureValidation;
-            if (!validationResult.success) {
-              throw new Error("Signature validation failed");
-            }
-
-            introspection = {
-              ...introspection,
-              authentication_succeeded: true,
-              api_origin: this.apiBaseUrl,
-              app_id: this.client.id,
-              capabilities: {
-                trust_probe: "v1",
-              },
-              env:
-                (await actions.headers(
-                  "fetching environment for introspection request",
-                  headerKeys.Environment
-                )) || null,
-              event_api_origin: this.eventApiBaseUrl,
-              event_key_hash: this.hashedEventKey ?? null,
-              extra: {
-                ...introspection.extra,
-                is_streaming: await this.shouldStream(actions),
-              },
-              framework: this.frameworkName,
-              sdk_language: "js",
-              sdk_version: version,
-              serve_origin: this.serveHost ?? null,
-              serve_path: this.servePath ?? null,
-              signing_key_fallback_hash: this.hashedSigningKeyFallback ?? null,
-              signing_key_hash: this.hashedSigningKey ?? null,
-            } satisfies AuthenticatedIntrospection;
-          } catch {
-            // Swallow signature validation error since we'll just return the
-            // unauthenticated introspection
-            introspection = {
-              ...introspection,
-              authentication_succeeded: false,
-            } satisfies UnauthenticatedIntrospection;
-          }
-        }
-
->>>>>>> 753bfdca
         return {
           status: 200,
           body: stringify(
@@ -1583,7 +1511,7 @@
           event_key_hash: this.hashedEventKey ?? null,
           extra: {
             ...introspection.extra,
-            is_streaming: this.shouldStream(actions),
+            is_streaming: await this.shouldStream(actions),
           },
           framework: this.frameworkName,
           sdk_language: "js",
