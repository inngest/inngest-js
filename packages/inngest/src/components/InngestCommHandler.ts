--- conflicted
+++ resolved
@@ -76,8 +76,7 @@
   /**
    * An array of the functions to serve and register with Inngest.
    */
-<<<<<<< HEAD
-  functions: readonly AnyInngestFunction[];
+  functions: readonly InngestFunction.Any[];
 
   /**
    * Whether the current environment is production. This is used to determine
@@ -92,9 +91,6 @@
    * handler's methods or by checking various environment variables.
    */
   isProduction?: ValueOrGetter<boolean | undefined>;
-=======
-  functions: readonly InngestFunction.Any[];
->>>>>>> d980b81c
 }
 
 export interface InternalServeHandlerOptions extends ServeHandlerOptions {
@@ -140,7 +136,6 @@
   functions: readonly InngestFunction.Any[];
 
   /**
-<<<<<<< HEAD
    * Whether the current environment is production. This is used to determine
    * some functionality like whether to connect to the dev server, whether to
    * show debug logging, and if we should verify request signatures.
@@ -158,12 +153,10 @@
    * The `handler` is the function your framework requires to handle a
    * request. For example, this is most commonly a function that is given a
    * `Request` and must return a `Response`.
-=======
    * The `handler` is the function that will be called with your framework's
    * request arguments and returns a set of functions that the SDK will use to
    * access various parts of the request, such as the body, headers, and query
    * string parameters.
->>>>>>> d980b81c
    *
    * It also defines how to transform a response from the SDK into a response
    * that your framework can understand, ensuring headers, status codes, and
