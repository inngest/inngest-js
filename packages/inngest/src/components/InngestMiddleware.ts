<<<<<<< HEAD
import { cacheFn, waterfall } from "../helpers/functions";
import { type Jsonify } from "../helpers/jsonify";
=======
import { cacheFn, waterfall } from "../helpers/functions.js";
>>>>>>> 801946b3
import {
  type Await,
  type MaybePromise,
  type ObjectAssign,
  type PartialK,
  type Simplify,
<<<<<<< HEAD
  type SimplifyDeep,
} from "../helpers/types";
=======
} from "../helpers/types.js";
>>>>>>> 801946b3
import {
  type BaseContext,
  type EventPayload,
  type IncomingOp,
  type OutgoingOp,
  type SendEventBaseOutput,
  type TriggersFromClient,
<<<<<<< HEAD
} from "../types";
import { Inngest } from "./Inngest";
import { type InngestFunction } from "./InngestFunction";
=======
} from "../types.js";
import { type Inngest } from "./Inngest.js";
import { type InngestFunction } from "./InngestFunction.js";
>>>>>>> 801946b3

/**
 * A middleware that can be registered with Inngest to hook into various
 * lifecycles of the SDK and affect input and output of Inngest functionality.
 *
 * See {@link https://innge.st/middleware}
 *
 * @example
 *
 * ```ts
 * export const inngest = new Inngest({
 *   middleware: [
 *     new InngestMiddleware({
 *       name: "My Middleware",
 *       init: () => {
 *         // ...
 *       }
 *     })
 *   ]
 * });
 * ```
 *
 * @public
 */
export class InngestMiddleware<TOpts extends MiddlewareOptions> {
  /**
   * The name of this middleware. Used primarily for debugging and logging
   * purposes.
   */
  public readonly name: TOpts["name"];

  /**
   * This function is used to initialize your middleware and register any hooks
   * you want to use. It will be called once when the SDK is initialized, and
   * should be used to store any state you want to use in other parts of your
   * middleware.
   *
   * It can be synchronous or asynchronous, in which case the client will wait
   * for it to resolve before continuing to initialize the next middleware.
   *
   * Multiple clients could be used in the same application with differing
   * middleware, so do not store state in global variables or assume that your
   * middleware will only be used once.
   *
   * Must return an object detailing the hooks you want to register.
   */
  public readonly init: TOpts["init"];

  constructor({ name, init }: TOpts) {
    this.name = name;
    this.init = init;
  }
}

export namespace InngestMiddleware {
  export type Any = InngestMiddleware<MiddlewareOptions>;
  export type Stack = [InngestMiddleware.Any, ...InngestMiddleware.Any[]];
}

type FnsWithSameInputAsOutput<
  // eslint-disable-next-line @typescript-eslint/no-explicit-any
  TRecord extends Record<string, (arg: any) => any>,
> = {
  [K in keyof TRecord as Await<TRecord[K]> extends Parameters<TRecord[K]>[0]
    ? K
    : Await<TRecord[K]> extends void | undefined
      ? Parameters<TRecord[K]>[0] extends void | undefined
        ? K
        : never
      : never]: TRecord[K];
};

type PromisifiedFunctionRecord<
  // eslint-disable-next-line @typescript-eslint/no-explicit-any
  TRecord extends Record<string, (arg: any) => any>,
> = Pick<
  Partial<{
    [K in keyof TRecord]: (
      ...args: Parameters<TRecord[K]>
    ) => Promise<Await<TRecord[K]>>;
  }>,
  keyof FnsWithSameInputAsOutput<TRecord>
> &
  Omit<
    Partial<{
      [K in keyof TRecord]: (
        ...args: Parameters<TRecord[K]>
      ) => Promise<Parameters<TRecord[K]>[0]>;
    }>,
    keyof FnsWithSameInputAsOutput<TRecord>
  >;

export type RunHookStack = PromisifiedFunctionRecord<
  Await<MiddlewareRegisterReturn["onFunctionRun"]>
>;

export type SendEventHookStack = PromisifiedFunctionRecord<
  Await<MiddlewareRegisterReturn["onSendEvent"]>
>;

/**
 * Given some middleware and an entrypoint, runs the initializer for the given
 * `key` and returns functions that will pass arguments through a stack of each
 * given hook in a middleware's lifecycle.
 *
 * Lets the middleware initialize before starting.
 */
export const getHookStack = async <
  // eslint-disable-next-line @typescript-eslint/no-explicit-any
  TMiddleware extends Record<string, (arg: any) => any>,
  TKey extends keyof TMiddleware,
  TResult extends Await<TMiddleware[TKey]>,
  TRet extends
    PromisifiedFunctionRecord<TResult> = PromisifiedFunctionRecord<TResult>,
>(
  /**
   * The stack of middleware that will be used to run hooks.
   */
  middleware: Promise<TMiddleware[]>,

  /**
   * The hook type to initialize.
   */
  key: TKey,

  /**
   * Arguments for the initial hook.
   */
  arg: Parameters<TMiddleware[TKey]>[0],

  transforms: PartialK<
    {
      [K in keyof TResult]-?: (
        prev: Parameters<TResult[K]>[0],
        output: Await<TResult[K]>
      ) => Parameters<TResult[K]>[0];
    },
    keyof {
      [K in keyof TResult as Await<TResult[K]> extends Parameters<TResult[K]>[0]
        ? K
        : Await<TResult[K]> extends void | undefined
          ? K
          : never]: void;
    }
  >
): Promise<TRet> => {
  // Wait for middleware to initialize
  const mwStack = await middleware;

  // Step through each middleware and get the hook for the given key
  const keyFns = mwStack.reduce(
    (acc, mw) => {
      const fn = mw[key];

      if (fn) {
        return [...acc, fn];
      }

      return acc;
    },
    [] as NonNullable<TMiddleware[TKey]>[]
  );

  // Run each hook found in sequence and collect the results
  const hooksRegistered = await keyFns.reduce<
    Promise<Await<TMiddleware[TKey]>[]>
  >(async (acc, fn) => {
    // eslint-disable-next-line @typescript-eslint/no-unsafe-return
    return [...(await acc), await fn(arg)];
  }, Promise.resolve([]));

  // Prepare the return object - mutating this instead of using reduce as it
  // results in cleaner code.
  const ret = {} as TRet;

  // Step through each hook result and create a waterfall joining each key
  for (const hook of hooksRegistered) {
    const hookKeys = Object.keys(hook) as (keyof TRet)[];

    for (const key of hookKeys) {
      let fns = [hook[key]];

      const existingWaterfall = ret[key];
      if (existingWaterfall) {
        fns = [existingWaterfall, hook[key]];
      }

      const transform = transforms[key as keyof typeof transforms] as (
        arg: Await<(typeof fns)[number]>
      ) => Parameters<(typeof fns)[number]>;

      ret[key] = waterfall(fns, transform) as TRet[keyof TRet];
    }
  }

  // Cache each function in the stack to ensure each can only be called once
  for (const k of Object.keys(ret)) {
    const key = k as keyof typeof ret;

    ret[key] = cacheFn(
      ret[key] as (...args: unknown[]) => unknown
    ) as unknown as TRet[keyof TRet];
  }

  return ret;
};

/**
 * Options passed to new {@link InngestMiddleware} instance.
 *
 * @public
 */
export interface MiddlewareOptions {
  /**
   * The name of this middleware. Used primarily for debugging and logging
   * purposes.
   */
  name: string;

  /**
   * This function is used to initialize your middleware and register any hooks
   * you want to use. It will be called once when the SDK is initialized, and
   * should be used to store any state you want to use in other parts of your
   * middleware.
   *
   * It can be synchronous or asynchronous, in which case the client will wait
   * for it to resolve before continuing to initialize the next middleware.
   *
   * Multiple clients could be used in the same application with differing
   * middleware, so do not store state in global variables or assume that your
   * middleware will only be used once.
   *
   * Must return an object detailing the hooks you want to register.
   */
  init: MiddlewareRegisterFn;
}

/**
 * @public
 */
export type MiddlewareRegisterReturn = {
  transformer?: Transformer;

  /**
   * This hook is called for every function execution and allows you to hook
   * into various stages of a run's lifecycle. Use this to store any state you
   * want to use for the entirety of a particular run.
   *
   * It can be synchronous or asynchronous, in which case the client will wait
   * for it to resolve before continuing to initialize the next middleware.
   *
   * Must return an object detailing the hooks you want to register.
   */
  onFunctionRun?: (ctx: InitialRunInfo) => MaybePromise<{
    /**
     * The `input` hook is called once the input for the function has been
     * properly set up. This is where you can modify the input before the
     * function starts to memoize or execute by returning an object containing
     * changes to the context.
     *
     * For example, to add `foo` to the context, you'd return
     * `{ ctx: { foo: "bar" } }`.
     *
     * @param ctx - The context for the incoming request.
     * @param steps - The step data in state. Does not include internal IDs.
     */
    transformInput?: MiddlewareRunInput;

    /**
     * The `beforeMemoization` hook is called before the function starts to
     * memoize.
     */
    beforeMemoization?: BlankHook;

    /**
     * The `afterMemoization` hook is called after the function has finished
     * memoizing.
     */
    afterMemoization?: BlankHook;

    /**
     * The `beforeExecution` hook is called before the function starts to
     * execute. Execution here means that new code is being seen/run for the
     * first time.
     */
    beforeExecution?: BlankHook;

    /**
     * The `afterExecution` hook is called after the function has finished
     * executing.
     */
    afterExecution?: BlankHook;

    /**
     * The `output` hook is called after the function has finished executing
     * and before the response is sent back to Inngest. This is where you
     * can modify the output before it's sent back to Inngest by returning
     * an object containing changes.
     *
     * @param err - The raw error that was thrown by the function, if any, so
     * that you can capture exact error messages and stack traces.
     *
     * @param data - The prepared-but-unserialized data that was returned by
     * the function, if any, so that you can modify the output.
     */
    transformOutput?: MiddlewareRunOutput;

    /**
     * The `finished` hook is called when the function has finished executing
     * and has returned a final response that will end the run, either a
     * successful or error response. In the case of an error response, further
     * retries may be attempted and call this hook again.
     *
     * The output provided will be after `transformOutput` has been applied.
     *
     * This is not guaranteed to be called on every execution, and may be called
     * multiple times if many parallel executions reach the end of the function;
     * for a guaranteed single execution, create a function with an event
     * trigger of `"inngest/function.finished"`.
     */
    finished?: MiddlewareRunFinished;

    /**
     * The `beforeResponse` hook is called after the output has been set and
     * before the response is sent back to Inngest. This is where you can
     * perform any final actions before the response is sent back to Inngest and
     * is the final hook called.
     */
    beforeResponse?: BlankHook;
  }>;

  /**
   * The `sendEvent` hook is called every time an event is sent to Inngest.
   */
  onSendEvent?: () => MaybePromise<{
    /**
     * The `input` hook is called before the event is sent to Inngest. This
     * is where you can modify the event before it's sent to Inngest by
     * returning an object containing changes.
     */
    transformInput?: MiddlewareSendEventInput;

    /**
     * The `output` hook is called after the event has been sent to Inngest.
     * This is where you can perform any final actions after the event has
     * been sent to Inngest and can modify the output the SDK sees.
     */
    transformOutput?: MiddlewareSendEventOutput;
  }>;
};

/**
 * @public
 */
export type MiddlewareRegisterFn = (ctx: {
  /**
   * The client this middleware is being registered on.
   */
  client: Inngest.Any;

  /**
   * If defined, this middleware has been applied directly to an Inngest
   * function rather than on the client.
   */
  fn?: InngestFunction.Any;
}) => MaybePromise<MiddlewareRegisterReturn>;

/**
 * A blank, no-op hook that passes nothing and expects nothing in return.
 *
 * @internal
 */
type BlankHook = () => MaybePromise<void>;

/**
 * Arguments sent to some `run` lifecycle hooks of a middleware.
 *
 * @internal
 */
type MiddlewareRunArgs = Readonly<{
  /**
   * The context object that will be passed to the function. This contains
   * event data, some contextual data such as the run's ID, and step tooling.
   */
  ctx: Record<string, unknown> &
    Readonly<BaseContext<Inngest.Any, TriggersFromClient<Inngest.Any>>>; // TODO Acceptable?

  /**
   * The step data that will be passed to the function.
   */
  steps: Readonly<IncomingOp>[];

  /**
   * The function that is being executed.
   */
  fn: InngestFunction.Any;

  /**
   * The raw arguments given to serve handler being used to execute the
   * function.
   */
  reqArgs: Readonly<unknown[]>;
}>;

/**
 * The specific arguments sent to the `run` hook when an execution has begun.
 * Differs from {@link MiddlewareRunArgs} in that we don't have a complete
 * context yet.
 *
 * @internal
 */
type InitialRunInfo = Readonly<
  Simplify<
    Omit<MiddlewareRunArgs, "ctx"> & {
      /**
       * A partial context object that will be passed to the function. Does not
       * necessarily contain all the data that will be passed to the function.
       */
      ctx: Readonly<{
        event: EventPayload;
        runId: string;
      }>;
    }
  >
>;

/**
 * The shape of an `input` hook within a `run`, optionally returning change to
 * the context or steps.
 *
 * @internal
 */
type MiddlewareRunInput = (ctx: MiddlewareRunArgs) => MaybePromise<{
  ctx?: Record<string, unknown>;
  steps?: Pick<IncomingOp, "data">[];
  // We need these in the future to allow users to specify their own complex
  // types for transforming data above using just inference. e.g. every field
  // ending with "_at" is transformed to a Date.
  //
  // transformEvent?: (event: EventPayload) => unknown;
  // transformStep?: (data: unknown) => unknown;
} | void>;

/**
 * Arguments for the SendEventInput hook
 *
 * @internal
 */
type MiddlewareSendEventInputArgs = Readonly<{
  payloads: ReadonlyArray<EventPayload>;
}>;

/**
 * The shape of an `input` hook within a `sendEvent`, optionally returning
 * change to the payloads.
 *
 * @internal
 */
type MiddlewareSendEventInput = (
  ctx: MiddlewareSendEventInputArgs
) => MaybePromise<{
  payloads?: EventPayload[];
} | void>;

/**
 * Arguments for the SendEventOutput hook
 *
 * @internal
 */
type MiddlewareSendEventOutputArgs = { result: Readonly<SendEventBaseOutput> };

/**
 * The shape of an `output` hook within a `sendEvent`, optionally returning a
 * change to the result value.
 */
type MiddlewareSendEventOutput = (
  ctx: MiddlewareSendEventOutputArgs
) => MaybePromise<{ result?: Record<string, unknown> } | void>;

/**
 * @internal
 */
type MiddlewareRunOutput = (ctx: {
  result: Readonly<Pick<OutgoingOp, "error" | "data">>;
  step?: Readonly<Omit<OutgoingOp, "id">>;
}) => MaybePromise<{
  result?: Partial<Pick<OutgoingOp, "data" | "error">>;
} | void>;

type MiddlewareRunFinished = (ctx: {
  result: Readonly<Pick<OutgoingOp, "error" | "data">>;
}) => MaybePromise<void>;

/**
 * @internal
 */
type GetMiddlewareRunInputMutation<
  TMiddleware extends InngestMiddleware<MiddlewareOptions>,
> = TMiddleware extends InngestMiddleware<infer TOpts>
  ? TOpts["init"] extends MiddlewareRegisterFn
    ? Await<
        Await<Await<TOpts["init"]>["onFunctionRun"]>["transformInput"]
      > extends {
        ctx: infer TCtx;
      }
      ? {
          [K in keyof TCtx]: TCtx[K];
        }
      : // eslint-disable-next-line @typescript-eslint/ban-types
        {}
    : // eslint-disable-next-line @typescript-eslint/ban-types
      {}
  : // eslint-disable-next-line @typescript-eslint/ban-types
    {};

type GetMiddlewareRunDataTransform<
  TMiddleware extends InngestMiddleware<MiddlewareOptions>,
> = TMiddleware extends InngestMiddleware<infer TOpts>
  ? TOpts["init"] extends MiddlewareRegisterFn
    ? Await<TOpts["init"]>["transformer"] extends Transformer<
        infer ITransformer
      >
      ? ITransformer
      : PassthroughTransformer
    : PassthroughTransformer
  : PassthroughTransformer;

/**
 * @internal
 */
type GetMiddlewareSendEventOutputMutation<
  TMiddleware extends InngestMiddleware<MiddlewareOptions>,
> = TMiddleware extends InngestMiddleware<infer TOpts>
  ? TOpts["init"] extends MiddlewareRegisterFn
    ? Await<
        Await<Await<TOpts["init"]>["onSendEvent"]>["transformOutput"]
      > extends {
        result: infer TResult;
      }
      ? {
          [K in keyof TResult]: TResult[K];
        }
      : // eslint-disable-next-line @typescript-eslint/ban-types
        {}
    : // eslint-disable-next-line @typescript-eslint/ban-types
      {}
  : // eslint-disable-next-line @typescript-eslint/ban-types
    {};

/**
 * @internal
 */
export type MiddlewareStackSendEventOutputMutation<
  TContext,
  TMiddleware extends InngestMiddleware.Stack,
> = ObjectAssign<
  {
    [K in keyof TMiddleware]: GetMiddlewareSendEventOutputMutation<
      TMiddleware[K]
    >;
  },
  TContext
>;

export type ExtendWithMiddleware<
  TMiddlewareStacks extends InngestMiddleware.Stack[],
  // eslint-disable-next-line @typescript-eslint/ban-types
  TContext = {},
> = ObjectAssign<
  {
    [K in keyof TMiddlewareStacks]: MiddlewareStackRunInputMutation<
      // eslint-disable-next-line @typescript-eslint/ban-types
      {},
      TMiddlewareStacks[K]
    >;
  },
  TContext
>;

export type ExtendSendEventWithMiddleware<
  TMiddlewareStacks extends InngestMiddleware.Stack[],
  // eslint-disable-next-line @typescript-eslint/ban-types
  TContext = {},
> = ObjectAssign<
  {
    [K in keyof TMiddlewareStacks]: MiddlewareStackSendEventOutputMutation<
      // eslint-disable-next-line @typescript-eslint/ban-types
      {},
      TMiddlewareStacks[K]
    >;
  },
  TContext
>;

/**
 * @internal
 */
export type MiddlewareStackRunInputMutation<
  TContext,
  TMiddleware extends InngestMiddleware.Stack,
> = ObjectAssign<
  {
    [K in keyof TMiddleware]: GetMiddlewareRunInputMutation<TMiddleware[K]>;
  },
  TContext
>;

export type MiddlewareStackRunDataTransform<
  TInput,
  TMiddleware extends MiddlewareStack,
> = TMiddleware extends [
  infer IFirst extends InngestMiddleware<MiddlewareOptions>,
  ...infer IRest extends MiddlewareStack,
]
  ? MiddlewareStackRunDataTransform<
      GetOutput<TInput, GetMiddlewareRunDataTransform<IFirst>>,
      IRest
    >
  : TMiddleware[0] extends InngestMiddleware<MiddlewareOptions>
    ? GetOutput<TInput, GetMiddlewareRunDataTransform<TMiddleware[0]>>
    : never;
// > = ObjectAssign<
//   { [K in keyof TMiddleware]: GetMiddlewareRunDataTransform<TMiddleware[K]> },
//   TInput
// >;

declare const rawArgs: unique symbol;
type rawArgs = typeof rawArgs;

// A silly helper type to flatten type output
// eslint-disable-next-line @typescript-eslint/ban-types
export type Simplify<T> = { [K in keyof T]: T[K] } & {};

// Create an interface that pretends it's a function
interface InterfaceFn {
  [rawArgs]: unknown;
  args: this[rawArgs] extends infer args extends unknown[] ? args : never;
  // eslint-disable-next-line @typescript-eslint/no-explicit-any
  input: this[rawArgs] extends [infer arg, ...any] ? arg : never;
  output: unknown;
}

// Mimic `.apply()`
type Apply<TFn extends InterfaceFn, TArgs extends unknown[]> = (TFn & {
  [rawArgs]: TArgs;
})["output"];

// Add an interface for
interface AffectReturnType extends InterfaceFn {
  output: this["args"] extends [infer IFn extends InterfaceFn, infer IFnValue]
    ? IFnValue extends (...args: infer IArgs) => infer IReturnType
      ? (...args: IArgs) => Apply<IFn, [IReturnType]>
      : never
    : never;
}

// "Transformers" are just one of these interface "functions"
interface CustomTransformer extends InterfaceFn {}

type TransformerOpts = {
  serialize?: (data: unknown) => any;
  deserialize?: (data: unknown) => any;
};

class Transformer<TTransformer extends CustomTransformer = JsonifyTransformer> {
  public serialize?: (data: unknown) => any;
  public deserialize?: (data: unknown) => any;

  constructor(opts: TransformerOpts = {}) {
    this.serialize = opts.serialize;
    this.deserialize = opts.deserialize;
  }
}

// The default transformer would be just a passthrough
// In practice, probably something like `Simplify<Jsonify<T>>`
interface PassthroughTransformer extends CustomTransformer {
  output: this["input"];
}

interface JsonifyTransformer extends CustomTransformer {
  output: SimplifyDeep<Jsonify<this["input"]>>;
}

// Let's create a function to pull out some transforme data.
// This is proof that we can pass our transformer and affect output types.
type GetOutput<
  TInput,
  TTransformer extends CustomTransformer = PassthroughTransformer,
> = ReturnType<
  Apply<AffectReturnType, [TTransformer, <I extends TInput>(i: I) => I]>
>;

const fooMw = new InngestMiddleware({
  name: "foo",
  init: () => {
    interface FooTransformer extends CustomTransformer {
      output: {
        [K in keyof this["input"]]: this["input"][K] extends Date
          ? string
          : this["input"][K];
      };
    }

    return {
      transformer: new Transformer<FooTransformer>(),
    };
  },
});

const barMw = new InngestMiddleware({
  name: "bar",
  init: () => {
    interface MyTransformer extends CustomTransformer {
      output: {
        [K in keyof this["input"] as this["input"][K] extends Date
          ? never
          : K]: this["input"][K];
      };
    }

    return {
      transformer: new Transformer<MyTransformer>(),
    };
  },
});

type T0 = GetMiddlewareRunDataTransform<typeof fooMw>;
//   ^?

type MyInput = {
  foo: string;
  date: Date;
  password: string;
};

type T1 = GetOutput<MyInput, T0>;
//   ^?

type T2 = MiddlewareStackRunDataTransform<MyInput, [typeof fooMw]>;
//   ^?

type T3 = MiddlewareStackRunDataTransform<
  // ^?
  MyInput,
  [typeof fooMw, typeof fooMw]
>;

const inngest = new Inngest({
  id: "my-app",
  middleware: [fooMw],
});

inngest.createFunction({ id: "my-fn" }, { event: "" }, async ({ step }) => {
  const foo = await step.run("foo", () => new Date());
  //     ^?
});<|MERGE_RESOLUTION|>--- conflicted
+++ resolved
@@ -1,21 +1,12 @@
-<<<<<<< HEAD
-import { cacheFn, waterfall } from "../helpers/functions";
+import { cacheFn, waterfall } from "../helpers/functions.js";
 import { type Jsonify } from "../helpers/jsonify";
-=======
-import { cacheFn, waterfall } from "../helpers/functions.js";
->>>>>>> 801946b3
 import {
   type Await,
   type MaybePromise,
   type ObjectAssign,
   type PartialK,
-  type Simplify,
-<<<<<<< HEAD
   type SimplifyDeep,
-} from "../helpers/types";
-=======
 } from "../helpers/types.js";
->>>>>>> 801946b3
 import {
   type BaseContext,
   type EventPayload,
@@ -23,15 +14,9 @@
   type OutgoingOp,
   type SendEventBaseOutput,
   type TriggersFromClient,
-<<<<<<< HEAD
-} from "../types";
-import { Inngest } from "./Inngest";
-import { type InngestFunction } from "./InngestFunction";
-=======
 } from "../types.js";
 import { type Inngest } from "./Inngest.js";
 import { type InngestFunction } from "./InngestFunction.js";
->>>>>>> 801946b3
 
 /**
  * A middleware that can be registered with Inngest to hook into various
@@ -641,10 +626,10 @@
 
 export type MiddlewareStackRunDataTransform<
   TInput,
-  TMiddleware extends MiddlewareStack,
+  TMiddleware extends InngestMiddleware.Stack,
 > = TMiddleware extends [
   infer IFirst extends InngestMiddleware<MiddlewareOptions>,
-  ...infer IRest extends MiddlewareStack,
+  ...infer IRest extends InngestMiddleware.Stack,
 ]
   ? MiddlewareStackRunDataTransform<
       GetOutput<TInput, GetMiddlewareRunDataTransform<IFirst>>,
