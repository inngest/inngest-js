/* eslint-disable @typescript-eslint/no-non-null-assertion */
/* eslint-disable @typescript-eslint/no-explicit-any */
/* eslint-disable @typescript-eslint/require-await */
/* eslint-disable @typescript-eslint/no-unsafe-assignment */
/* eslint-disable @typescript-eslint/no-unsafe-return */
/* eslint-disable @typescript-eslint/no-unsafe-call */
/* eslint-disable @typescript-eslint/no-unsafe-member-access */
import { jest } from "@jest/globals";
import {
  EventSchemas,
  InngestMiddleware,
  NonRetriableError,
  type EventPayload,
} from "@local";
import { InngestFunction } from "@local/components/InngestFunction";
import { STEP_INDEXING_SUFFIX } from "@local/components/InngestStepTools";
import {
  ExecutionVersion,
  PREFERRED_EXECUTION_VERSION,
  type ExecutionResult,
  type ExecutionResults,
  type InngestExecutionOptions,
} from "@local/components/execution/InngestExecution";
import { _internals } from "@local/components/execution/v1";
import { internalEvents } from "@local/helpers/consts";
import {
  ErrCode,
  OutgoingResultError,
  serializeError,
} from "@local/helpers/errors";
import {
  DefaultLogger,
  ProxyLogger,
  type Logger,
} from "@local/middleware/logger";
import {
  StepOpCode,
  type ClientOptions,
  type FailureEventPayload,
  type OutgoingOp,
} from "@local/types";
import { fromPartial } from "@total-typescript/shoehorn";
<<<<<<< HEAD
import { assertType, type IsEqual } from "type-plus";
import { createClient } from "../test/helpers";
=======
import { type IsEqual } from "type-fest";
import { assertType } from "type-plus";
import { createClient, runFnWithStack } from "../test/helpers";
>>>>>>> affbdaeb

type TestEvents = {
  foo: { data: { foo: string } };
  bar: { data: { bar: string } };
  baz: { data: { baz: string } };
};

const schemas = new EventSchemas().fromRecord<TestEvents>();

const opts = (<T extends ClientOptions>(x: T): T => x)({
  id: "test",
  eventKey: "event-key-123",
  schemas,
  /**
   * Create some test middleware that purposefully takes time for every hook.
   * This ensures that the engine accounts for the potential time taken by
   * middleware to run.
   */
  middleware: [
    new InngestMiddleware({
      name: "Mock",
      init: () => {
        const mockHook = () =>
          new Promise<void>((resolve) => setTimeout(() => setTimeout(resolve)));

        return {
          onFunctionRun: () => {
            return {
              afterExecution: mockHook,
              afterMemoization: mockHook,
              beforeExecution: mockHook,
              beforeMemoization: mockHook,
              beforeResponse: mockHook,
              transformInput: mockHook,
              transformOutput: mockHook,
            };
          },
          onSendEvent: () => {
            return {
              transformInput: mockHook,
              transformOutput: mockHook,
            };
          },
        };
      },
    }),
  ],
});

const inngest = createClient(opts);

const matchError = (err: any) => {
  const serializedErr = serializeError(err);
  return expect.objectContaining({
    ...serializedErr,
    stack: expect.any(String),
  });
};

describe("ID restrictions", () => {
  it.todo("does not allow characters outside of the character set");
});

describe("runFn", () => {
  describe("single-step function", () => {
    const stepRet = { someProperty: "step done" };
    const stepErr = new Error("step error");

    [
      {
        type: "synchronous",
        flowFn: () => stepRet,
        badFlowFn: () => {
          throw stepErr;
        },
      },
      {
        type: "asynchronous",
        flowFn: () =>
          new Promise((resolve) => setTimeout(() => resolve(stepRet))),
        badFlowFn: () =>
          new Promise((_, reject) => setTimeout(() => reject(stepErr))),
      },
    ].forEach(({ type, flowFn, badFlowFn }) => {
      describe(`${type} function`, () => {
        describe("success", () => {
          let fn: InngestFunction<typeof opts>;
          let ret: ExecutionResult;
          let flush: jest.SpiedFunction<() => void>;

          beforeAll(async () => {
            jest.restoreAllMocks();
            flush = jest
              .spyOn(ProxyLogger.prototype, "flush")
              .mockImplementation(async () => {
                /* noop */
              });

            fn = new InngestFunction(
              createClient(opts),
              { id: "Foo" },
              { event: "foo" },
              flowFn
            );

            const execution = fn["createExecution"]({
              version: PREFERRED_EXECUTION_VERSION,
              partialOptions: {
                data: fromPartial({
                  event: { name: "foo", data: { foo: "foo" } },
                }),
                runId: "run",
                stepState: {},
                stepCompletionOrder: [],
                reqArgs: [],
              },
            });

            ret = await execution.start();
          });

          test("returns is not op on success", () => {
            expect(ret.type).toBe("function-resolved");
          });

          test("returns data on success", () => {
            expect((ret as ExecutionResults["function-resolved"]).data).toBe(
              stepRet
            );
          });

          test("should attempt to flush logs", () => {
            expect(flush).toHaveBeenCalledTimes(1);
          });
        });

        describe("throws", () => {
          const stepErr = new Error("step error");
          let fn: InngestFunction<typeof opts>;

          beforeAll(() => {
            fn = new InngestFunction(
              createClient(opts),
              { id: "Foo" },
              { event: "foo" },
              badFlowFn
            );
          });

          test("wrap thrown error", async () => {
            const execution = fn["createExecution"]({
              version: PREFERRED_EXECUTION_VERSION,
              partialOptions: {
                data: fromPartial({
                  event: { name: "foo", data: { foo: "foo" } },
                }),
                stepState: {},
                runId: "run",
                stepCompletionOrder: [],
                reqArgs: [],
              },
            });

            const ret = await execution.start();

            expect(ret.type).toBe("function-rejected");
            expect(ret).toMatchObject({
              error: matchError(stepErr),
              retriable: true,
            });
          });
        });
      });
    });
  });

  describe("step functions", () => {
    const getHashDataSpy = () => jest.spyOn(_internals, "hashOp");
    const getWarningSpy = () => jest.spyOn(console, "warn");
    const getErrorSpy = () => jest.spyOn(console, "error");

    const executionIdHashes: Partial<
      Record<ExecutionVersion, (id: string) => string>
    > = {
      [ExecutionVersion.V1]: _internals.hashId,
    };

    const testFn = <
      T extends {
        // eslint-disable-next-line @typescript-eslint/no-explicit-any
        fn: InngestFunction.Any;
        steps: Record<
          string,
          // eslint-disable-next-line @typescript-eslint/no-explicit-any
          | jest.Mock<(...args: any[]) => string>
          // eslint-disable-next-line @typescript-eslint/no-explicit-any
          | jest.Mock<(...args: any[]) => Promise<string>>
        >;
        event?: EventPayload;
        onFailure?: boolean;
      },
      U extends Record<keyof T["steps"], string>,
    >(
      fnName: string,
      createTools: () => T,
      executionTests: Record<
        ExecutionVersion,
        {
          hashes: U;
          tests: (hashes: U) => Record<
            string,
            {
              stack?: InngestExecutionOptions["stepState"];
              stackOrder?: InngestExecutionOptions["stepCompletionOrder"];
              onFailure?: boolean;
              runStep?: string;
              expectedReturn?: Awaited<ReturnType<typeof runFnWithStack>>;
              expectedThrowMessage?: string;
              expectedHashOps?: OutgoingOp[];
              expectedStepsRun?: (keyof T["steps"])[];
              event?: EventPayload;
              customTests?: () => void;
              disableImmediateExecution?: boolean;
              expectedWarnings?: string[];
              expectedErrors?: string[];
            }
          >;
        } | null
      >
    ) => {
      Object.entries(executionTests).forEach(([version, specs]) => {
        if (!specs) return;
        const { hashes, tests } = specs;

        const executionVersion = version as unknown as ExecutionVersion;

        describe(`${fnName} (V${executionVersion})`, () => {
          const hashId = executionIdHashes[executionVersion];

          const processedHashes = hashId
            ? (Object.fromEntries(
                Object.entries(hashes).map(([key, value]) => {
                  return [key, hashId(value)];
                })
              ) as typeof hashes)
            : hashes;

          Object.entries(tests(processedHashes)).forEach(([name, t]) => {
            describe(name, () => {
              let hashDataSpy: ReturnType<typeof getHashDataSpy>;
              let warningSpy: ReturnType<typeof getWarningSpy>;
              let errorSpy: ReturnType<typeof getErrorSpy>;
              let tools: T;
              let ret: Awaited<ReturnType<typeof runFnWithStack>> | undefined;
              let retErr: Error | undefined;
              let flush: jest.SpiedFunction<() => void>;

              beforeAll(() => {
                jest.restoreAllMocks();
                flush = jest
                  .spyOn(ProxyLogger.prototype, "flush")
                  .mockImplementation(async () => {
                    /* noop */
                  });
                hashDataSpy = getHashDataSpy();
                warningSpy = getWarningSpy();
                errorSpy = getErrorSpy();
                tools = createTools();
              });

              t.customTests?.();

              beforeAll(async () => {
                ret = await runFnWithStack(tools.fn, t.stack || {}, {
                  executionVersion,
                  stackOrder: t.stackOrder,
                  runStep: t.runStep,
                  onFailure: t.onFailure || tools.onFailure,
                  event: t.event || tools.event,
                  disableImmediateExecution: t.disableImmediateExecution,
                }).catch((err: Error) => {
                  retErr = err;
                  return undefined;
                });
              });

              if (t.expectedThrowMessage) {
                test("throws expected error", () => {
                  expect(
                    retErr instanceof OutgoingResultError
                      ? (retErr.result.error as Error)?.message
                      : retErr?.message ?? ""
                  ).toContain(t.expectedThrowMessage);
                });
              } else {
                test("returns expected value", () => {
                  expect(ret).toEqual(t.expectedReturn);
                });
              }

              if (t.expectedHashOps?.length) {
                test("hashes expected ops", () => {
                  t.expectedHashOps?.forEach((h) => {
                    expect(hashDataSpy).toHaveBeenCalledWith(h);
                  });
                });
              }

              if (t.expectedWarnings?.length) {
                describe("warning logs", () => {
                  t.expectedWarnings?.forEach((warning, i) => {
                    test(`warning log #${i + 1} includes "${warning}"`, () => {
                      expect(warningSpy).toHaveBeenNthCalledWith(
                        i + 1,
                        expect.stringContaining(warning)
                      );
                    });
                  });
                });
              } else {
                test("no warning logs", () => {
                  expect(warningSpy).not.toHaveBeenCalled();
                });
              }

              if (t.expectedErrors?.length) {
                describe("error logs", () => {
                  t.expectedErrors?.forEach((error, i) => {
                    test(`error log #${i + 1} includes "${error}"`, () => {
                      const call = errorSpy.mock.calls[i];
                      const stringifiedArgs = call?.map((arg) => {
                        return arg instanceof Error ? serializeError(arg) : arg;
                      });

                      expect(JSON.stringify(stringifiedArgs)).toContain(error);
                    });
                  });
                });
              } else {
                test("no error logs", () => {
                  expect(errorSpy).not.toHaveBeenCalled();
                });
              }

              test("runs expected steps", () => {
                Object.keys(tools.steps).forEach((k) => {
                  const step = tools.steps[k];

                  if (t.expectedStepsRun?.includes(k)) {
                    expect(step).toHaveBeenCalled();
                  } else {
                    expect(step).not.toHaveBeenCalled();
                  }
                });
              });

              test("should attempt to flush logs", () => {
                // could be flushed multiple times so no specifying counts
                expect(flush).toHaveBeenCalled();
              });

              if (
                ret &&
                (ret.type === "step-ran" || ret.type === "steps-found")
              ) {
                test("output hashes match expected shape", () => {
                  const outgoingOps: OutgoingOp[] =
                    ret!.type === "step-ran"
                      ? [ret!.step]
                      : ret!.type === "steps-found"
                        ? ret!.steps
                        : [];

                  outgoingOps.forEach((op) => {
                    expect(op.id).toMatch(/^[a-f0-9]{40}$/i);
                  });
                });
              }

              t.customTests?.();
            });
          });
        });
      });
    };

    testFn(
      "simple A to B",
      () => {
        const A = jest.fn(() => "A");
        const B = jest.fn(() => "B");

        const fn = inngest.createFunction(
          { id: "name" },
          { event: "foo" },
          async ({ step: { run } }) => {
            await run("A", A);
            await run("B", B);
          }
        );

        return { fn, steps: { A, B } };
      },
      {
        [ExecutionVersion.V0]: {
          hashes: {
            A: "c0a4028e0b48a2eeff383fa7186fd2d3763f5412",
            B: "b494def3936f5c59986e81bc29443609bfc2384a",
          },
          tests: ({ A, B }) => ({
            "first run runs A step": {
              expectedReturn: {
                type: "step-ran",
                step: expect.objectContaining({
                  id: A,
                  name: "A",
                  op: StepOpCode.Step,
                  data: "A",
                }),
              },
              expectedStepsRun: ["A"],
            },
            "request with A in stack runs B step": {
              stack: { [A]: { id: A, data: "A" } },
              expectedReturn: {
                type: "step-ran",
                step: expect.objectContaining({
                  id: B,
                  name: "B",
                  op: StepOpCode.Step,
                  data: "B",
                }),
              },
              expectedStepsRun: ["B"],
            },
            "final request returns empty response": {
              stack: {
                [A]: { id: A, data: "A" },
                [B]: { id: B, data: "B" },
              },
              stackOrder: [A, B],
              expectedReturn: {
                type: "function-resolved",
                data: null,
              },
            },
          }),
        },
        [ExecutionVersion.V1]: {
          hashes: {
            A: "A",
            B: "B",
          },
          tests: ({ A, B }) => ({
            "first run runs A step": {
              expectedReturn: {
                type: "step-ran",
                step: expect.objectContaining({
                  id: A,
                  name: "A",
                  op: StepOpCode.StepRun,
                  data: "A",
                  displayName: "A",
                }),
              },
              expectedStepsRun: ["A"],
            },
            "request with A in stack runs B step": {
              stack: {
                [A]: {
                  id: A,
                  data: "A",
                },
              },
              expectedReturn: {
                type: "step-ran",
                step: expect.objectContaining({
                  id: B,
                  name: "B",
                  op: StepOpCode.StepRun,
                  data: "B",
                  displayName: "B",
                }),
              },
              expectedStepsRun: ["B"],
            },
            "final request returns empty response": {
              stack: {
                [A]: {
                  id: A,
                  data: "A",
                },
                [B]: {
                  id: B,
                  data: "B",
                },
              },
              expectedReturn: {
                type: "function-resolved",
                data: null,
              },
            },
          }),
        },
      }
    );

    testFn(
      "change path based on data",
      () => {
        const A = jest.fn(() => "A");
        const B = jest.fn(() => "B");

        const fn = inngest.createFunction(
          { id: "name" },
          { event: "foo" },
          async ({ step: { waitForEvent, run } }) => {
            const foo = await waitForEvent("wait-id", {
              event: "foo",
              timeout: "2h",
            });

            if (foo?.data.foo === "foo") {
              await run("A", A);
            } else if (foo?.data.foo === "bar") {
              await run("B", B);
            }
          }
        );

        return { fn, steps: { A, B } };
      },
      {
        [ExecutionVersion.V0]: {
          hashes: {
            foo: "715347facf54baa82ad66dafed5ed6f1f84eaf8a",
            A: "cfae9b35319fd155051a76b9208840185cecdc07",
            B: "1352bc51e5732952742e6d103747c954c16570f5",
          },
          tests: ({ foo, A, B }) => ({
            "first run reports waitForEvent": {
              expectedReturn: {
                type: "steps-found",
                steps: [
                  expect.objectContaining({
                    op: StepOpCode.WaitForEvent,
                    name: "foo",
                    id: foo,
                  }),
                ],
              },
            },
            "request with event foo.data.foo:foo runs A step": {
              stack: {
                [foo]: { id: foo, data: { data: { foo: "foo" } } },
              },
              expectedReturn: {
                type: "step-ran",
                step: expect.objectContaining({
                  id: A,
                  name: "A",
                  op: StepOpCode.Step,
                  data: "A",
                }),
              },
              expectedStepsRun: ["A"],
            },
            "request with event foo.data.foo:bar runs B step": {
              stack: {
                [foo]: { id: foo, data: { data: { foo: "bar" } } },
              },
              expectedReturn: {
                type: "step-ran",
                step: expect.objectContaining({
                  id: B,
                  name: "B",
                  op: StepOpCode.Step,
                  data: "B",
                }),
              },

              expectedStepsRun: ["B"],
            },
            "final request returns empty response": {
              stack: {
                [foo]: {
                  id: foo,
                  data: { data: { foo: "bar" } },
                },
                [B]: {
                  id: B,
                  data: "B",
                },
              },
              stackOrder: [foo, B],
              expectedReturn: {
                type: "function-resolved",
                data: null,
              },
            },
          }),
        },
        [ExecutionVersion.V1]: {
          hashes: {
            foo: "wait-id",
            A: "A",
            B: "B",
          },
          tests: ({ foo, A, B }) => ({
            "first run reports waitForEvent": {
              expectedReturn: {
                type: "steps-found",
                steps: [
                  expect.objectContaining({
                    op: StepOpCode.WaitForEvent,
                    name: "foo",
                    id: foo,
                    displayName: "wait-id",
                  }),
                ],
              },
            },
            "request with event foo.data.foo:foo runs A step": {
              stack: { [foo]: { id: foo, data: { data: { foo: "foo" } } } },
              expectedReturn: {
                type: "step-ran",
                step: expect.objectContaining({
                  id: A,
                  name: "A",
                  op: StepOpCode.StepRun,
                  data: "A",
                  displayName: "A",
                }),
              },
              expectedStepsRun: ["A"],
            },
            "request with event foo.data.foo:bar runs B step": {
              stack: { [foo]: { id: foo, data: { data: { foo: "bar" } } } },
              expectedReturn: {
                type: "step-ran",
                step: expect.objectContaining({
                  id: B,
                  name: "B",
                  op: StepOpCode.StepRun,
                  data: "B",
                  displayName: "B",
                }),
              },
              expectedStepsRun: ["B"],
            },
            "final request returns empty response": {
              stack: {
                [foo]: {
                  id: foo,
                  data: { data: { foo: "bar" } },
                },
                [B]: {
                  id: B,
                  data: { data: "B" },
                },
              },
              expectedReturn: {
                type: "function-resolved",
                data: null,
              },
            },
          }),
        },
      }
    );

    testFn(
      "Promise.all",
      () => {
        const A = jest.fn(() => "A");
        const B = jest.fn(() => "B");
        const C = jest.fn(() => "C");

        const fn = inngest.createFunction(
          { id: "name" },
          { event: "foo" },
          async ({ step: { run } }) => {
            await Promise.all([run("A", A), run("B", B)]);
            await run("C", C);
          }
        );

        return { fn, steps: { A, B, C } };
      },
      {
        [ExecutionVersion.V0]: {
          hashes: {
            A: "c0a4028e0b48a2eeff383fa7186fd2d3763f5412",
            B: "1b724c1e706194ce9fa9aa57c0fb1c5075c7f7f4",
            C: "b9996145f3de0c6073d3526ec18bb73be43e8bd6",
          },
          tests: ({ A, B, C }) => ({
            "first run reports A and B steps": {
              expectedReturn: {
                type: "steps-found",
                steps: [
                  expect.objectContaining({
                    id: A,
                    name: "A",
                    op: StepOpCode.StepPlanned,
                  }),
                  expect.objectContaining({
                    id: B,
                    name: "B",
                    op: StepOpCode.StepPlanned,
                  }),
                ],
              },
            },

            "requesting to run B runs B": {
              runStep: B,
              expectedReturn: {
                type: "step-ran",
                step: expect.objectContaining({
                  id: B,
                  name: "B",
                  op: StepOpCode.Step,
                  data: "B",
                }),
              },
              expectedStepsRun: ["B"],
            },

            "request following B returns empty response": {
              stack: {
                [B]: {
                  id: B,
                  data: "B",
                },
              },
              expectedReturn: {
                type: "steps-found",
                steps: [] as unknown as [OutgoingOp, ...OutgoingOp[]],
              },
            },

            "requesting to run A runs A": {
              runStep: A,
              expectedReturn: {
                type: "step-ran",
                step: expect.objectContaining({
                  id: A,
                  name: "A",
                  op: StepOpCode.Step,
                  data: "A",
                }),
              },
              expectedStepsRun: ["A"],
            },

            "request with B,A order runs C step": {
              stack: {
                [B]: {
                  id: B,
                  data: "B",
                },
                [A]: {
                  id: A,
                  data: "A",
                },
              },
              stackOrder: [B, A],
              expectedReturn: {
                type: "step-ran",
                step: expect.objectContaining({
                  id: C,
                  name: "C",
                  op: StepOpCode.Step,
                  data: "C",
                }),
              },
              expectedStepsRun: ["C"],
            },

            "final request returns empty response": {
              stack: {
                [B]: {
                  id: B,
                  data: "B",
                },
                [A]: {
                  id: A,
                  data: "A",
                },
                [C]: {
                  id: C,
                  data: "C",
                },
              },
              stackOrder: [B, A, C],
              expectedReturn: {
                type: "function-resolved",
                data: null,
              },
            },
          }),
        },
        [ExecutionVersion.V1]: {
          hashes: {
            A: "A",
            B: "B",
            C: "C",
          },
          tests: ({ A, B, C }) => ({
            "first run reports A and B steps": {
              expectedReturn: {
                type: "steps-found",
                steps: [
                  expect.objectContaining({
                    id: A,
                    name: "A",
                    op: StepOpCode.StepPlanned,
                    displayName: "A",
                  }),
                  expect.objectContaining({
                    id: B,
                    name: "B",
                    op: StepOpCode.StepPlanned,
                    displayName: "B",
                  }),
                ],
              },
            },

            "requesting to run B runs B": {
              disableImmediateExecution: true,
              runStep: B,
              expectedReturn: {
                type: "step-ran",
                step: expect.objectContaining({
                  id: B,
                  name: "B",
                  op: StepOpCode.StepRun,
                  data: "B",
                  displayName: "B",
                }),
              },
              expectedStepsRun: ["B"],
            },

            "request with only B state returns discovery of A": {
              disableImmediateExecution: true,
              stack: {
                [B]: {
                  id: B,
                  data: "B",
                },
              },
              expectedReturn: {
                type: "steps-found",
                steps: [
                  expect.objectContaining({
                    id: A,
                    name: "A",
                    op: StepOpCode.StepPlanned,
                    displayName: "A",
                  }),
                ],
              },
            },

            "requesting to run A runs A": {
              disableImmediateExecution: true,
              runStep: A,
              expectedReturn: {
                type: "step-ran",
                step: expect.objectContaining({
                  id: A,
                  name: "A",
                  op: StepOpCode.StepRun,
                  data: "A",
                  displayName: "A",
                }),
              },
              expectedStepsRun: ["A"],
            },

            "request with B,A state discovers C step": {
              disableImmediateExecution: true,
              stack: {
                [B]: {
                  id: B,
                  data: "B",
                },
                [A]: {
                  id: A,
                  data: "A",
                },
              },
              expectedReturn: {
                type: "steps-found",
                steps: [
                  expect.objectContaining({
                    id: C,
                    name: "C",
                    op: StepOpCode.StepPlanned,
                    displayName: "C",
                  }),
                ],
              },
            },

            "requesting to run C runs C": {
              disableImmediateExecution: true,
              stack: {
                [B]: {
                  id: B,
                  data: "B",
                },
                [A]: {
                  id: A,
                  data: "A",
                },
              },
              runStep: C,
              expectedReturn: {
                type: "step-ran",
                step: expect.objectContaining({
                  id: C,
                  name: "C",
                  op: StepOpCode.StepRun,
                  data: "C",
                  displayName: "C",
                }),
              },
              expectedStepsRun: ["C"],
            },

            "final request returns empty response": {
              disableImmediateExecution: true,
              stack: {
                [B]: {
                  id: B,
                  data: "B",
                },
                [A]: {
                  id: A,
                  data: "A",
                },
                [C]: {
                  id: C,
                  data: "C",
                },
              },
              expectedReturn: {
                type: "function-resolved",
                data: null,
              },
            },
          }),
        },
      }
    );

    testFn(
      "Promise.race",
      () => {
        const A = jest.fn(() => Promise.resolve("A"));
        const B = jest.fn(() => Promise.resolve("B"));
        const AWins = jest.fn(() => Promise.resolve("A wins"));
        const BWins = jest.fn(() => Promise.resolve("B wins"));

        const fn = inngest.createFunction(
          { id: "name" },
          { event: "foo" },
          async ({ step: { run } }) => {
            const winner = await Promise.race([run("A", A), run("B", B)]);

            if (winner === "A") {
              await run("A wins", AWins);
            } else if (winner === "B") {
              await run("B wins", BWins);
            }
          }
        );

        return { fn, steps: { A, B, AWins, BWins } };
      },
      {
        [ExecutionVersion.V0]: {
          hashes: {
            A: "c0a4028e0b48a2eeff383fa7186fd2d3763f5412",
            B: "1b724c1e706194ce9fa9aa57c0fb1c5075c7f7f4",
            AWins: "",
            BWins: "bfdc2902cd708525bec677c1ad15fffff4bdccca",
          },
          tests: ({ A, B, BWins }) => ({
            "first run reports A and B steps": {
              expectedReturn: {
                type: "steps-found",
                steps: [
                  expect.objectContaining({
                    id: A,
                    name: "A",
                    op: StepOpCode.StepPlanned,
                  }),
                  expect.objectContaining({
                    id: B,
                    name: "B",
                    op: StepOpCode.StepPlanned,
                  }),
                ],
              },
            },

            "requesting to run B runs B": {
              runStep: B,
              expectedReturn: {
                type: "step-ran",
                step: expect.objectContaining({
                  id: B,
                  name: "B",
                  op: StepOpCode.Step,
                  data: "B",
                }),
              },
              expectedStepsRun: ["B"],
            },

            "request following B runs 'B wins' step": {
              stack: { [B]: { id: B, data: "B" } },
              expectedReturn: {
                type: "step-ran",
                step: expect.objectContaining({
                  id: BWins,
                  name: "B wins",
                  op: StepOpCode.Step,
                  data: "B wins",
                }),
              },
              expectedStepsRun: ["BWins"],
            },

            "requesting to run A runs A": {
              runStep: A,
              expectedReturn: {
                type: "step-ran",
                step: expect.objectContaining({
                  id: A,
                  name: "A",
                  op: StepOpCode.Step,
                  data: "A",
                }),
              },
              expectedStepsRun: ["A"],
            },

            "request following A returns empty response": {
              stack: {
                [B]: { id: B, data: "B" },
                [A]: { id: A, data: "A" },
              },
              stackOrder: [B, A],
              expectedReturn: {
                type: "steps-found",
                steps: [] as unknown as [OutgoingOp, ...OutgoingOp[]],
              },
            },
          }),
        },
        [ExecutionVersion.V1]: {
          hashes: {
            A: "A",
            B: "B",
            AWins: "A wins",
            BWins: "B wins",
          },
          tests: ({ A, B, AWins, BWins }) => ({
            "first run reports A and B steps": {
              expectedReturn: {
                type: "steps-found",
                steps: [
                  expect.objectContaining({
                    id: A,
                    name: "A",
                    op: StepOpCode.StepPlanned,
                    displayName: "A",
                  }),
                  expect.objectContaining({
                    id: B,
                    name: "B",
                    op: StepOpCode.StepPlanned,
                    displayName: "B",
                  }),
                ],
              },
            },

            "requesting to run B runs B": {
              runStep: B,
              expectedReturn: {
                type: "step-ran",
                step: expect.objectContaining({
                  id: B,
                  name: "B",
                  op: StepOpCode.StepRun,
                  data: "B",
                  displayName: "B",
                }),
              },
              expectedStepsRun: ["B"],
              disableImmediateExecution: true,
            },

            "request following B reports 'A' and 'B wins' steps": {
              stack: { [B]: { id: B, data: "B" } },
              expectedReturn: {
                type: "steps-found",
                steps: [
                  expect.objectContaining({
                    id: A,
                    name: "A",
                    op: StepOpCode.StepPlanned,
                    displayName: "A",
                  }),
                  expect.objectContaining({
                    id: BWins,
                    name: "B wins",
                    op: StepOpCode.StepPlanned,
                    displayName: "B wins",
                  }),
                ],
              },
              disableImmediateExecution: true,
            },

            "requesting to run A runs A": {
              runStep: A,
              expectedReturn: {
                type: "step-ran",
                step: expect.objectContaining({
                  id: A,
                  name: "A",
                  op: StepOpCode.StepRun,
                  data: "A",
                  displayName: "A",
                }),
              },
              expectedStepsRun: ["A"],
              disableImmediateExecution: true,
            },

            "request following 'B wins' re-reports missing 'A' step": {
              stack: {
                [B]: { id: B, data: "B" },
                [BWins]: { id: BWins, data: "B wins" },
              },
              stackOrder: [B, BWins],
              expectedReturn: {
                type: "steps-found",
                steps: [
                  expect.objectContaining({
                    id: A,
                    name: "A",
                    op: StepOpCode.StepPlanned,
                    displayName: "A",
                  }),
                ],
              },
              disableImmediateExecution: true,
            },

            "request following A completion resolves": {
              stack: {
                [A]: { id: A, data: "A" },
                [B]: { id: B, data: "B" },
                [BWins]: { id: BWins, data: "B wins" },
              },
              stackOrder: [B, BWins, A],
              expectedReturn: { type: "function-resolved", data: null },
              disableImmediateExecution: true,
            },

            "request if 'A' is complete reports 'B' and 'A wins' steps": {
              stack: { [A]: { id: A, data: "A" } },
              expectedReturn: {
                type: "steps-found",
                steps: [
                  expect.objectContaining({
                    id: B,
                    name: "B",
                    op: StepOpCode.StepPlanned,
                    displayName: "B",
                  }),
                  expect.objectContaining({
                    id: AWins,
                    name: "A wins",
                    op: StepOpCode.StepPlanned,
                    displayName: "A wins",
                  }),
                ],
              },
              disableImmediateExecution: true,
            },
          }),
        },
      }
    );

    testFn(
      "Deep Promise.race",
      () => {
        const A = jest.fn(() => Promise.resolve("A"));
        const B = jest.fn(() => Promise.resolve("B"));
        const B2 = jest.fn(() => Promise.resolve("B2"));
        const AWins = jest.fn(() => Promise.resolve("A wins"));
        const BWins = jest.fn(() => Promise.resolve("B wins"));

        const fn = inngest.createFunction(
          { id: "name" },
          { event: "foo" },
          async ({ step: { run } }) => {
            const winner = await Promise.race([
              run("A", A),
              run("B", B).then(() => run("B2", B2)),
            ]);

            if (winner === "A") {
              await run("A wins", AWins);
            } else if (winner === "B2") {
              await run("B wins", BWins);
            }
          }
        );

        return { fn, steps: { A, B, B2, AWins, BWins } };
      },
      {
        [ExecutionVersion.V0]: {
          hashes: {
            A: "c0a4028e0b48a2eeff383fa7186fd2d3763f5412",
            B: "1b724c1e706194ce9fa9aa57c0fb1c5075c7f7f4",
            B2: "e363452a9ca7762e772c235cf97ced4e7db51bd6",
            AWins: "",
            BWins: "c2592f0bf963b94c594c24431460a66bae8fa60f",
          },
          tests: ({ A, B, B2, BWins }) => ({
            "if B chain wins without 'A', runs 'B wins' step": {
              stack: {
                [B]: { id: B, data: "B" },
                [B2]: { id: B2, data: "B2" },
              },
              stackOrder: [B, B2],
              expectedReturn: {
                type: "step-ran",
                step: expect.objectContaining({
                  id: BWins,
                  name: "B wins",
                  op: StepOpCode.Step,
                  data: "B wins",
                }),
              },
              expectedStepsRun: ["BWins"],
            },
            "if B chain wins with 'A' afterwards, reports no steps to run": {
              stack: {
                [B]: { id: B, data: "B" },
                [B2]: { id: B2, data: "B2" },
                [A]: { id: A, data: "A" },
              },
              stackOrder: [B, B2, A],
              expectedReturn: {
                type: "steps-found",
                steps: [] as unknown as [OutgoingOp, ...OutgoingOp[]],
              },
            },
          }),
        },
        [ExecutionVersion.V1]: {
          hashes: {
            A: "A",
            B: "B",
            B2: "B2",
            AWins: "A wins",
            BWins: "B wins",
          },
          tests: ({ A, B, B2, BWins }) => ({
            "if B chain wins without 'A', reports 'A' and 'B wins' steps": {
              stack: {
                [B]: { id: B, data: "B" },
                [B2]: { id: B2, data: "B2" },
              },
              expectedReturn: {
                type: "steps-found",
                steps: [
                  expect.objectContaining({
                    id: A,
                    name: "A",
                    op: StepOpCode.StepPlanned,
                    displayName: "A",
                  }),
                  expect.objectContaining({
                    id: BWins,
                    name: "B wins",
                    op: StepOpCode.StepPlanned,
                    displayName: "B wins",
                  }),
                ],
              },
              disableImmediateExecution: true,
            },
            "if B chain wins after with 'A' afterwards, reports 'B wins' step":
              {
                stack: {
                  [B]: { id: B, data: "B" },
                  [B2]: { id: B2, data: "B2" },
                  [A]: { id: A, data: "A" },
                },
                stackOrder: [B, B2, A],
                expectedReturn: {
                  type: "steps-found",
                  steps: [
                    expect.objectContaining({
                      id: BWins,
                      name: "B wins",
                      op: StepOpCode.StepPlanned,
                      displayName: "B wins",
                    }),
                  ],
                },
                disableImmediateExecution: true,
              },
          }),
        },
      }
    );

    testFn(
      "step indexing in sequence",
      () => {
        const A = jest.fn(() => "A");
        const B = jest.fn(() => "B");
        const C = jest.fn(() => "C");

        const id = "A";

        const fn = inngest.createFunction(
          { id: "name" },
          { event: "foo" },
          async ({ step: { run } }) => {
            await run(id, A);
            await run(id, B);
            await run(id, C);
          }
        );

        return { fn, steps: { A, B, C } };
      },
      {
        // This is not performed in v0 executions.
        [ExecutionVersion.V0]: null,
        [ExecutionVersion.V1]: {
          hashes: {
            A: "A",
            B: `A${STEP_INDEXING_SUFFIX}1`,
            C: `A${STEP_INDEXING_SUFFIX}2`,
          },
          tests: ({ A, B, C }) => ({
            "first run runs A step": {
              expectedReturn: {
                type: "step-ran",
                step: expect.objectContaining({
                  id: A,
                  name: "A",
                  op: StepOpCode.StepRun,
                  data: "A",
                  displayName: "A",
                }),
              },
              expectedStepsRun: ["A"],
            },
            "request with A in stack runs B step": {
              stack: {
                [A]: {
                  id: A,
                  data: "A",
                },
              },
              expectedReturn: {
                type: "step-ran",
                step: expect.objectContaining({
                  id: B,
                  name: "A",
                  op: StepOpCode.StepRun,
                  data: "B",
                  displayName: "A",
                }),
              },
              expectedStepsRun: ["B"],
            },
            "request with B in stack runs C step": {
              stack: {
                [A]: {
                  id: A,
                  data: "A",
                },
                [B]: {
                  id: B,
                  data: "B",
                },
              },
              expectedReturn: {
                type: "step-ran",
                step: expect.objectContaining({
                  id: C,
                  name: "A",
                  op: StepOpCode.StepRun,
                  data: "C",
                  displayName: "A",
                }),
              },
              expectedStepsRun: ["C"],
            },
          }),
        },
      }
    );

    testFn(
      "step indexing synchronously",
      () => {
        const A = jest.fn(() => "A");
        const B = jest.fn(() => "B");
        const C = jest.fn(() => "C");

        const id = "A";

        const fn = inngest.createFunction(
          { id: "name" },
          { event: "foo" },
          async ({ step: { run } }) => {
            await Promise.all([run(id, A), run(id, B), run(id, C)]);
          }
        );

        return { fn, steps: { A, B, C } };
      },
      {
        // This is not performed in v0 executions.
        [ExecutionVersion.V0]: null,
        [ExecutionVersion.V1]: {
          hashes: {
            A: "A",
            B: `A${STEP_INDEXING_SUFFIX}1`,
            C: `A${STEP_INDEXING_SUFFIX}2`,
          },
          tests: ({ A, B, C }) => ({
            "first run reports all steps": {
              expectedReturn: {
                type: "steps-found",
                steps: [
                  expect.objectContaining({
                    id: A,
                    name: "A",
                    op: StepOpCode.StepPlanned,
                    displayName: "A",
                  }),
                  expect.objectContaining({
                    id: B,
                    name: "A",
                    op: StepOpCode.StepPlanned,
                    displayName: "A",
                  }),
                  expect.objectContaining({
                    id: C,
                    name: "A",
                    op: StepOpCode.StepPlanned,
                    displayName: "A",
                  }),
                ],
              },
            },
          }),
        },
      }
    );

    testFn(
      "step indexing in parallel",
      () => {
        const A = jest.fn(() => "A");
        const B = jest.fn(() => "B");

        const id = "A";
        const wait = (ms: number) => new Promise((r) => setTimeout(r, ms));

        const fn = inngest.createFunction(
          { id: "name" },
          { event: "foo" },
          async ({ step: { run } }) => {
            await run(id, A);
            await wait(200);
            await run(id, B);
          }
        );

        return { fn, steps: { A, B } };
      },
      {
        // This is not performed in v0 executions.
        [ExecutionVersion.V0]: null,
        [ExecutionVersion.V1]: {
          hashes: {
            A: "A",
            B: `A${STEP_INDEXING_SUFFIX}1`,
            C: `A${STEP_INDEXING_SUFFIX}2`,
          },
          tests: ({ A, B }) => ({
            "first run runs A step": {
              expectedReturn: {
                type: "step-ran",
                step: expect.objectContaining({
                  id: A,
                  name: "A",
                  op: StepOpCode.StepRun,
                  data: "A",
                  displayName: "A",
                }),
              },
              expectedStepsRun: ["A"],
            },
            "request with A in stack runs B step": {
              stack: {
                [A]: {
                  id: A,
                  data: "A",
                },
              },
              expectedReturn: {
                type: "step-ran",
                step: expect.objectContaining({
                  id: B,
                  name: "A",
                  op: StepOpCode.StepRun,
                  data: "B",
                  displayName: "A",
                }),
              },
              expectedStepsRun: ["B"],
              expectedWarnings: [ErrCode.AUTOMATIC_PARALLEL_INDEXING],
            },
          }),
        },
      }
    );

    testFn(
      "step indexing in parallel with separated indexes",
      () => {
        const A = jest.fn(() => "A");
        const B = jest.fn(() => "B");
        const C = jest.fn(() => "C");

        const id = "A";
        const wait = (ms: number) => new Promise((r) => setTimeout(r, ms));

        const fn = inngest.createFunction(
          { id: "name" },
          { event: "foo" },
          async ({ step: { run } }) => {
            await Promise.all([run(id, A), run(id, B)]);
            await wait(200);
            await run(id, C);
          }
        );

        return { fn, steps: { A, B, C } };
      },
      {
        // This is not performed in v0 executions.
        [ExecutionVersion.V0]: null,
        [ExecutionVersion.V1]: {
          hashes: {
            A: "A",
            B: `A${STEP_INDEXING_SUFFIX}1`,
            C: `A${STEP_INDEXING_SUFFIX}2`,
          },
          tests: ({ A, B, C }) => ({
            "request with A,B in stack reports C step": {
              stack: {
                [A]: {
                  id: A,
                  data: "A",
                },
                [B]: {
                  id: B,
                  data: "B",
                },
              },
              expectedReturn: {
                type: "steps-found",
                steps: [
                  expect.objectContaining({
                    id: C,
                    name: "A",
                    op: StepOpCode.StepPlanned,
                    displayName: "A",
                  }),
                ],
              },
              expectedWarnings: [ErrCode.AUTOMATIC_PARALLEL_INDEXING],
              disableImmediateExecution: true,
            },
          }),
        },
      }
    );

    testFn(
      "silently handle step error",
      () => {
        const A = jest.fn(() => "A");
        const B = jest.fn(() => {
          throw "B failed message";
        });
        const BFailed = jest.fn(() => "B failed");

        const fn = inngest.createFunction(
          { id: "name" },
          { event: "foo" },
          async ({ step: { run } }) => {
            return Promise.all([
              run("A", A),
              run("B", B).catch(() => run("B failed", BFailed)),
            ]);
          }
        );

        return { fn, steps: { A, B, BFailed } };
      },
      {
        [ExecutionVersion.V0]: {
          hashes: {
            A: "c0a4028e0b48a2eeff383fa7186fd2d3763f5412",
            B: "1b724c1e706194ce9fa9aa57c0fb1c5075c7f7f4",
            BFailed: "0ccca8a0c6463bcf972afb233f1f0baa47d90cc3",
          },
          tests: ({ A, B, BFailed }) => ({
            "first run reports A and B steps": {
              expectedReturn: {
                type: "steps-found",
                steps: [
                  expect.objectContaining({
                    id: A,
                    name: "A",
                    op: StepOpCode.StepPlanned,
                  }),
                  expect.objectContaining({
                    id: B,
                    name: "B",
                    op: StepOpCode.StepPlanned,
                  }),
                ],
              },
            },

            "requesting to run A runs A": {
              runStep: A,
              expectedReturn: {
                type: "step-ran",
                step: expect.objectContaining({
                  id: A,
                  name: "A",
                  op: StepOpCode.Step,
                  data: "A",
                }),
              },
              expectedStepsRun: ["A"],
            },

            "request following A returns empty response": {
              stack: { [A]: { id: A, data: "A" } },
              expectedReturn: {
                type: "steps-found",
                steps: [] as unknown as [OutgoingOp, ...OutgoingOp[]],
              },
            },

            "requesting to run B runs B, which fails": {
              runStep: B,
              expectedReturn: {
                type: "step-ran",
                step: expect.objectContaining({
                  id: B,
                  name: "B",
                  op: StepOpCode.Step,
                  error: matchError("B failed message"),
                  retriable: true,
                }),
              },
              expectedErrors: ["B failed message"],
              expectedStepsRun: ["B"],
            },

            "request following B runs 'B failed' step": {
              stack: {
                [A]: { id: A, data: "A" },
                [B]: { id: B, error: "B" },
              },
              stackOrder: [A, B],
              expectedReturn: {
                type: "step-ran",
                step: expect.objectContaining({
                  id: BFailed,
                  name: "B failed",
                  op: StepOpCode.Step,
                  data: "B failed",
                }),
              },
              expectedStepsRun: ["BFailed"],
            },

            "final request returns return value": {
              stack: {
                [A]: { id: A, data: "A" },
                [B]: { id: B, error: "B" },
                [BFailed]: { id: BFailed, data: "B failed" },
              },
              stackOrder: [A, B, BFailed],
              expectedReturn: {
                type: "function-resolved",
                data: ["A", "B failed"],
              },
            },
          }),
        },
        [ExecutionVersion.V1]: {
          hashes: {
            A: "A",
            B: "B",
            BFailed: "B failed",
          },
          tests: ({ A, B, BFailed }) => ({
            "first run reports A and B steps": {
              expectedReturn: {
                type: "steps-found",
                steps: [
                  expect.objectContaining({
                    id: A,
                    name: "A",
                    op: StepOpCode.StepPlanned,
                    displayName: "A",
                  }),
                  expect.objectContaining({
                    id: B,
                    name: "B",
                    op: StepOpCode.StepPlanned,
                    displayName: "B",
                  }),
                ],
              },
            },

            "requesting to run A runs A": {
              disableImmediateExecution: true,
              runStep: A,
              expectedReturn: {
                type: "step-ran",
                step: expect.objectContaining({
                  id: A,
                  name: "A",
                  op: StepOpCode.StepRun,
                  data: "A",
                  displayName: "A",
                }),
              },
              expectedStepsRun: ["A"],
            },

            "request with only A state returns B found": {
              disableImmediateExecution: true,
              stack: { [A]: { id: A, data: "A" } },
              expectedReturn: {
                type: "steps-found",
                steps: [
                  expect.objectContaining({
                    id: B,
                    name: "B",
                    op: StepOpCode.StepPlanned,
                    displayName: "B",
                  }),
                ],
              },
            },

            "requesting to run B runs B, which fails": {
              disableImmediateExecution: true,
              runStep: B,
              expectedReturn: {
                type: "step-ran",
                retriable: true,
                step: expect.objectContaining({
                  id: B,
                  name: "B",
                  displayName: "B",
                  op: StepOpCode.StepError,
                  error: matchError("B failed message"),
                }),
              },
              expectedStepsRun: ["B"],
              expectedErrors: ["B failed message"],
            },

            "request following B reports 'B failed' step": {
              disableImmediateExecution: true,
              stack: {
                [A]: { id: A, data: "A" },
                [B]: { id: B, error: "B failed message" },
              },
              expectedReturn: {
                type: "steps-found",
                steps: [
                  expect.objectContaining({
                    id: BFailed,
                    name: "B failed",
                    op: StepOpCode.StepPlanned,
                    displayName: "B failed",
                  }),
                ],
              },
            },

            "requesting to run 'B failed' runs 'B failed'": {
              disableImmediateExecution: true,
              stack: {
                [A]: { id: A, data: "A" },
                [B]: { id: B, error: "B failed message" },
              },
              runStep: BFailed,
              expectedReturn: {
                type: "step-ran",
                step: expect.objectContaining({
                  id: BFailed,
                  name: "B failed",
                  op: StepOpCode.StepRun,
                  data: "B failed",
                  displayName: "B failed",
                }),
              },
              expectedStepsRun: ["BFailed"],
            },

            "final request returns empty response": {
              disableImmediateExecution: true,
              stack: {
                [A]: { id: A, data: "A" },
                [B]: { id: B, error: "B failed message" },
                [BFailed]: { id: BFailed, data: "B failed" },
              },
              expectedReturn: {
                type: "function-resolved",
                data: ["A", "B failed"],
              },
            },
          }),
        },
      }
    );

    testFn(
      "throws a NonRetriableError when one is thrown inside a step",
      () => {
        const A = jest.fn(() => {
          throw new NonRetriableError("A error message");
        });

        const fn = inngest.createFunction(
          { id: "Foo" },
          { event: "foo" },
          async ({ step: { run } }) => {
            await run("A", A);
          }
        );

        return { fn, steps: { A } };
      },
      {
        [ExecutionVersion.V0]: {
          hashes: {
            A: "c0a4028e0b48a2eeff383fa7186fd2d3763f5412",
          },
          tests: ({ A }) => ({
            "first run executes A, which throws a NonRetriable error": {
              expectedReturn: {
                type: "step-ran",
                step: expect.objectContaining({
                  id: A,
                  name: "A",
                  op: StepOpCode.Step,
                  error: matchError(new NonRetriableError("A error message")),
                }),
              },
              expectedErrors: ["A error message"],
              expectedStepsRun: ["A"],
            },
          }),
        },
        [ExecutionVersion.V1]: {
          hashes: {
            A: "A",
          },
          tests: ({ A }) => ({
            "first run executes A, which throws a NonRetriable error": {
              expectedReturn: {
                type: "step-ran",
                retriable: false,
                step: expect.objectContaining({
                  id: A,
                  name: "A",
                  displayName: "A",
                  op: StepOpCode.StepError,
                  error: matchError(new NonRetriableError("A error message")),
                }),
              },
              expectedStepsRun: ["A"],
              expectedErrors: ["A error message"],
            },
          }),
        },
      }
    );

    testFn(
      "throws a NonRetriableError when thrown inside the main function body",
      () => {
        const fn = inngest.createFunction(
          { id: "Foo" },
          { event: "foo" },
          async () => {
            throw new NonRetriableError("Error message");
          }
        );

        return { fn, steps: {} };
      },
      {
        [ExecutionVersion.V0]: {
          hashes: {
            A: "c0a4028e0b48a2eeff383fa7186fd2d3763f5412",
          },
          tests: () => ({
            "throws a NonRetriableError": {
              expectedReturn: {
                type: "function-rejected",
                retriable: false,
                error: matchError(new NonRetriableError("Error message")),
              },
              expectedErrors: ["Error message"],
            },
          }),
        },
        [ExecutionVersion.V1]: {
          hashes: {},
          tests: () => ({
            "throws a NonRetriableError": {
              expectedReturn: {
                type: "function-rejected",
                retriable: false,
                error: matchError(new NonRetriableError("Error message")),
              },
              expectedErrors: ["Error message"],
              expectedStepsRun: [],
            },
          }),
        },
      }
    );

    testFn(
      "throws a retriable error when a string is thrown inside the main function body",
      () => {
        const fn = inngest.createFunction(
          { id: "Foo" },
          { event: "foo" },
          async () => {
            throw "foo";
          }
        );

        return { fn, steps: {} };
      },
      {
        [ExecutionVersion.V0]: {
          hashes: {},
          tests: () => ({
            "throws a retriable error": {
              expectedReturn: {
                type: "function-rejected",
                retriable: true,
                error: matchError("foo"),
              },
              expectedErrors: ["foo"],
            },
          }),
        },
        [ExecutionVersion.V1]: {
          hashes: {},
          tests: () => ({
            "throws a retriable error": {
              expectedReturn: {
                type: "function-rejected",
                retriable: true,
                error: matchError("foo"),
              },
              expectedErrors: ["foo"],
              expectedStepsRun: [],
            },
          }),
        },
      }
    );

    testFn(
      "throws a retriable error when an empty object is thrown inside the main function body",
      () => {
        const fn = inngest.createFunction(
          { id: "Foo" },
          { event: "foo" },
          async () => {
            throw {};
          }
        );

        return { fn, steps: {} };
      },
      {
        [ExecutionVersion.V0]: {
          hashes: {},
          tests: () => ({
            "throws a retriable error": {
              expectedReturn: {
                type: "function-rejected",
                retriable: true,
                error: matchError({}),
              },
              expectedErrors: ["{}"],
            },
          }),
        },
        [ExecutionVersion.V1]: {
          hashes: {},
          tests: () => ({
            "throws a retriable error": {
              expectedReturn: {
                type: "function-rejected",
                retriable: true,
                error: matchError({}),
              },
              expectedErrors: ["{}"],
              expectedStepsRun: [],
            },
          }),
        },
      }
    );

    testFn(
      "handle onFailure calls",
      () => {
        const A = jest.fn(() => "A");
        const B = jest.fn(() => "B");

        const fn = inngest.createFunction(
          {
            id: "name",
            onFailure: async ({ step: { run } }) => {
              await run("A", A);
              await run("B", B);
            },
          },
          { event: "foo" },
          () => undefined
        );

        const event: FailureEventPayload = {
          name: internalEvents.FunctionFailed,
          data: {
            event: {
              name: "foo",
              data: {},
            },
            function_id: "123",
            run_id: "456",
            error: {
              name: "Error",
              message: "Something went wrong",
              stack: "",
            },
          },
        };

        return { fn, steps: { A, B }, event, onFailure: true };
      },
      {
        [ExecutionVersion.V0]: {
          hashes: {
            A: "c0a4028e0b48a2eeff383fa7186fd2d3763f5412",
            B: "b494def3936f5c59986e81bc29443609bfc2384a",
          },
          tests: ({ A, B }) => ({
            "first run runs A step": {
              expectedReturn: {
                type: "step-ran",
                step: expect.objectContaining({
                  id: A,
                  name: "A",
                  op: StepOpCode.Step,
                  data: "A",
                }),
              },
              expectedStepsRun: ["A"],
            },
            "requesting to run A runs A": {
              runStep: A,
              expectedReturn: {
                type: "step-ran",
                step: expect.objectContaining({
                  id: A,
                  name: "A",
                  op: StepOpCode.Step,
                  data: "A",
                }),
              },
              expectedStepsRun: ["A"],
            },
            "request with A in stack runs B step": {
              stack: {
                [A]: {
                  id: A,
                  data: "A",
                },
              },
              expectedReturn: {
                type: "step-ran",
                step: expect.objectContaining({
                  id: B,
                  name: "B",
                  op: StepOpCode.Step,
                  data: "B",
                }),
              },
              expectedStepsRun: ["B"],
            },
            "final request returns empty response": {
              stack: {
                [A]: {
                  id: A,
                  data: "A",
                },
                [B]: {
                  id: B,
                  data: "B",
                },
              },
              stackOrder: [A, B],
              expectedReturn: {
                type: "function-resolved",
                data: null,
              },
            },
          }),
        },
        [ExecutionVersion.V1]: {
          hashes: {
            A: "A",
            B: "B",
          } as const,
          tests: ({ A, B }) => ({
            "first run runs A step": {
              expectedReturn: {
                type: "step-ran",
                step: expect.objectContaining({
                  id: A,
                  name: "A",
                  op: StepOpCode.StepRun,
                  data: "A",
                  displayName: "A",
                }),
              },
              expectedStepsRun: ["A"],
            },
            "request with A in stack runs B step": {
              stack: {
                [A]: {
                  id: A,
                  data: "A",
                },
              },
              expectedReturn: {
                type: "step-ran",
                step: expect.objectContaining({
                  id: B,
                  name: "B",
                  op: StepOpCode.StepRun,
                  data: "B",
                  displayName: "B",
                }),
              },
              expectedStepsRun: ["B"],
            },
            "final request returns empty response": {
              stack: {
                [A]: {
                  id: A,
                  data: "A",
                },
                [B]: {
                  id: B,
                  data: "B",
                },
              },
              expectedReturn: {
                type: "function-resolved",
                data: null,
              },
            },
          }),
        },
      }
    );

    testFn(
      "can use built-in logger middleware",
      () => {
        const A = jest.fn((logger: Logger) => {
          logger.info("A");
          return "A";
        });

        const B = jest.fn((logger: Logger) => {
          logger.info("B");
          return "B";
        });

        const fn = inngest.createFunction(
          { id: "name" },
          { event: "foo" },
          async ({ step: { run }, logger }) => {
            assertType<IsEqual<Logger, typeof logger>>(true);
            logger.info("info1");
            await run("A", () => A(logger));
            logger.info("2");
            await run("B", () => B(logger));
            logger.info("3");
          }
        );

        return { fn, steps: { A, B } };
      },
      {
        [ExecutionVersion.V0]: {
          hashes: {
            A: "c0a4028e0b48a2eeff383fa7186fd2d3763f5412",
            B: "b494def3936f5c59986e81bc29443609bfc2384a",
          },
          tests: ({ A, B }) => ({
            "first run runs A step": {
              expectedReturn: {
                type: "step-ran",
                step: expect.objectContaining({
                  id: A,
                  name: "A",
                  op: StepOpCode.Step,
                  data: "A",
                }),
              },
              expectedStepsRun: ["A"],
              customTests() {
                let loggerInfoSpy: jest.SpiedFunction<() => void>;

                beforeAll(() => {
                  loggerInfoSpy = jest.spyOn(DefaultLogger.prototype, "info");
                });

                test("log called", () => {
                  expect(loggerInfoSpy.mock.calls).toEqual([["info1"], ["A"]]);
                });
              },
            },
            "request with A in stack runs B step": {
              stack: {
                [A]: {
                  id: A,
                  data: "A",
                },
              },
              expectedReturn: {
                type: "step-ran",
                step: expect.objectContaining({
                  id: B,
                  name: "B",
                  op: StepOpCode.Step,
                  data: "B",
                }),
              },
              expectedStepsRun: ["B"],
              customTests() {
                let loggerInfoSpy: jest.SpiedFunction<() => void>;

                beforeAll(() => {
                  loggerInfoSpy = jest.spyOn(DefaultLogger.prototype, "info");
                });

                test("log called", () => {
                  expect(loggerInfoSpy.mock.calls).toEqual([["2"], ["B"]]);
                });
              },
            },
            "final request returns empty response": {
              stack: {
                [A]: {
                  id: A,
                  data: "A",
                },
                [B]: {
                  id: B,
                  data: "B",
                },
              },
              expectedReturn: {
                type: "function-resolved",
                data: null,
              },
              customTests() {
                let loggerInfoSpy: jest.SpiedFunction<() => void>;

                beforeAll(() => {
                  loggerInfoSpy = jest.spyOn(DefaultLogger.prototype, "info");
                });

                test("log called", () => {
                  expect(loggerInfoSpy.mock.calls).toEqual([["3"]]);
                });
              },
            },
          }),
        },
        [ExecutionVersion.V1]: {
          hashes: {
            A: "A",
            B: "B",
          },
          tests: ({ A, B }) => ({
            "first run runs A step": {
              expectedReturn: {
                type: "step-ran",
                step: expect.objectContaining({
                  id: A,
                  name: "A",
                  op: StepOpCode.StepRun,
                  data: "A",
                  displayName: "A",
                }),
              },
              expectedStepsRun: ["A"],
              customTests() {
                let loggerInfoSpy: jest.SpiedFunction<() => void>;

                beforeAll(() => {
                  loggerInfoSpy = jest.spyOn(DefaultLogger.prototype, "info");
                });

                test("log called", () => {
                  expect(loggerInfoSpy.mock.calls).toEqual([["info1"], ["A"]]);
                });
              },
            },
            "request with A in stack runs B step": {
              stack: {
                [A]: {
                  id: A,
                  data: "A",
                },
              },
              expectedReturn: {
                type: "step-ran",
                step: expect.objectContaining({
                  id: B,
                  name: "B",
                  op: StepOpCode.StepRun,
                  data: "B",
                  displayName: "B",
                }),
              },
              expectedStepsRun: ["B"],
              customTests() {
                let loggerInfoSpy: jest.SpiedFunction<() => void>;

                beforeAll(() => {
                  loggerInfoSpy = jest.spyOn(DefaultLogger.prototype, "info");
                });

                test("log called", () => {
                  expect(loggerInfoSpy.mock.calls).toEqual([["2"], ["B"]]);
                });
              },
            },
            "final request returns empty response": {
              stack: {
                [A]: {
                  id: A,
                  data: "A",
                },
                [B]: {
                  id: B,
                  data: "B",
                },
              },
              expectedReturn: {
                type: "function-resolved",
                data: null,
              },
              customTests() {
                let loggerInfoSpy: jest.SpiedFunction<() => void>;

                beforeAll(() => {
                  loggerInfoSpy = jest.spyOn(DefaultLogger.prototype, "info");
                });

                test("log called", () => {
                  expect(loggerInfoSpy.mock.calls).toEqual([["3"]]);
                });
              },
            },
          }),
        },
      }
    );
  });

  describe("onFailure functions", () => {
    describe("types", () => {
      describe("no custom types", () => {
        const inngest = createClient({ id: "test" });

        test("onFailure function has unknown internal event", () => {
          inngest.createFunction(
            {
              id: "test",
              onFailure: ({ error, event }) => {
                assertType<`${internalEvents.FunctionFailed}`>(event.name);
                assertType<FailureEventPayload>(event);
                assertType<Error>(error);
              },
            },
            { event: "test" },
            () => {
              // no-op
            }
          );
        });
      });

      describe("multiple custom types", () => {
        const inngest = createClient({
          id: "test",
          schemas: new EventSchemas().fromRecord<{
            foo: {
              name: "foo";
              data: { title: string };
            };
            bar: {
              name: "bar";
              data: { message: string };
            };
          }>(),
        });

        test("onFailure function has known internal event", () => {
          inngest.createFunction(
            {
              id: "test",
              onFailure: ({ error, event }) => {
                assertType<`${internalEvents.FunctionFailed}`>(event.name);
                assertType<FailureEventPayload>(event);
                assertType<Error>(error);

                assertType<"foo">(event.data.event.name);
                assertType<EventPayload>(event.data.event);
                assertType<{ title: string }>(event.data.event.data);
              },
            },
            { event: "foo" },
            () => {
              // no-op
            }
          );
        });
      });
    });

    test("specifying an onFailure function registers correctly", () => {
      const clientId = "testclient";

      const inngest = createClient({
        id: clientId,
        schemas: new EventSchemas().fromRecord<{
          foo: {
            name: "foo";
            data: { title: string };
          };
          bar: {
            name: "bar";
            data: { message: string };
          };
        }>(),
      });

      const fn = inngest.createFunction(
        {
          id: "testfn",
          onFailure: () => {
            // no-op
          },
        },
        { event: "foo" },
        () => {
          // no-op
        }
      );

      expect(fn).toBeInstanceOf(InngestFunction);

      const [fnConfig, failureFnConfig] = fn["getConfig"](
        new URL("https://example.com"),
        clientId
      );

      expect(fnConfig).toMatchObject({
        id: "testclient-testfn",
        steps: {
          [InngestFunction.stepId]: {
            id: InngestFunction.stepId,
            name: InngestFunction.stepId,
            runtime: {
              type: "http",
              url: `https://example.com/?fnId=testclient-testfn&stepId=${InngestFunction.stepId}`,
            },
          },
        },
        triggers: [{ event: "foo" }],
      });

      expect(failureFnConfig).toMatchObject({
        id: "testclient-testfn-failure",
        steps: {
          [InngestFunction.stepId]: {
            id: InngestFunction.stepId,
            name: InngestFunction.stepId,
            runtime: {
              type: "http",
              url: `https://example.com/?fnId=testclient-testfn-failure&stepId=${InngestFunction.stepId}`,
            },
          },
        },
        triggers: [
          {
            event: internalEvents.FunctionFailed,
            expression: "event.data.function_id == 'testclient-testfn'",
          },
        ],
      });
    });
  });

  describe("cancellation", () => {
    describe("types", () => {
      describe("no custom types", () => {
        const inngest = createClient({ id: "test" });

        test("allows any event name", () => {
          inngest.createFunction(
            { id: "test", cancelOn: [{ event: "anything" }] },
            { event: "test" },
            () => {
              // no-op
            }
          );
        });

        test("allows any match", () => {
          inngest.createFunction(
            {
              id: "test",
              cancelOn: [{ event: "anything", match: "data.anything" }],
            },
            { event: "test" },
            () => {
              // no-op
            }
          );
        });
      });

      describe("multiple custom types", () => {
        const inngest = createClient({
          id: "test",
          schemas: new EventSchemas().fromRecord<{
            foo: {
              name: "foo";
              data: { title: string; foo: string };
            };
            bar: {
              name: "bar";
              data: { message: string; bar: string };
            };
            baz: {
              name: "baz";
              data: { title: string; baz: string };
            };
            qux: {
              name: "qux";
              data: { title: string; qux: string };
            };
          }>(),
        });

        test("disallows unknown event name", () => {
          inngest.createFunction(
            // @ts-expect-error Unknown event name
            { name: "test", cancelOn: [{ event: "unknown" }] },
            { event: "foo" },
            () => {
              // no-op
            }
          );
        });

        test("allows known event name", () => {
          inngest.createFunction(
            { id: "test", cancelOn: [{ event: "bar" }] },
            { event: "foo" },
            () => {
              // no-op
            }
          );
        });

        test("disallows known event name with bad field match", () => {
          inngest.createFunction(
            {
              name: "test",
              // @ts-expect-error Unknown match field
              cancelOn: [{ event: "bar", match: "data.title" }],
            },
            { event: "foo" },
            () => {
              // no-op
            }
          );
        });

        test("allows known event name with good field match", () => {
          inngest.createFunction(
            {
              id: "test",
              cancelOn: [{ event: "baz", match: "data.title" }],
            },
            { event: "foo" },
            () => {
              // no-op
            }
          );
        });
      });
    });

    test("specifying a cancellation event registers correctly", () => {
      const clientId = "testclient";

      const inngest = createClient({
        id: clientId,
        schemas: new EventSchemas().fromRecord<{
          foo: {
            name: "foo";
            data: { title: string };
          };
          bar: {
            name: "bar";
            data: { message: string };
          };
          baz: {
            name: "baz";
            data: { title: string };
          };
        }>(),
      });

      const fn = inngest.createFunction(
        { id: "testfn", cancelOn: [{ event: "baz", match: "data.title" }] },
        { event: "foo" },
        () => {
          // no-op
        }
      );

      const [fnConfig] = fn["getConfig"](
        new URL("https://example.com"),
        clientId
      );

      expect(fnConfig).toMatchObject({
        id: "testclient-testfn",
        steps: {
          [InngestFunction.stepId]: {
            id: InngestFunction.stepId,
            name: InngestFunction.stepId,
            runtime: {
              type: "http",
              url: `https://example.com/?fnId=testclient-testfn&stepId=${InngestFunction.stepId}`,
            },
          },
        },
        triggers: [{ event: "foo" }],
        cancel: [{ event: "baz", if: "event.data.title == async.data.title" }],
      });
    });
  });
});<|MERGE_RESOLUTION|>--- conflicted
+++ resolved
@@ -40,14 +40,8 @@
   type OutgoingOp,
 } from "@local/types";
 import { fromPartial } from "@total-typescript/shoehorn";
-<<<<<<< HEAD
 import { assertType, type IsEqual } from "type-plus";
-import { createClient } from "../test/helpers";
-=======
-import { type IsEqual } from "type-fest";
-import { assertType } from "type-plus";
 import { createClient, runFnWithStack } from "../test/helpers";
->>>>>>> affbdaeb
 
 type TestEvents = {
   foo: { data: { foo: string } };
