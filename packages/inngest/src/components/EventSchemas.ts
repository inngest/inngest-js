<<<<<<< HEAD
import type { internalEvents } from "../helpers/consts.ts";
import type {
  IsEmptyObject,
  IsStringLiteral,
  Simplify,
} from "../helpers/types.ts";
import type * as z from "../helpers/validators/zod.ts";
import type {
  EventPayload,
  FailureEventPayload,
  FinishedEventPayload,
  InvokedEventPayload,
  ScheduledTimerEventPayload,
} from "../types.ts";
=======
import { type internalEvents } from "../helpers/consts.js";
import {
  type IsEmptyObject,
  type IsStringLiteral,
  type Simplify,
} from "../helpers/types.js";
import type * as z from "../helpers/validators/zod.js";
import {
  type CancelledEventPayload,
  type EventPayload,
  type FailureEventPayload,
  type FinishedEventPayload,
  type InvokedEventPayload,
  type ScheduledTimerEventPayload,
} from "../types.js";
>>>>>>> ca2f2761

/**
 * Declares the shape of an event schema we expect from the user. This may be
 * different to what a user is sending us depending on the supported library,
 * but this standard format is what we require as the end result.
 *
 * @internal
 */
export type StandardEventSchema = {
  name?: string;
  // biome-ignore lint/suspicious/noExplicitAny: <explanation>
  data?: Record<string, any>;
  // biome-ignore lint/suspicious/noExplicitAny: <explanation>
  user?: Record<string, any>;
};

/**
 * A helper type that declares a standardised custom part of the event schema.
 *
 * @public
 */
export type StandardEventSchemas = Record<string, StandardEventSchema>;

/**
 * Asserts that the given type `T` contains a mapping for all internal events.
 *
 * Usage of this ensures that we never forget about an internal event in schemas
 * when adding new ones.
 *
 * It also ensures that the mapped name is not the enum type, as this would
 * require a user to use the enum type to access the event schema to declare
 * triggers, where we want to allow them to use the string literal.
 *
 * @public
 */
export type AssertInternalEventPayloads<
  T extends Record<internalEvents, EventPayload>,
> = {
  [K in keyof T as `${K & string}`]: Simplify<
    Omit<T[K], "name"> & { name: `${K & string}` }
  >;
};

/**
 * A string error used to highlight to a user that they have a clashing name
 * between the event name and the key of the event schema.
 */
type ClashingNameError =
  "Error: Omit 'name' from event schemas or make sure it matches the key.";

/**
 * Given a type T, check if any of the keys in T are a clashing name. If they
 * are, return the error type, otherwise return the original type.
 */
type CheckNever<T> = ClashingNameError extends T[keyof T]
  ? IsEmptyObject<T[keyof T]> extends true
    ? T
    : ClashingNameError
  : T;

/**
 * Given a type T, check if any of the keys in T are a clashing name. If they
 * are, return the error type for that key, otherwise return the original type.
 */
type PreventClashingNames<T> = CheckNever<{
  [K in keyof T]: T[K] extends { name: infer N }
    ? N extends K
      ? T[K]
      : K extends `${string}*${string}`
        ? T[K] // TODO In this case, every obj should contain a name
        : ClashingNameError
    : T[K];
}>;

/**
 * A literal Zod schema, which is a Zod schema that has a literal string as the
 * event name. This can be used to create correct Zod schemas outside of the
 * `EventSchemas` class.
 *
 * @public
 */
export type LiteralZodEventSchema = z.ZodObject<{
  name: z.ZodLiteral<string>;
  data?: z.ValidZodValue;
  user?: z.ValidZodValue;
}>;

/**
 * An array of literal zod event schemas.
 *
 * @public
 */
export type LiteralZodEventSchemas = LiteralZodEventSchema[];

/**
 * A helper type that declares a standardised custom part of the event schema,
 * defined using Zod.
 *
 * @public
 */
export type ZodEventSchemas = Record<
  string,
  {
    data?: z.ValidZodValue;
    user?: z.ValidZodValue;
  }
>;

/**
 * A helper type that takes a union of Zod schemas and extracts the literal
 * matching event from the given schemas. Required when picking out types from
 * a union that require inference to work.
 *
 * @public
 */
export type PickLiterals<T> = {
  [K in keyof T]: Extract<T[K], { name: z.ZodLiteral<K> }>;
};

/**
 * A helper type to extract the name from a given literal Zod schema.
 *
 * @public
 */
export type GetName<T> = T extends z.ZodObject<infer U>
  ? U extends { name: z.ZodLiteral<infer S extends string> }
    ? S
    : never
  : never;

/**
 * Given an input T, infer the shape of the Zod schema if that input is a Zod
 * object.
 *
 * @public
 */
export type InferZodShape<T> = T extends z.AnyZodObject ? T["shape"] : never;

/**
 * Given a set of literal Zod schemas, convert them into a record of Zod schemas
 * with the literal name as the key.
 *
 * @public
 */
export type LiteralToRecordZodSchemas<T> = PickLiterals<
  T extends LiteralZodEventSchemas
    ? {
        [I in keyof T as GetName<T[I]>]: InferZodShape<T[I]>;
      }
    : T extends ZodEventSchemas
      ? T
      : never
>;

/**
 * Given a set of Zod schemas in a record format, convert them into a standard
 * event schema format.
 *
 * @public
 */
export type ZodToStandardSchema<T extends ZodEventSchemas> = {
  [EventName in keyof T & string]: {
    [Key in keyof T[EventName] & string]: T[EventName][Key] extends z.ZodTypeAny
      ? z.ZodInfer<T[EventName][Key]>
      : T[EventName][Key];
  };
};

/**
 * A helper type to convert input schemas into the format expected by the
 * `EventSchemas` class, which ensures that each event contains all pieces of
 * information required.
 *
 * It purposefully uses slightly more complex (read: verbose) mapped types to
 * flatten the output and preserve comments.
 *
 * @public
 */
export type StandardEventSchemaToPayload<T> = {
  [K in keyof T & string]: AddName<
    Simplify<Omit<EventPayload, keyof T[K]> & T[K]>,
    K
  >;
};

/**
 * A helper type to add a given name to each object in a type if it doesn't
 * exist as a string literal.
 *
 * Use in this way ensures simpler types can enforce preserving comments.
 */
export type AddName<TObj, TDefaultName extends string> = TObj extends {
  name: string;
}
  ? IsStringLiteral<TObj["name"]> extends true
    ? TObj
    : Simplify<TObj & { name: TDefaultName }>
  : Simplify<TObj & { name: TDefaultName }>;

/**
 * A helper type to combine two event schemas together, ensuring the result is
 * as flat as possible and that we don't accidentally overwrite existing schemas
 * with a generic `string` key.
 *
 * @public
 */
export type Combine<
  TCurr extends Record<string, EventPayload>,
  TInc extends StandardEventSchemas,
> = IsStringLiteral<keyof TCurr & string> extends true
  ? Simplify<
      Omit<TCurr, keyof StandardEventSchemaToPayload<TInc>> &
        StandardEventSchemaToPayload<TInc>
    >
  : StandardEventSchemaToPayload<TInc>;

/**
 * Provide an `EventSchemas` class to type events, providing type safety when
 * sending events and running functions via Inngest.
 *
 * You can provide generated Inngest types, custom types, types using Zod, or
 * a combination of the above. See {@link EventSchemas} for more information.
 *
 * @example
 *
 * ```ts
 * export const inngest = new Inngest({
 *   id: "my-app",
 *   schemas: new EventSchemas().fromZod({
 *     "app/user.created": {
 *       data: z.object({
 *         id: z.string(),
 *         name: z.string(),
 *       }),
 *     },
 *   }),
 * });
 * ```
 *
 * @public
 */
export class EventSchemas<
  S extends Record<string, EventPayload> = AssertInternalEventPayloads<{
    [internalEvents.FunctionFailed]: FailureEventPayload;
    [internalEvents.FunctionFinished]: FinishedEventPayload;
    [internalEvents.FunctionInvoked]: InvokedEventPayload;
    [internalEvents.FunctionCancelled]: CancelledEventPayload;
    [internalEvents.ScheduledTimer]: ScheduledTimerEventPayload;
  }>,
> {
  protected runtimeSchemas: Record<string, unknown> = {};

  private addRuntimeSchemas(schemas: Record<string, unknown>) {
    this.runtimeSchemas = {
      ...this.runtimeSchemas,
      ...schemas,
    };
  }

  /**
   * Use generated Inngest types to type events.
   */
  public fromGenerated<T extends StandardEventSchemas>(): EventSchemas<
    Combine<S, T>
  > {
    return this;
  }

  /**
   * Use a `Record<>` type to type events.
   *
   * @example
   *
   * ```ts
   * export const inngest = new Inngest({
   *   id: "my-app",
   *   schemas: new EventSchemas().fromRecord<{
   *     "app/user.created": {
   *       data: {
   *         id: string;
   *         name: string;
   *       };
   *     };
   *   }>(),
   * });
   * ```
   */
  public fromRecord<T extends StandardEventSchemas>(
    ..._args: PreventClashingNames<T> extends ClashingNameError
      ? [ClashingNameError]
      : []
  ): EventSchemas<Combine<S, T>> {
    return this;
  }

  /**
   * Use a union type to type events.
   *
   * @example
   *
   * ```ts
   * type AccountCreated = {
   *   name: "app/account.created";
   *   data: { org: string };
   *   user: { id: string };
   * };
   *
   * type AccountDeleted = {
   *   name: "app/account.deleted";
   *   data: { org: string };
   *   user: { id: string };
   * };
   *
   * type Events = AccountCreated | AccountDeleted;
   *
   * export const inngest = new Inngest({
   *   id: "my-app",
   *   schemas: new EventSchemas().fromUnion<Events>(),
   * });
   * ```
   */
  public fromUnion<
    T extends { name: string } & StandardEventSchema,
  >(): EventSchemas<
    Combine<
      S,
      {
        [K in T["name"]]: Extract<T, { name: K }>;
      }
    >
  > {
    return this;
  }

  /**
   * Use Zod to type events.
   *
   * @example
   *
   * ```ts
   * export const inngest = new Inngest({
   *   id: "my-app",
   *   schemas: new EventSchemas().fromZod({
   *     "app/user.created": {
   *       data: z.object({
   *         id: z.string(),
   *         name: z.string(),
   *       }),
   *     },
   *   }),
   * });
   * ```
   */
  public fromZod<T extends ZodEventSchemas | LiteralZodEventSchemas>(
    schemas: T,
  ): EventSchemas<
    Combine<
      S,
      ZodToStandardSchema<
        T extends ZodEventSchemas ? T : LiteralToRecordZodSchemas<T>
      >
    >
  > {
    let runtimeSchemas: Record<string, unknown>;

    if (Array.isArray(schemas)) {
      runtimeSchemas = schemas.reduce((acc, schema) => {
        const {
          name: { value: name },
          ...rest
        } = schema.shape;

        return {
          ...acc,
          [name]: rest,
        };
      }, {});
    } else {
      runtimeSchemas = schemas;
    }

    this.addRuntimeSchemas(runtimeSchemas);

    return this;
  }
}<|MERGE_RESOLUTION|>--- conflicted
+++ resolved
@@ -1,4 +1,3 @@
-<<<<<<< HEAD
 import type { internalEvents } from "../helpers/consts.ts";
 import type {
   IsEmptyObject,
@@ -7,29 +6,13 @@
 } from "../helpers/types.ts";
 import type * as z from "../helpers/validators/zod.ts";
 import type {
+  CancelledEventPayload,
   EventPayload,
   FailureEventPayload,
   FinishedEventPayload,
   InvokedEventPayload,
   ScheduledTimerEventPayload,
 } from "../types.ts";
-=======
-import { type internalEvents } from "../helpers/consts.js";
-import {
-  type IsEmptyObject,
-  type IsStringLiteral,
-  type Simplify,
-} from "../helpers/types.js";
-import type * as z from "../helpers/validators/zod.js";
-import {
-  type CancelledEventPayload,
-  type EventPayload,
-  type FailureEventPayload,
-  type FinishedEventPayload,
-  type InvokedEventPayload,
-  type ScheduledTimerEventPayload,
-} from "../types.js";
->>>>>>> ca2f2761
 
 /**
  * Declares the shape of an event schema we expect from the user. This may be
