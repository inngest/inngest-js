import { type internalEvents } from "../helpers/consts";
import {
<<<<<<< HEAD
  type FnFailedEventName,
  type FnFinishedEventName,
  type FnInvokedEventName,
} from "../helpers/consts";
import { type IsEmptyObject, type IsStringLiteral } from "../helpers/types";
=======
  type IsEmptyObject,
  type IsStringLiteral,
  type Simplify,
} from "../helpers/types";
>>>>>>> 881ce01b
import type * as z from "../helpers/validators/zod";
import {
  type EventPayload,
  type FailureEventPayload,
  type FinishedEventPayload,
  type InvokedEventPayload,
} from "../types";

/**
 * Declares the shape of an event schema we expect from the user. This may be
 * different to what a user is sending us depending on the supported library,
 * but this standard format is what we require as the end result.
 *
 * @internal
 */
export type StandardEventSchema = {
  name?: string;
  // eslint-disable-next-line @typescript-eslint/no-explicit-any
  data?: Record<string, any>;
  // eslint-disable-next-line @typescript-eslint/no-explicit-any
  user?: Record<string, any>;
};

/**
 * A helper type that declares a standardised custom part of the event schema.
 *
 * @public
 */
export type StandardEventSchemas = Record<string, StandardEventSchema>;

/**
 * Asserts that the given type `T` contains a mapping for all internal events.
 *
 * Usage of this ensures that we never forget about an internal event in schemas
 * when adding new ones.
 *
 * It also ensures that the mapped name is not the enum type, as this would
 * require a user to use the enum type to access the event schema to declare
 * triggers, where we want to allow them to use the string literal.
 *
 * @public
 */
export type AssertInternalEventPayloads<
  T extends Record<internalEvents, EventPayload>,
> = {
  [K in keyof T as `${K & string}`]: Simplify<
    Omit<T[K], "name"> & { name: `${K & string}` }
  >;
};

/**
 * A string error used to highlight to a user that they have a clashing name
 * between the event name and the key of the event schema.
 */
type ClashingNameError =
  "Error: Omit 'name' from event schemas or make sure it matches the key.";

/**
 * Given a type T, check if any of the keys in T are a clashing name. If they
 * are, return the error type, otherwise return the original type.
 */
type CheckNever<T> = ClashingNameError extends T[keyof T]
  ? IsEmptyObject<T[keyof T]> extends true
    ? T
    : ClashingNameError
  : T;

/**
 * Given a type T, check if any of the keys in T are a clashing name. If they
 * are, return the error type for that key, otherwise return the original type.
 */
type PreventClashingNames<T> = CheckNever<{
  [K in keyof T]: T[K] extends { name: infer N }
    ? N extends K
      ? T[K]
      : ClashingNameError
    : T[K];
}>;

/**
 * A literal Zod schema, which is a Zod schema that has a literal string as the
 * event name. This can be used to create correct Zod schemas outside of the
 * `EventSchemas` class.
 *
 * @public
 */
export type LiteralZodEventSchema = z.ZodObject<{
  name: z.ZodLiteral<string>;
  data?: z.ValidZodValue;
  user?: z.ValidZodValue;
}>;

/**
 * An array of literal zod event schemas.
 *
 * @public
 */
export type LiteralZodEventSchemas = LiteralZodEventSchema[];

/**
 * A helper type that declares a standardised custom part of the event schema,
 * defined using Zod.
 *
 * @public
 */
export type ZodEventSchemas = Record<
  string,
  {
    data?: z.ValidZodValue;
    user?: z.ValidZodValue;
  }
>;

/**
 * A helper type that takes a union of Zod schemas and extracts the literal
 * matching event from the given schemas. Required when picking out types from
 * a union that require inference to work.
 *
 * @public
 */
export type PickLiterals<T> = {
  [K in keyof T]: Extract<T[K], { name: z.ZodLiteral<K> }>;
};

/**
 * A helper type to extract the name from a given literal Zod schema.
 *
 * @public
 */
export type GetName<T> = T extends z.ZodObject<infer U>
  ? U extends { name: z.ZodLiteral<infer S extends string> }
    ? S
    : never
  : never;

/**
 * Given an input T, infer the shape of the Zod schema if that input is a Zod
 * object.
 *
 * @public
 */
export type InferZodShape<T> = T extends z.AnyZodObject ? T["shape"] : never;

/**
 * Given a set of literal Zod schemas, convert them into a record of Zod schemas
 * with the literal name as the key.
 *
 * @public
 */
export type LiteralToRecordZodSchemas<T> = PickLiterals<
  T extends LiteralZodEventSchemas
    ? {
        [I in keyof T as GetName<T[I]>]: InferZodShape<T[I]>;
      }
    : T extends ZodEventSchemas
      ? T
      : never
>;

/**
 * Given a set of Zod schemas in a record format, convert them into a standard
 * event schema format.
 *
 * @public
 */
export type ZodToStandardSchema<T extends ZodEventSchemas> = {
  [EventName in keyof T & string]: {
    [Key in keyof T[EventName] & string]: T[EventName][Key] extends z.ZodTypeAny
      ? z.infer<T[EventName][Key]>
      : T[EventName][Key];
  };
};

/**
 * A helper type to convert input schemas into the format expected by the
 * `EventSchemas` class, which ensures that each event contains all pieces
 * of information required.
 *
 * It purposefully uses slightly more complex (read: verbose) mapped types to
 * flatten the output and preserve comments.
 *
 * @public
 */
export type StandardEventSchemaToPayload<T> = Simplify<{
  [K in keyof T & string]: {
    [K2 in keyof (Omit<EventPayload, keyof T[K]> & T[K] & { name: K })]: (Omit<
      EventPayload,
      keyof T[K]
    > &
      T[K] & { name: K })[K2];
  };
}>;

/**
 * A helper type to combine two event schemas together, ensuring the result is
 * as flat as possible and that we don't accidentally overwrite existing schemas
 * with a generic `string` key.
 *
 * @public
 */
export type Combine<
  TCurr extends Record<string, EventPayload>,
  TInc extends StandardEventSchemas,
> = IsStringLiteral<keyof TCurr & string> extends true
  ? Simplify<
      Omit<TCurr, keyof StandardEventSchemaToPayload<TInc>> &
        StandardEventSchemaToPayload<TInc>
    >
  : StandardEventSchemaToPayload<TInc>;

/**
 * Provide an `EventSchemas` class to type events, providing type safety when
 * sending events and running functions via Inngest.
 *
 * You can provide generated Inngest types, custom types, types using Zod, or
 * a combination of the above. See {@link EventSchemas} for more information.
 *
 * @example
 *
 * ```ts
 * export const inngest = new Inngest({
 *   id: "my-app",
 *   schemas: new EventSchemas().fromZod({
 *     "app/user.created": {
 *       data: z.object({
 *         id: z.string(),
 *         name: z.string(),
 *       }),
 *     },
 *   }),
 * });
 * ```
 *
 * @public
 */
export class EventSchemas<
<<<<<<< HEAD
  S extends Record<string, EventPayload> = {
    [FnFailedEventName]: FailureEventPayload;
    [FnFinishedEventName]: FinishedEventPayload;
    [FnInvokedEventName]: InvokedEventPayload;
  },
=======
  S extends Record<string, EventPayload> = AssertInternalEventPayloads<{
    [internalEvents.FunctionFailed]: FailureEventPayload;
    [internalEvents.FunctionFinished]: FinishedEventPayload;
    [internalEvents.FunctionInvoked]: InvokedEventPayload;
  }>,
>>>>>>> 881ce01b
> {
  /**
   * Use generated Inngest types to type events.
   */
  public fromGenerated<T extends StandardEventSchemas>() {
    return new EventSchemas<Combine<S, T>>();
  }

  /**
   * Use a `Record<>` type to type events.
   *
   * @example
   *
   * ```ts
   * export const inngest = new Inngest({
   *   id: "my-app",
   *   schemas: new EventSchemas().fromRecord<{
   *     "app/user.created": {
   *       data: {
   *         id: string;
   *         name: string;
   *       };
   *     };
   *   }>(),
   * });
   * ```
   */
  public fromRecord<T extends StandardEventSchemas>(
    ..._args: PreventClashingNames<T> extends ClashingNameError
      ? [ClashingNameError]
      : []
  ) {
    return new EventSchemas<Combine<S, T>>();
  }

  /**
   * Use a union type to type events.
   *
   * @example
   *
   * ```ts
   * type AccountCreated = {
   *   name: "app/account.created";
   *   data: { org: string };
   *   user: { id: string };
   * };
   *
   * type AccountDeleted = {
   *   name: "app/account.deleted";
   *   data: { org: string };
   *   user: { id: string };
   * };
   *
   * type Events = AccountCreated | AccountDeleted;
   *
   * export const inngest = new Inngest({
   *   id: "my-app",
   *   schemas: new EventSchemas().fromUnion<Events>(),
   * });
   * ```
   */
  public fromUnion<T extends { name: string } & StandardEventSchema>() {
    return new EventSchemas<
      Combine<
        S,
        {
          [K in T["name"]]: Extract<T, { name: K }>;
        }
      >
    >();
  }

  /**
   * Use Zod to type events.
   *
   * @example
   *
   * ```ts
   * export const inngest = new Inngest({
   *   id: "my-app",
   *   schemas: new EventSchemas().fromZod({
   *     "app/user.created": {
   *       data: z.object({
   *         id: z.string(),
   *         name: z.string(),
   *       }),
   *     },
   *   }),
   * });
   * ```
   */
  public fromZod<T extends ZodEventSchemas | LiteralZodEventSchemas>(
    // eslint-disable-next-line @typescript-eslint/no-unused-vars
    schemas: T
  ) {
    return new EventSchemas<
      Combine<
        S,
        ZodToStandardSchema<
          T extends ZodEventSchemas ? T : LiteralToRecordZodSchemas<T>
        >
      >
    >();
  }
}<|MERGE_RESOLUTION|>--- conflicted
+++ resolved
@@ -1,17 +1,9 @@
 import { type internalEvents } from "../helpers/consts";
 import {
-<<<<<<< HEAD
-  type FnFailedEventName,
-  type FnFinishedEventName,
-  type FnInvokedEventName,
-} from "../helpers/consts";
-import { type IsEmptyObject, type IsStringLiteral } from "../helpers/types";
-=======
   type IsEmptyObject,
   type IsStringLiteral,
   type Simplify,
 } from "../helpers/types";
->>>>>>> 881ce01b
 import type * as z from "../helpers/validators/zod";
 import {
   type EventPayload,
@@ -248,19 +240,11 @@
  * @public
  */
 export class EventSchemas<
-<<<<<<< HEAD
-  S extends Record<string, EventPayload> = {
-    [FnFailedEventName]: FailureEventPayload;
-    [FnFinishedEventName]: FinishedEventPayload;
-    [FnInvokedEventName]: InvokedEventPayload;
-  },
-=======
   S extends Record<string, EventPayload> = AssertInternalEventPayloads<{
     [internalEvents.FunctionFailed]: FailureEventPayload;
     [internalEvents.FunctionFinished]: FinishedEventPayload;
     [internalEvents.FunctionInvoked]: InvokedEventPayload;
   }>,
->>>>>>> 881ce01b
 > {
   /**
    * Use generated Inngest types to type events.
