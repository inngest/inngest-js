import canonicalize from "canonicalize";
import { sha1 } from "hash.js";
import { z } from "zod";
import {
  ErrCode,
  deserializeError,
  functionStoppedRunningErr,
  prettyError,
  serializeError,
} from "../../helpers/errors.js";
import { undefinedToNull } from "../../helpers/functions.js";
import {
  resolveAfterPending,
  resolveNextTick,
  runAsPromise,
} from "../../helpers/promises.js";
import { type MaybePromise, type PartialK } from "../../helpers/types.js";
import {
  StepOpCode,
  jsonErrorSchema,
  type BaseContext,
  type Context,
  type EventPayload,
  type FailureEventArgs,
  type Handler,
  type HashedOp,
  type IncomingOp,
  type OpStack,
  type OutgoingOp,
} from "../../types.js";
import { type Inngest } from "../Inngest.js";
import { getHookStack, type RunHookStack } from "../InngestMiddleware.js";
import {
  createStepTools,
  getStepOptions,
  type StepHandler,
} from "../InngestStepTools.js";
import { NonRetriableError } from "../NonRetriableError.js";
import { RetryAfterError } from "../RetryAfterError.js";
import {
  InngestExecution,
  type ExecutionResult,
  type IInngestExecution,
  type InngestExecutionFactory,
  type InngestExecutionOptions,
<<<<<<< HEAD
} from "./InngestExecution.js";
=======
  type MemoizedOp,
} from "./InngestExecution";
>>>>>>> 59fa4662

export const createV0InngestExecution: InngestExecutionFactory = (options) => {
  return new V0InngestExecution(options);
};

export class V0InngestExecution
  extends InngestExecution
  implements IInngestExecution
{
  private state: V0ExecutionState;
  private execution: Promise<ExecutionResult> | undefined;
  private userFnToRun: Handler.Any;
  private fnArg: Context.Any;

  constructor(options: InngestExecutionOptions) {
    super(options);

    this.userFnToRun = this.getUserFnToRun();
    this.state = this.createExecutionState();
    this.fnArg = this.createFnArg();
  }

  public start() {
    this.debug("starting V0 execution");

    return (this.execution ??= this._start().then((result) => {
      this.debug("result:", result);
      return result;
    }));
  }

  private async _start(): Promise<ExecutionResult> {
    this.state.hooks = await this.initializeMiddleware();

    try {
      await this.transformInput();
      await this.state.hooks.beforeMemoization?.();

      if (this.state.opStack.length === 0 && !this.options.requestedRunStep) {
        await this.state.hooks.afterMemoization?.();
        await this.state.hooks.beforeExecution?.();
      }

      const userFnPromise = runAsPromise(() => this.userFnToRun(this.fnArg));

      let pos = -1;

      do {
        if (pos >= 0) {
          if (
            !this.options.requestedRunStep &&
            pos === this.state.opStack.length - 1
          ) {
            await this.state.hooks.afterMemoization?.();
            await this.state.hooks.beforeExecution?.();
          }

          this.state.tickOps = {};
          const incomingOp = this.state.opStack[pos] as IncomingOp;
          this.state.currentOp = this.state.allFoundOps[incomingOp.id];

          if (!this.state.currentOp) {
            /**
             * We're trying to resume the function, but we can't find where to go.
             *
             * This means that either the function has changed or there are async
             * actions in-between steps that we haven't noticed in previous
             * executions.
             *
             * Whichever the case, this is bad and we can't continue in this
             * undefined state.
             */
            throw new NonRetriableError(
              prettyError({
                whatHappened: " Your function was stopped from running",
                why: "We couldn't resume your function's state because it may have changed since the run started or there are async actions in-between steps that we haven't noticed in previous executions.",
                consequences:
                  "Continuing to run the function may result in unexpected behaviour, so we've stopped your function to ensure nothing unexpected happened!",
                toFixNow:
                  "Ensure that your function is either entirely step-based or entirely non-step-based, by either wrapping all asynchronous logic in `step.run()` calls or by removing all `step.*()` calls.",
                otherwise:
                  "For more information on why step functions work in this manner, see https://www.inngest.com/docs/functions/multi-step#gotchas",
                stack: true,
                code: ErrCode.NON_DETERMINISTIC_FUNCTION,
              })
            );
          }

          this.state.currentOp.fulfilled = true;

          if (typeof incomingOp.data !== "undefined") {
            this.state.currentOp.resolve(incomingOp.data);
          } else {
            this.state.currentOp.reject(incomingOp.error);
          }
        }

        await resolveAfterPending();
        this.state.reset();
        pos++;
      } while (pos < this.state.opStack.length);

      await this.state.hooks.afterMemoization?.();

      const discoveredOps = Object.values(this.state.tickOps).map<OutgoingOp>(
        tickOpToOutgoing
      );

      const runStep =
        this.options.requestedRunStep ||
        this.getEarlyExecRunStep(discoveredOps);

      if (runStep) {
        const userFnOp = this.state.allFoundOps[runStep];
        const stepToRun = userFnOp?.fn;

        if (!stepToRun) {
          throw new Error(
            `Bad stack; executor requesting to run unknown step "${runStep}"`
          );
        }

        const outgoingUserFnOp = {
          ...tickOpToOutgoing(userFnOp),
          op: StepOpCode.Step,
        };

        await this.state.hooks.beforeExecution?.();
        this.state.executingStep = true;

        const result = await runAsPromise(stepToRun)
          .finally(() => {
            this.state.executingStep = false;
          })
          .catch(async (error: Error) => {
            return await this.transformOutput({ error }, outgoingUserFnOp);
          })
          .then(async (data) => {
            await this.state.hooks?.afterExecution?.();
            return await this.transformOutput({ data }, outgoingUserFnOp);
          });

        const { type: _type, ...rest } = result;

        return {
          type: "step-ran",
          ctx: this.fnArg,
          ops: this.ops,
          step: { ...outgoingUserFnOp, ...rest },
        };
      }

      if (!discoveredOps.length) {
        const fnRet = await Promise.race([
          userFnPromise.then((data) => ({ type: "complete", data }) as const),
          resolveNextTick().then(() => ({ type: "incomplete" }) as const),
        ]);

        if (fnRet.type === "complete") {
          await this.state.hooks.afterExecution?.();

          const allOpsFulfilled = Object.values(this.state.allFoundOps).every(
            (op) => {
              return op.fulfilled;
            }
          );

          if (allOpsFulfilled) {
            return await this.transformOutput({ data: fnRet.data });
          }
        } else if (!this.state.hasUsedTools) {
          this.state.nonStepFnDetected = true;
          const data = await userFnPromise;
          await this.state.hooks.afterExecution?.();
          return await this.transformOutput({ data });
        } else {
          const hasOpsPending = Object.values(this.state.allFoundOps).some(
            (op) => {
              return op.fulfilled === false;
            }
          );

          if (!hasOpsPending) {
            throw new NonRetriableError(
              functionStoppedRunningErr(
                ErrCode.ASYNC_DETECTED_AFTER_MEMOIZATION
              )
            );
          }
        }
      }

      await this.state.hooks.afterExecution?.();

      return {
        type: "steps-found",
        ctx: this.fnArg,
        ops: this.ops,
        steps: discoveredOps as [OutgoingOp, ...OutgoingOp[]],
      };
    } catch (error) {
      return await this.transformOutput({ error });
    } finally {
      await this.state.hooks.beforeResponse?.();
    }
  }

  private async initializeMiddleware(): Promise<RunHookStack> {
    const ctx = this.options.data as Pick<
      Readonly<BaseContext<Inngest.Any>>,
      "event" | "events" | "runId"
    >;

    const hooks = await getHookStack(
      this.options.fn["middleware"],
      "onFunctionRun",
      {
        ctx,
        fn: this.options.fn,
        steps: Object.values(this.options.stepState),
        reqArgs: this.options.reqArgs,
      },
      {
        transformInput: (prev, output) => {
          return {
            ctx: { ...prev.ctx, ...output?.ctx },
            fn: this.options.fn,
            steps: prev.steps.map((step, i) => ({
              ...step,
              ...output?.steps?.[i],
            })),
            reqArgs: prev.reqArgs,
          };
        },
        transformOutput: (prev, output) => {
          return {
            result: { ...prev.result, ...output?.result },
            step: prev.step,
          };
        },
      }
    );

    return hooks;
  }

  private createExecutionState(): V0ExecutionState {
    const state: V0ExecutionState = {
      allFoundOps: {},
      tickOps: {},
      tickOpHashes: {},
      currentOp: undefined,
      hasUsedTools: false,
      reset: () => {
        state.tickOpHashes = {};
        state.allFoundOps = { ...state.allFoundOps, ...state.tickOps };
      },
      nonStepFnDetected: false,
      executingStep: false,
      opStack: this.options.stepCompletionOrder.reduce<IncomingOp[]>(
        (acc, stepId) => {
          const stepState = this.options.stepState[stepId];
          if (!stepState) {
            return acc;
          }

          return [...acc, stepState];
        },
        []
      ),
    };

    return state;
  }

  get ops(): Record<string, MemoizedOp> {
    return Object.fromEntries(
      Object.entries(this.state.allFoundOps).map<[string, MemoizedOp]>(
        ([id, op]) => [
          id,
          {
            id: op.id,
            rawArgs: op.rawArgs,
            data: op.data,
            error: op.error,
            fulfilled: op.fulfilled,
            seen: true,
          },
        ]
      )
    );
  }

  private getUserFnToRun(): Handler.Any {
    if (!this.options.isFailureHandler) {
      return this.options.fn["fn"];
    }

    if (!this.options.fn["onFailureFn"]) {
      /**
       * Somehow, we've ended up detecting that this is a failure handler but
       * doesn't have an `onFailure` function. This should never happen.
       */
      throw new Error("Cannot find function `onFailure` handler");
    }

    // TODO: Review; inferred types results in an `any` here!
    return this.options.fn["onFailureFn"];
  }

  private createFnArg(): Context.Any {
    // Start referencing everything
    this.state.tickOps = this.state.allFoundOps;

    /**
     * Create a unique hash of an operation using only a subset of the operation's
     * properties; will never use `data` and will guarantee the order of the
     * object so we don't rely on individual tools for that.
     *
     * If the operation already contains an ID, the current ID will be used
     * instead, so that users can provide their own IDs.
     */
    const hashOp = (
      /**
       * The op to generate a hash from. We only use a subset of the op's
       * properties when creating the hash.
       */
      op: PartialK<HashedOp, "id">
    ): HashedOp => {
      /**
       * It's difficult for v0 to understand whether or not an op has
       * historically contained a custom ID, as all step usage now require them.
       *
       * For this reason, we make the assumption that steps in v0 do not have a
       * custom ID and generate one for them as we would in all recommendations
       * and examples.
       */
      const obj = {
        parent: this.state.currentOp?.id ?? null,
        op: op.op,
        name: op.name as string,
        opts: op.opts ?? null,
      };

      const collisionHash = _internals.hashData(obj);

      const pos = (this.state.tickOpHashes[collisionHash] =
        (this.state.tickOpHashes[collisionHash] ?? -1) + 1);

      return {
        ...op,
        id: _internals.hashData({ pos, ...obj }),
      };
    };

    const stepHandler: StepHandler = ({ args, matchOp, opts }) => {
      if (this.state.nonStepFnDetected) {
        throw new NonRetriableError(
          functionStoppedRunningErr(ErrCode.STEP_USED_AFTER_ASYNC)
        );
      }

      if (this.state.executingStep) {
        throw new NonRetriableError(
          prettyError({
            whatHappened: "Your function was stopped from running",
            why: "We detected that you have nested `step.*` tooling.",
            consequences: "Nesting `step.*` tooling is not supported.",
            stack: true,
            toFixNow:
              "Make sure you're not using `step.*` tooling inside of other `step.*` tooling. If you need to compose steps together, you can create a new async function and call it from within your step function, or use promise chaining.",
            otherwise:
              "For more information on step functions with Inngest, see https://www.inngest.com/docs/functions/multi-step",
            code: ErrCode.NESTING_STEPS,
          })
        );
      }

      this.state.hasUsedTools = true;

      const stepOptions = getStepOptions(args[0]);
      const opId = hashOp(matchOp(stepOptions, ...args.slice(1)));

      return new Promise<unknown>((resolve, reject) => {
        this.state.tickOps[opId.id] = {
          ...opId,
          ...(opts?.fn ? { fn: () => opts.fn?.(...args) } : {}),
          rawArgs: args,
          resolve,
          reject,
          fulfilled: false,
        };
      });
    };

    const step = createStepTools(this.options.client, this, stepHandler);

    let fnArg = {
      ...(this.options.data as { event: EventPayload }),
      step,
    } as Context.Any;

    if (this.options.isFailureHandler) {
      const eventData = z
        .object({ error: jsonErrorSchema })
        .parse(fnArg.event?.data);

      (fnArg as Partial<Pick<FailureEventArgs, "error">>) = {
        ...fnArg,
        error: deserializeError(eventData.error),
      };
    }

    return this.options.transformCtx?.(fnArg) ?? fnArg;
  }

  /**
   * Using middleware, transform input before running.
   */
  private async transformInput() {
    const inputMutations = await this.state.hooks?.transformInput?.({
      ctx: { ...this.fnArg },
      steps: Object.values(this.options.stepState),
      fn: this.options.fn,
      reqArgs: this.options.reqArgs,
    });

    if (inputMutations?.ctx) {
      this.fnArg = inputMutations.ctx;
    }

    if (inputMutations?.steps) {
      this.state.opStack = [...inputMutations.steps];
    }
  }

  private getEarlyExecRunStep(ops: OutgoingOp[]): string | undefined {
    if (ops.length !== 1) return;

    const op = ops[0];

    if (
      op &&
      op.op === StepOpCode.StepPlanned &&
      typeof op.opts === "undefined"
    ) {
      return op.id;
    }
  }

  /**
   * Using middleware, transform output before returning.
   */
  private async transformOutput(
    dataOrError: Parameters<
      NonNullable<RunHookStack["transformOutput"]>
    >[0]["result"],
    step?: Readonly<Omit<OutgoingOp, "id">>
  ): Promise<ExecutionResult> {
    const output = { ...dataOrError };

    if (typeof output.error !== "undefined") {
      output.data = serializeError(output.error);
    }

    const transformedOutput = await this.state.hooks?.transformOutput?.({
      result: { ...output },
      step,
    });

    const { data, error } = { ...output, ...transformedOutput?.result };

    if (!step) {
      await this.state.hooks?.finished?.({
        result: { ...(typeof error !== "undefined" ? { error } : { data }) },
      });
    }

    if (typeof error !== "undefined") {
      /**
       * Ensure we give middleware the chance to decide on retriable behaviour
       * by looking at the error returned from output transformation.
       */
      let retriable: boolean | string = !(error instanceof NonRetriableError);
      if (retriable && error instanceof RetryAfterError) {
        retriable = error.retryAfter;
      }

      const serializedError = serializeError(error);

      return {
        type: "function-rejected",
        ctx: this.fnArg,
        ops: this.ops,
        error: serializedError,
        retriable,
      };
    }

    return {
      type: "function-resolved",
      ctx: this.fnArg,
      ops: this.ops,
      data: undefinedToNull(data),
    };
  }
}

interface TickOp extends HashedOp {
  rawArgs: unknown[];
  fn?: (...args: unknown[]) => unknown;
  fulfilled: boolean;
  resolve: (value: MaybePromise<unknown>) => void;
  reject: (reason?: unknown) => void;
}

export interface V0ExecutionState {
  /**
   * The tree of all found ops in the entire invocation.
   */
  allFoundOps: Record<string, TickOp>;

  /**
   * All synchronous operations found in this particular tick. The array is
   * reset every tick.
   */
  tickOps: Record<string, TickOp>;

  /**
   * A hash of operations found within this tick, with keys being the hashed
   * ops themselves (without a position) and the values being the number of
   * times that op has been found.
   *
   * This is used to provide some mutation resilience to the op stack,
   * allowing us to survive same-tick mutations of code by ensuring per-tick
   * hashes are based on uniqueness rather than order.
   */
  tickOpHashes: Record<string, number>;

  /**
   * Tracks the current operation being processed. This can be used to
   * understand the contextual parent of any recorded operations.
   */
  currentOp: TickOp | undefined;

  /**
   * If we've found a user function to run, we'll store it here so a component
   * higher up can invoke and await it.
   */
  userFnToRun?: (...args: unknown[]) => unknown;

  /**
   * A boolean to represent whether the user's function is using any step
   * tools.
   *
   * If the function survives an entire tick of the event loop and hasn't
   * touched any tools, we assume that it is a single-step async function and
   * should be awaited as usual.
   */
  hasUsedTools: boolean;

  /**
   * A function that should be used to reset the state of the tools after a
   * tick has completed.
   */
  reset: () => void;

  /**
   * If `true`, any use of step tools will, by default, throw an error. We do
   * this when we detect that a function may be mixing step and non-step code.
   *
   * Created step tooling can decide how to manually handle this on a
   * case-by-case basis.
   *
   * In the future, we can provide a way for a user to override this if they
   * wish to and understand the danger of side-effects.
   *
   * Defaults to `false`.
   */
  nonStepFnDetected: boolean;

  /**
   * When true, we are currently executing a user's code for a single step
   * within a step function.
   */
  executingStep: boolean;

  /**
   * Initialized middleware hooks for this execution.
   *
   * Middleware hooks are cached to ensure they can only be run once, which
   * means that these hooks can be called in many different places to ensure we
   * handle all possible execution paths.
   */
  hooks?: RunHookStack;

  /**
   * The op stack to pass to the function as state, likely stored in
   * `ctx._state` in the Inngest payload.
   *
   * This must be provided in order to always be cognizant of step function
   * state and to allow for multi-step functions.
   */
  opStack: OpStack;
}

const tickOpToOutgoing = (op: TickOp): OutgoingOp => {
  return {
    op: op.op,
    id: op.id,
    name: op.name,
    opts: op.opts,
  };
};

/**
 * An operation ready to hash to be used to memoise step function progress.
 *
 * @internal
 */
export type UnhashedOp = {
  name: string;
  op: StepOpCode;
  opts: Record<string, unknown> | null;
  parent: string | null;
  pos?: number;
};

const hashData = (op: UnhashedOp): string => {
  return sha1().update(canonicalize(op)).digest("hex");
};

/**
 * Exported for testing.
 */
export const _internals = { hashData };<|MERGE_RESOLUTION|>--- conflicted
+++ resolved
@@ -43,12 +43,8 @@
   type IInngestExecution,
   type InngestExecutionFactory,
   type InngestExecutionOptions,
-<<<<<<< HEAD
+  type MemoizedOp,
 } from "./InngestExecution.js";
-=======
-  type MemoizedOp,
-} from "./InngestExecution";
->>>>>>> 59fa4662
 
 export const createV0InngestExecution: InngestExecutionFactory = (options) => {
   return new V0InngestExecution(options);
