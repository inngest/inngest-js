--- conflicted
+++ resolved
@@ -1,13 +1,7 @@
-<<<<<<< HEAD
+import { trace } from "@opentelemetry/api";
 import hashjs from "hash.js";
 import { z } from "zod";
-import { internalEvents } from "../../helpers/consts.ts";
-=======
-import { trace } from "@opentelemetry/api";
-import { sha1 } from "hash.js";
-import { z } from "zod";
-import { headerKeys, internalEvents } from "../../helpers/consts.js";
->>>>>>> 5e3ec3b5
+import { headerKeys, internalEvents } from "../../helpers/consts.ts";
 import {
   ErrCode,
   deserializeError,
@@ -25,24 +19,18 @@
 } from "../../helpers/promises.ts";
 import type { MaybePromise, Simplify } from "../../helpers/types.ts";
 import {
+  jsonErrorSchema,
+  StepOpCode,
   type BaseContext,
   type Context,
   type EventPayload,
   type FailureEventArgs,
   type Handler,
   type OutgoingOp,
-<<<<<<< HEAD
-  StepOpCode,
-  jsonErrorSchema,
 } from "../../types.ts";
-import type { Inngest } from "../Inngest.ts";
-import { type RunHookStack, getHookStack } from "../InngestMiddleware.ts";
-=======
-} from "../../types.js";
-import { version } from "../../version.js";
-import { type Inngest } from "../Inngest.js";
-import { getHookStack, type RunHookStack } from "../InngestMiddleware.js";
->>>>>>> 5e3ec3b5
+import { version } from "../../version.ts";
+import { type Inngest } from "../Inngest.ts";
+import { getHookStack, type RunHookStack } from "../InngestMiddleware.ts";
 import {
   type FoundStep,
   STEP_INDEXING_SUFFIX,
@@ -61,16 +49,11 @@
   type InngestExecutionFactory,
   type InngestExecutionOptions,
   type MemoizedOp,
-<<<<<<< HEAD
-} from "./InngestExecution.ts";
+} from "./InngestExecution.js";
 import { getAsyncCtx, getAsyncLocalStorage } from "./als.ts";
+import { clientProcessorMap } from "./otel/access.ts";
 
 const { sha1 } = hashjs;
-=======
-} from "./InngestExecution.js";
-import { getAsyncCtx, getAsyncLocalStorage } from "./als.js";
-import { clientProcessorMap } from "./otel/access.js";
->>>>>>> 5e3ec3b5
 
 export const createV1InngestExecution: InngestExecutionFactory = (options) => {
   return new V1InngestExecution(options);
