--- conflicted
+++ resolved
@@ -41,10 +41,7 @@
     Events,
     EventNameFromTrigger<Events, Trigger>
   > = FunctionOptions<Events, EventNameFromTrigger<Events, Trigger>>,
-<<<<<<< HEAD
-  THandler extends AnyHandler = Handler<TOpts, Events, keyof Events & string>
-=======
->>>>>>> 79f0aebe
+  THandler extends AnyHandler = Handler<TOpts, Events, keyof Events & string>,
 > {
   static stepId = "step";
   static failureSuffix = "-failure";
