--- conflicted
+++ resolved
@@ -1,8 +1,4 @@
-<<<<<<< HEAD
-export type { AiAdapter } from "./adapter.ts";
-=======
-export type { AiAdapter, AiAdapters } from "./adapter.js";
->>>>>>> 7916c066
+export type { AiAdapter, AiAdapters } from "./adapter.ts";
 
 // Adapters
 export * from "./adapters/openai.ts";
