--- conflicted
+++ resolved
@@ -14,30 +14,14 @@
   type GetFunctionInput,
   type GetFunctionOutput,
   type GetStepTools,
-<<<<<<< HEAD
   Inngest,
   InngestMiddleware,
   referenceFunction,
 } from "../index.ts";
 import type { Logger } from "../middleware/logger.ts";
-import { assertType, createClient } from "../test/helpers.ts";
+import { assertType, createClient, nodeVersion } from "../test/helpers.ts";
 import type { SendEventResponse } from "../types.ts";
 import type { createStepTools } from "./InngestStepTools.ts";
-=======
-} from "@local";
-import { type createStepTools } from "@local/components/InngestStepTools";
-import {
-  dummyEventKey,
-  envKeys,
-  headerKeys,
-  internalEvents,
-} from "@local/helpers/consts";
-import { type IsAny, type IsEqual, type IsNever } from "@local/helpers/types";
-import { type Logger } from "@local/middleware/logger";
-import { type SendEventResponse } from "@local/types";
-import { literal } from "zod";
-import { assertType, createClient, nodeVersion } from "../test/helpers";
->>>>>>> ca2f2761
 
 const testEvent: EventPayload = {
   name: "test",
@@ -502,7 +486,7 @@
           data: {},
         };
 
-        const mockedFetch = jest.mocked(global.fetch);
+        const mockedFetch = vi.mocked(global.fetch);
 
         await expect(inngest.send(testEventWithoutId)).resolves.toMatchObject({
           ids: Array(1).fill(expect.any(String)),
