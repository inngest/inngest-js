--- conflicted
+++ resolved
@@ -529,16 +529,15 @@
           ]);
       });
 
-<<<<<<< HEAD
       test("allows setting an ID for a known event", () => {
         const _fn = () =>
           inngest.send({ name: "foo", data: { foo: "" }, id: "test" });
-=======
+      });
+
       test("disallows sending an internal event", () => {
         const _fn = () =>
           // @ts-expect-error Internal event
           inngest.send({ name: internalEvents.FunctionFinished });
->>>>>>> 49a58d1d
       });
     });
   });
