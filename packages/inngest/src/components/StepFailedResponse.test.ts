--- conflicted
+++ resolved
@@ -1,10 +1,5 @@
 import { isSerializedError } from "../helpers/errors";
-<<<<<<< HEAD
-import { ServerTiming } from "../helpers/ServerTiming.ts";
-import { StepOpCode } from "../types";
-=======
 import { StepMode, StepOpCode } from "../types";
->>>>>>> 28ffbc89
 import { createV1InngestExecution } from "./execution/v1";
 import { Inngest } from "./Inngest";
 import type { InngestFunction } from "./InngestFunction";
@@ -34,7 +29,6 @@
         attempt: 0,
         maxAttempts: 1,
       },
-      timer: new ServerTiming(),
       stepState: {},
       stepCompletionOrder: [],
       reqArgs: [],
