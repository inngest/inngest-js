--- conflicted
+++ resolved
@@ -25,12 +25,8 @@
 
   test("ran 'event-fn' step", async () => {
     const item = await runHasTimeline(runId, {
-<<<<<<< HEAD
-      stepType: "StepCompleted",
-=======
       stepType: "INVOKE",
       status: "COMPLETED",
->>>>>>> a917e0b7
       name: "event-fn",
     });
     expect(item).toBeDefined();
@@ -42,12 +38,8 @@
 
   test("ran 'cron-fn' step", async () => {
     const item = await runHasTimeline(runId, {
-<<<<<<< HEAD
-      stepType: "StepCompleted",
-=======
       stepType: "INVOKE",
       status: "COMPLETED",
->>>>>>> a917e0b7
       name: "cron-fn",
     });
     expect(item).toBeDefined();
@@ -59,11 +51,7 @@
 
   test("returns array of both results", async () => {
     const item = await runHasTimeline(runId, {
-<<<<<<< HEAD
-      stepType: "FunctionCompleted",
-=======
       stepType: "FINALIZATION",
->>>>>>> a917e0b7
     });
     expect(item).toBeDefined();
 
