import {
  checkIntrospection,
  eventRunWithName,
  runHasTimeline,
  sendEvent,
} from "../../helpers";

checkIntrospection({
  name: "parallel-work",
  triggers: [{ event: "demo/parallel.work" }],
});

describe("run", () => {
  let eventId: string;
  let runId: string;

  beforeAll(async () => {
    eventId = await sendEvent("demo/parallel.work");
  });

  test("runs in response to 'demo/parallel.work'", async () => {
    runId = await eventRunWithName(eventId, "parallel-work");
    expect(runId).toEqual(expect.any(String));
  }, 60000);

  ["First", "Second", "Third"].forEach((scoreStep) => {
    const stepName = `${scoreStep} score`;

    test(`ran "${stepName}" step`, async () => {
      const item = await runHasTimeline(runId, {
<<<<<<< HEAD
        stepType: "StepCompleted",
=======
        stepType: "RUN",
        status: "COMPLETED",
>>>>>>> a917e0b7
        name: stepName,
      });
      expect(item).toBeDefined();

      const output = await item?.getOutput();
      expect(output).toEqual({ data: expect.any(Number) });
    }, 60000);
  });

  const fruits = ["Apple", "Banana", "Orange"];

  fruits.forEach((fruit) => {
    const stepName = `Get ${fruit.toLowerCase()}`;

    test(`ran "${stepName}" step`, async () => {
      const item = await runHasTimeline(runId, {
<<<<<<< HEAD
        stepType: "StepCompleted",
=======
        stepType: "RUN",
        status: "COMPLETED",
>>>>>>> a917e0b7
        name: stepName,
      });
      expect(item).toBeDefined();

      const output = await item?.getOutput();
      expect(output).toEqual({ data: fruit });
    }, 60000);
  });

  test("Returned correct data", async () => {
    const item = await runHasTimeline(runId, {
<<<<<<< HEAD
      stepType: "FunctionCompleted",
=======
      stepType: "FINALIZATION",
>>>>>>> a917e0b7
    });
    expect(item).toBeDefined();

    const output = await item?.getOutput();
    expect(output).toEqual({ data: [6, `${fruits.join(", ")}`] });
  }, 60000);
});<|MERGE_RESOLUTION|>--- conflicted
+++ resolved
@@ -28,12 +28,8 @@
 
     test(`ran "${stepName}" step`, async () => {
       const item = await runHasTimeline(runId, {
-<<<<<<< HEAD
-        stepType: "StepCompleted",
-=======
         stepType: "RUN",
         status: "COMPLETED",
->>>>>>> a917e0b7
         name: stepName,
       });
       expect(item).toBeDefined();
@@ -50,12 +46,8 @@
 
     test(`ran "${stepName}" step`, async () => {
       const item = await runHasTimeline(runId, {
-<<<<<<< HEAD
-        stepType: "StepCompleted",
-=======
         stepType: "RUN",
         status: "COMPLETED",
->>>>>>> a917e0b7
         name: stepName,
       });
       expect(item).toBeDefined();
@@ -67,11 +59,7 @@
 
   test("Returned correct data", async () => {
     const item = await runHasTimeline(runId, {
-<<<<<<< HEAD
-      stepType: "FunctionCompleted",
-=======
       stepType: "FINALIZATION",
->>>>>>> a917e0b7
     });
     expect(item).toBeDefined();
 
