import {
  checkIntrospection,
  eventRunWithName,
  runHasTimeline,
  sendEvent,
} from "../../helpers";

checkIntrospection({
  name: "undefined-data",
  triggers: [{ event: "demo/undefined.data" }],
});

describe("run", () => {
  let eventId: string;
  let runId: string;

  beforeAll(async () => {
    eventId = await sendEvent("demo/undefined.data");
  });

  test("runs in response to 'demo/undefined.data'", async () => {
    runId = await eventRunWithName(eventId, "undefined-data");
    expect(runId).toEqual(expect.any(String));
  }, 60000);

  test("ran step1", async () => {
    const item = await runHasTimeline(runId, {
<<<<<<< HEAD
      stepType: "StepCompleted",
=======
      stepType: "RUN",
      status: "COMPLETED",
>>>>>>> a917e0b7
      name: "step1",
    });
    expect(item).toBeDefined();

    const output = await item?.getOutput();
    expect(output).toEqual({ data: null });
  }, 60000);

  test("ran step2res", async () => {
    const item = await runHasTimeline(runId, {
<<<<<<< HEAD
      stepType: "StepCompleted",
=======
      stepType: "RUN",
      status: "COMPLETED",
>>>>>>> a917e0b7
      name: "step2res",
    });
    expect(item).toBeDefined();

    const output = await item?.getOutput();
    expect(output).toEqual({ data: "step2res" });
  }, 60000);

  test("ran step2nores", async () => {
    const item = await runHasTimeline(runId, {
<<<<<<< HEAD
      stepType: "StepCompleted",
=======
      stepType: "RUN",
      status: "COMPLETED",
>>>>>>> a917e0b7
      name: "step2nores",
    });
    expect(item).toBeDefined();

    const output = await item?.getOutput();
    expect(output).toEqual({ data: null });
  }, 60000);

  test("ran step2res2", async () => {
    const item = await runHasTimeline(runId, {
<<<<<<< HEAD
      stepType: "StepCompleted",
=======
      stepType: "RUN",
      status: "COMPLETED",
>>>>>>> a917e0b7
      name: "step2res2",
    });
    expect(item).toBeDefined();

    const output = await item?.getOutput();
    expect(output).toEqual({ data: "step2res2" });
  }, 60000);

  test("ran step2", async () => {
    const item = await runHasTimeline(runId, {
<<<<<<< HEAD
      stepType: "StepCompleted",
=======
      stepType: "RUN",
      status: "COMPLETED",
>>>>>>> a917e0b7
      name: "step2",
    });
    expect(item).toBeDefined();

    const output = await item?.getOutput();
    expect(output).toEqual({ data: null });
  }, 60000);

  test("ran step3", async () => {
    const item = await runHasTimeline(runId, {
<<<<<<< HEAD
      stepType: "StepCompleted",
=======
      stepType: "RUN",
      status: "COMPLETED",
>>>>>>> a917e0b7
      name: "step3",
    });
    expect(item).toBeDefined();

    const output = await item?.getOutput();
    expect(output).toEqual({ data: null });
  }, 60000);
});<|MERGE_RESOLUTION|>--- conflicted
+++ resolved
@@ -25,12 +25,8 @@
 
   test("ran step1", async () => {
     const item = await runHasTimeline(runId, {
-<<<<<<< HEAD
-      stepType: "StepCompleted",
-=======
       stepType: "RUN",
       status: "COMPLETED",
->>>>>>> a917e0b7
       name: "step1",
     });
     expect(item).toBeDefined();
@@ -41,12 +37,8 @@
 
   test("ran step2res", async () => {
     const item = await runHasTimeline(runId, {
-<<<<<<< HEAD
-      stepType: "StepCompleted",
-=======
       stepType: "RUN",
       status: "COMPLETED",
->>>>>>> a917e0b7
       name: "step2res",
     });
     expect(item).toBeDefined();
@@ -57,12 +49,8 @@
 
   test("ran step2nores", async () => {
     const item = await runHasTimeline(runId, {
-<<<<<<< HEAD
-      stepType: "StepCompleted",
-=======
       stepType: "RUN",
       status: "COMPLETED",
->>>>>>> a917e0b7
       name: "step2nores",
     });
     expect(item).toBeDefined();
@@ -73,12 +61,8 @@
 
   test("ran step2res2", async () => {
     const item = await runHasTimeline(runId, {
-<<<<<<< HEAD
-      stepType: "StepCompleted",
-=======
       stepType: "RUN",
       status: "COMPLETED",
->>>>>>> a917e0b7
       name: "step2res2",
     });
     expect(item).toBeDefined();
@@ -89,12 +73,8 @@
 
   test("ran step2", async () => {
     const item = await runHasTimeline(runId, {
-<<<<<<< HEAD
-      stepType: "StepCompleted",
-=======
       stepType: "RUN",
       status: "COMPLETED",
->>>>>>> a917e0b7
       name: "step2",
     });
     expect(item).toBeDefined();
@@ -105,12 +85,8 @@
 
   test("ran step3", async () => {
     const item = await runHasTimeline(runId, {
-<<<<<<< HEAD
-      stepType: "StepCompleted",
-=======
       stepType: "RUN",
       status: "COMPLETED",
->>>>>>> a917e0b7
       name: "step3",
     });
     expect(item).toBeDefined();
