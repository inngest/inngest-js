--- conflicted
+++ resolved
@@ -26,12 +26,8 @@
   ["blue", "red", "green"].forEach((team) => {
     test(`ran "Get ${team} team score" step`, async () => {
       const item = await runHasTimeline(runId, {
-<<<<<<< HEAD
-        stepType: "StepCompleted",
-=======
         stepType: "RUN",
         status: "COMPLETED",
->>>>>>> a917e0b7
         name: `Get ${team} team score`,
       });
       expect(item).toBeDefined();
@@ -43,11 +39,7 @@
 
   test("Returned total score", async () => {
     const item = await runHasTimeline(runId, {
-<<<<<<< HEAD
-      stepType: "FunctionCompleted",
-=======
       stepType: "FINALIZATION",
->>>>>>> a917e0b7
     });
     expect(item).toBeDefined();
 
