import {
  checkIntrospection,
  eventRunWithName,
  runHasTimeline,
  sendEvent,
} from "../../helpers";

checkIntrospection({
  name: "step-invoke-not-found",
  triggers: [{ event: "demo/step.invoke.not-found" }],
});

describe("run", () => {
  let eventId: string;
  let runId: string;

  beforeAll(async () => {
    eventId = await sendEvent("demo/step.invoke.not-found");
  });

  test("runs in response to 'demo/step.invoke.not-found'", async () => {
    runId = await eventRunWithName(eventId, "step-invoke-not-found");
    expect(runId).toEqual(expect.any(String));
  }, 20000);

  test("ran 'invoke-non-existent-fn' step", async () => {
    const item = await runHasTimeline(runId, {
<<<<<<< HEAD
      stepType: "StepFailed",
      name: "step",
=======
      stepType: "INVOKE",
      status: "FAILED",
      name: "invoke-non-existent-fn",
>>>>>>> a917e0b7
    });
    expect(item).toBeDefined();

    const output = await item?.getOutput();
    expect(output?.error?.name).toEqual("Error");
    expect(output?.error?.message).toContain("could not find function");
  }, 20000);
});<|MERGE_RESOLUTION|>--- conflicted
+++ resolved
@@ -25,14 +25,9 @@
 
   test("ran 'invoke-non-existent-fn' step", async () => {
     const item = await runHasTimeline(runId, {
-<<<<<<< HEAD
-      stepType: "StepFailed",
-      name: "step",
-=======
       stepType: "INVOKE",
       status: "FAILED",
       name: "invoke-non-existent-fn",
->>>>>>> a917e0b7
     });
     expect(item).toBeDefined();
 
