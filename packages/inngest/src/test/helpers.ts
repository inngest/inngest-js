/* eslint-disable @typescript-eslint/no-explicit-any */
/* eslint-disable @typescript-eslint/no-unsafe-return */
/* eslint-disable @typescript-eslint/no-unsafe-member-access */
/* eslint-disable @typescript-eslint/no-unsafe-assignment */
/* eslint-disable @typescript-eslint/no-unsafe-call */
import { Inngest, InngestFunction } from "@local";
import { type ServeHandlerOptions } from "@local/components/InngestCommHandler";
import {
  createStepTools,
  getStepOptions,
} from "@local/components/InngestStepTools";
import {
  ExecutionVersion,
  InngestExecutionOptions,
  PREFERRED_EXECUTION_VERSION,
} from "@local/components/execution/InngestExecution";
import { ServerTiming } from "@local/helpers/ServerTiming";
import {
  envKeys,
  headerKeys,
  queryKeys,
  serverKind,
} from "@local/helpers/consts";
import { type Env } from "@local/helpers/env";
import { slugify } from "@local/helpers/strings";
<<<<<<< HEAD
import { type FunctionConfig } from "@local/types";
=======
import { EventPayload, type FunctionTrigger } from "@local/types";
import { fromPartial } from "@total-typescript/shoehorn";
>>>>>>> 881ce01b
import fetch from "cross-fetch";
import { type Request, type Response } from "express";
import nock from "nock";
import httpMocks from "node-mocks-http";
import { ulid } from "ulid";
import { z } from "zod";

interface HandlerStandardReturn {
  status: number;
  body: string;
  headers: Record<string, string>;
}

const createReqRes = (...args: Parameters<typeof httpMocks.createRequest>) => {
  const options = args[0];
  const req = httpMocks.createRequest(options);
  const res = httpMocks.createResponse();

  return [req, res] as [typeof req, typeof res];
};

/**
 * This is hack to get around the fact that the internal Inngest class exposes
 * certain methods that aren't exposed outside of the library. This is
 * exacerbated by the fact that we import from `"inngest"` and use a mapping in
 * the `tsconfig.json` to point to the local version of the library, which we do
 * to ensure we can test types against multiple TypeScript versions.
 */
export const createClient = <T extends ConstructorParameters<typeof Inngest>>(
  ...args: T
): Inngest<T["0"]> => {
  return new Inngest(
    ...(args as ConstructorParameters<typeof Inngest>)
  ) as unknown as Inngest<T["0"]>;
};

export const testClientId = "__test_client__";

export const getStepTools = (
  client: Inngest.Any = createClient({ id: testClientId })
) => {
  const step = createStepTools(client, ({ args, matchOp }) => {
    const stepOptions = getStepOptions(args[0]);
    return Promise.resolve(matchOp(stepOptions, ...args.slice(1)));
  });

  return step;
};

export type StepTools = ReturnType<typeof getStepTools>;

/**
 * Given an Inngest function and the appropriate execution state, return the
 * resulting data from this execution.
 */
export const runFnWithStack = (
  fn: InngestFunction.Any,
  stepState: InngestExecutionOptions["stepState"],
  opts?: {
    executionVersion?: ExecutionVersion;
    runStep?: string;
    onFailure?: boolean;
    event?: EventPayload;
    stackOrder?: InngestExecutionOptions["stepCompletionOrder"];
    disableImmediateExecution?: boolean;
  }
) => {
  const execution = fn["createExecution"]({
    version: opts?.executionVersion ?? PREFERRED_EXECUTION_VERSION,
    partialOptions: {
      data: fromPartial({
        event: opts?.event || { name: "foo", data: {} },
      }),
      runId: "run",
      stepState,
      stepCompletionOrder: opts?.stackOrder ?? Object.keys(stepState),
      isFailureHandler: Boolean(opts?.onFailure),
      requestedRunStep: opts?.runStep,
      timer: new ServerTiming(),
      disableImmediateExecution: opts?.disableImmediateExecution,
      reqArgs: [],
    },
  });

  return execution.start();
};

const inngest = createClient({ id: "test", eventKey: "event-key-123" });

export const testFramework = (
  /**
   * The name of the framework to test as it will appear in test logs. Also used
   * to check that the correct headers are being sent.
   */
  frameworkName: string,

  /**
   * The serve handler exported by this handler.
   */
  handler: {
    frameworkName: string;
    // eslint-disable-next-line @typescript-eslint/no-explicit-any
    serve: (options: ServeHandlerOptions) => any;
  },

  /**
   * Optional tests and changes to make to this test suite.
   */
  opts?: {
    /**
     * A function that will be run in the contained test suite. It's a perfect
     * place to specify any lifecycle changes that need to be made to the test
     * suite, such as `beforeEach()`, `afterAll()`, etc.
     */
    lifecycleChanges?: () => void;

    /**
     * Specify a transformer for a given request, response, and env,  which will
     * be used to mimic the behavior of the framework's handler.
     *
     * If the function returns an array, the array will be used as args to the
     * serve handler. If it returns void, the default request and response args
     * will be used.
     *
     * Returning void is useful if you need to make environment changes but
     * are still fine with the default behaviour past that point.
     */
    transformReq?: (req: Request, res: Response, env: Env) => unknown[] | void;

    /**
     * Specify a transformer for a given response, which will be used to
     * understand whether a response was valid or not. Must return a particular
     * pattern.
     */
    transformRes?: (
      /**
       * The arguments that were passed in to the handler. Depending on the
       * handler, this may not be exposed to the handler, so you may need the
       * next option, which is the returned value from the handler.
       */
      args: unknown[],

      /**
       * The returned value from the handler.
       */
      // eslint-disable-next-line @typescript-eslint/no-explicit-any
      ret: any
    ) => Promise<HandlerStandardReturn>;

    /**
     * Specify a custom suite of tests to run against the given serve handler to
     * ensure that it's returning the correct format for its particular target.
     */
    handlerTests?: () => void;

    /**
     * Specify a custom suite of tests to run to check that the environment is
     * correctly mocked for all future tests in the suite. Useful to ensure that
     * mocks are being set up correctly.
     */
    envTests?: () => void;
  }
) => {
  type ServeHandler = string & { __serveHandler: true };

  const getServeHandler = (
    handlerOpts: Parameters<(typeof handler)["serve"]>
  ) => {
    const serveHandler = handler.serve({
      ...handlerOpts[0],

      /**
       * For testing, the fetch implementation has to be stable for us to
       * appropriately mock out the network requests.
       */
      fetch,
    });

    return serveHandler;
  };

  /**
   * Create a helper function for running tests against the given serve handler.
   */
  const run = async (
    handlerOpts: Parameters<(typeof handler)["serve"]> | ServeHandler,
    reqOpts: Parameters<typeof httpMocks.createRequest>,
    env: Env = {}
  ): Promise<HandlerStandardReturn> => {
    const serveHandler = Array.isArray(handlerOpts)
      ? getServeHandler(handlerOpts)
      : handlerOpts;

    const host = "localhost:3000";

    const mockReqOpts: httpMocks.RequestOptions = {
      hostname: "localhost",
      url: "/api/inngest",
      protocol: "https",
      ...reqOpts[0],
      headers: {
        ...reqOpts[0]?.headers,
        host,
      },
    };

    const [req, res] = createReqRes(mockReqOpts);

    let envToPass = { ...env };
    let prevProcessEnv = undefined;

    /**
     * If we have `process` in this emulated environment, also mutate that to
     * account for common situations.
     */
    if (typeof process !== "undefined" && "env" in process) {
      prevProcessEnv = process.env;
      process.env = { ...prevProcessEnv, ...envToPass };
      envToPass = { ...process.env };
    }

    const args = opts?.transformReq?.(req, res, envToPass) ?? [req, res];
    // eslint-disable-next-line @typescript-eslint/no-explicit-any
    const ret = await (serveHandler as (...args: any[]) => any)(...args);

    if (prevProcessEnv) {
      process.env = prevProcessEnv;
    }

    return (
      opts?.transformRes?.(args, ret) ?? {
        status: res.statusCode,
        body: res._getData(),
        headers: res.getHeaders() as Record<string, string>,
      }
    );
  };

  describe(`${
    frameworkName.charAt(0).toUpperCase() + frameworkName.slice(1)
  } handler`, () => {
    beforeEach(() => {
      /**
       * Ensure nock is active before each test. This is required after each
       * use of `nock.restore()`.
       *
       * See https://www.npmjs.com/package/nock#restoring
       */
      try {
        nock.activate();
      } catch {
        // no-op - will throw if Nock is already active
      }
    });

    afterEach(() => {
      /**
       * Reset nock state after each test.
       *
       * See https://www.npmjs.com/package/nock#memory-issues-with-jest
       */
      nock.restore();
      nock.cleanAll();
    });

    opts?.lifecycleChanges?.();

    if (opts?.envTests) {
      describe("Environment checks", opts.envTests);
    }

    describe("Export checks", () => {
      test("serve should be a function", () => {
        expect(handler.serve).toEqual(expect.any(Function));
      });

      test("serve should return a function with a name", () => {
        const actual = handler.serve({ client: inngest, functions: [] });

        expect(actual.name).toEqual(expect.any(String));
        expect(actual.name).toBeTruthy();
      });

      /**
       * Some platforms check (at runtime) the length of the function being used
       * to handle an endpoint. If this is a variadic function, it will fail
       * that check.
       *
       * Therefore, we expect the arguments accepted to be the same length as
       * the `handler` function passed internally.
       */
      test("serve should return a function with a non-variadic length", () => {
        const actual = handler.serve({ client: inngest, functions: [] });

        expect(actual.length).toBeGreaterThan(0);
      });
    });

    if (opts?.handlerTests) {
      describe("Serve return", opts.handlerTests);
    }

    describe("GET", () => {
      test("shows introspection data", async () => {
        const ret = await run(
          [{ client: createClient({ id: "test" }), functions: [] }],
          [
            {
              method: "GET",
              headers: { [headerKeys.InngestServerKind]: serverKind.Dev },
            },
          ]
        );

        const body = JSON.parse(ret.body);

        expect(ret).toMatchObject({
          status: 200,
          headers: expect.objectContaining({
            [headerKeys.SdkVersion]: expect.stringContaining("inngest-js:v"),
            [headerKeys.InngestExpectedServerKind]: serverKind.Dev,
            [headerKeys.Framework]: expect.stringMatching(
              handler.frameworkName
            ),
          }),
        });

        expect(body).toMatchObject({
          message: "Inngest endpoint configured correctly.",
          functionsFound: 0,
          hasEventKey: false,
          hasSigningKey: false,
        });
      });

      test("can pick up delayed event key from environment", async () => {
        const ret = await run(
          [{ client: createClient({ id: "test" }), functions: [] }],
          [{ method: "GET" }],
          { [envKeys.InngestEventKey]: "event-key-123" }
        );

        const body = JSON.parse(ret.body);

        expect(body).toMatchObject({
          message: "Inngest endpoint configured correctly.",
          functionsFound: 0,
          hasEventKey: true,
          hasSigningKey: false,
        });
      });

      test("can pick up delayed signing key from environment", async () => {
        const ret = await run(
          [{ client: createClient({ id: "test" }), functions: [] }],
          [{ method: "GET" }],
          { [envKeys.InngestSigningKey]: "signing-key-123" }
        );

        const body = JSON.parse(ret.body);

        expect(body).toMatchObject({
          message: "Inngest endpoint configured correctly.",
          functionsFound: 0,
          hasEventKey: false,
          hasSigningKey: true,
        });
      });
    });

    describe("PUT (register)", () => {
      describe("prod env registration", () => {
        test("register with correct default URL from request", async () => {
          let reqToMock;

          nock("https://api.inngest.com")
            .post("/fn/register", (b) => {
              reqToMock = b;

              // eslint-disable-next-line @typescript-eslint/no-unsafe-return
              return b;
            })
            .reply(200, {
              status: 200,
            });

          const ret = await run(
            [{ client: inngest, functions: [] }],
            [
              {
                method: "PUT",
                url: "/api/inngest",
                headers: { [headerKeys.InngestServerKind]: serverKind.Dev },
              },
            ]
          );

          const retBody = JSON.parse(ret.body);

          expect(ret).toMatchObject({
            status: 200,
            headers: expect.objectContaining({
              [headerKeys.SdkVersion]: expect.stringContaining("inngest-js:v"),
              [headerKeys.InngestExpectedServerKind]: serverKind.Dev,
              [headerKeys.Framework]: expect.stringMatching(
                handler.frameworkName
              ),
            }),
          });

          expect(reqToMock).toMatchObject({
            url: "https://localhost:3000/api/inngest",
          });

          expect(retBody).toMatchObject({
            message: "Successfully registered",
          });
        });

        test("return correct platform", async () => {
          nock("https://api.inngest.com").post("/fn/register").reply(200, {
            status: 200,
          });

          const ret = await run(
            [{ client: inngest, functions: [] }],
            [
              {
                method: "PUT",
                headers: { [headerKeys.InngestServerKind]: serverKind.Dev },
              },
            ],
            {
              [envKeys.IsNetlify]: "true",
            }
          );

          expect(ret).toMatchObject({
            headers: expect.objectContaining({
              [headerKeys.Platform]: "netlify",
              [headerKeys.InngestExpectedServerKind]: serverKind.Dev,
            }),
          });
        });

        test("register with correct custom URL from request", async () => {
          const customUrl = "/foo/bar/inngest/endpoint";
          let reqToMock;

          nock("https://api.inngest.com")
            .post("/fn/register", (b) => {
              reqToMock = b;

              // eslint-disable-next-line @typescript-eslint/no-unsafe-return
              return b;
            })
            .reply(200, {
              status: 200,
            });

          const ret = await run(
            [{ client: inngest, functions: [] }],
            [
              {
                method: "PUT",
                url: customUrl,
                headers: { [headerKeys.InngestServerKind]: serverKind.Dev },
              },
            ]
          );

          const retBody = JSON.parse(ret.body);

          expect(ret).toMatchObject({
            status: 200,
            headers: expect.objectContaining({
              [headerKeys.SdkVersion]: expect.stringContaining("inngest-js:v"),
              [headerKeys.InngestExpectedServerKind]: serverKind.Dev,
              [headerKeys.Framework]: expect.stringMatching(
                handler.frameworkName
              ),
            }),
          });

          expect(reqToMock).toMatchObject({
            url: `https://localhost:3000${customUrl}`,
          });

          expect(retBody).toMatchObject({
            message: "Successfully registered",
          });
        });

        test("register with overwritten host when specified", async () => {
          let reqToMock;

          nock("https://api.inngest.com")
            .post("/fn/register", (b) => {
              reqToMock = b;

              // eslint-disable-next-line @typescript-eslint/no-unsafe-return
              return b;
            })
            .reply(200, {
              status: 200,
            });

          const fn1 = inngest.createFunction(
            { id: "fn1" },
            { event: "demo/event.sent" },
            () => "fn1"
          );
          const serveHost = "https://example.com";
          const stepId = "step";

          await run(
            [{ client: inngest, functions: [fn1], serveHost }],
            [{ method: "PUT" }]
          );

          expect(reqToMock).toMatchObject({
            url: `${serveHost}/api/inngest`,
            functions: [
              {
                steps: {
                  [stepId]: {
                    runtime: {
                      url: `${serveHost}/api/inngest?fnId=test-fn1&stepId=${stepId}`,
                    },
                  },
                },
              },
            ],
          });
        });

        test("register with overwritten path when specified", async () => {
          let reqToMock;

          nock("https://api.inngest.com")
            .post("/fn/register", (b) => {
              reqToMock = b;

              // eslint-disable-next-line @typescript-eslint/no-unsafe-return
              return b;
            })
            .reply(200, {
              status: 200,
            });

          const fn1 = inngest.createFunction(
            { id: "fn1" },
            { event: "demo/event.sent" },
            () => "fn1"
          );
          const servePath = "/foo/bar/inngest/endpoint";
          const stepId = "step";

          await run(
            [{ client: inngest, functions: [fn1], servePath }],
            [{ method: "PUT" }]
          );

          expect(reqToMock).toMatchObject({
            url: `https://localhost:3000${servePath}`,
            functions: [
              {
                steps: {
                  [stepId]: {
                    runtime: {
                      url: `https://localhost:3000${servePath}?fnId=test-fn1&stepId=${stepId}`,
                    },
                  },
                },
              },
            ],
          });
        });
      });

      describe("env detection and headers", () => {
        test("uses env headers from client", async () => {
          nock("https://api.inngest.com").post("/fn/register").reply(200);

          const ret = await run(
            [
              {
                client: new Inngest({ id: "Test", env: "FOO", isDev: false }),
                functions: [],
              },
            ],
            [
              {
                method: "PUT",
                headers: { [headerKeys.InngestServerKind]: serverKind.Dev },
              },
            ]
          );

          expect(ret).toMatchObject({
            status: 200,
            headers: expect.objectContaining({
              [headerKeys.Environment]: expect.stringMatching("FOO"),
              [headerKeys.InngestExpectedServerKind]: serverKind.Dev,
            }),
          });
        });
      });

      test("register with overwritten host and path when specified", async () => {
        let reqToMock;

        nock("https://api.inngest.com")
          .post("/fn/register", (b) => {
            reqToMock = b;

            // eslint-disable-next-line @typescript-eslint/no-unsafe-return
            return b;
          })
          .reply(200, {
            status: 200,
          });

        const fn1 = inngest.createFunction(
          { id: "fn1" },
          { event: "demo/event.sent" },
          () => "fn1"
        );
        const serveHost = "https://example.com";
        const servePath = "/foo/bar/inngest/endpoint";
        const stepId = "step";

        await run(
          [{ client: inngest, functions: [fn1], serveHost, servePath }],
          [{ method: "PUT" }]
        );

        expect(reqToMock).toMatchObject({
          url: `${serveHost}${servePath}`,
          functions: [
            {
              steps: {
                [stepId]: {
                  runtime: {
                    url: `${serveHost}${servePath}?fnId=test-fn1&stepId=${stepId}`,
                  },
                },
              },
            },
          ],
        });
      });

      describe("#493", () => {
        let serveHandler: ServeHandler;
        let makeReqWithDeployId: (deployId: string) => Promise<any>;

        beforeEach(() => {
          serveHandler = getServeHandler([
            { client: inngest, functions: [] },
          ]) as ServeHandler;

          makeReqWithDeployId = async (deployId: string) => {
            let reqToMock;

            const scope = nock("https://api.inngest.com")
              .post("/fn/register", (b) => {
                reqToMock = b;

                // eslint-disable-next-line @typescript-eslint/no-unsafe-return
                return b;
              })
              .query((q) =>
                deployId
                  ? q[queryKeys.DeployId] === deployId
                  : !(queryKeys.DeployId in q)
              )
              .reply(200, {
                status: 200,
              });

            await run(serveHandler, [
              {
                method: "PUT",
                url: `/api/inngest${
                  deployId ? `?${queryKeys.DeployId}=${deployId}` : ""
                }`,
              },
            ]);

            // Asserts that the nock scope was used
            scope.done();

            return reqToMock;
          };
        });

        test("across multiple executions, does not hold on to the deploy ID", async () => {
          const req1 = await makeReqWithDeployId("1");
          expect(req1).toMatchObject({
            url: expect.stringMatching("^https://localhost:3000/api/inngest"),
            deployId: "1",
          });

          const req2 = await makeReqWithDeployId("");
          expect(req2).toMatchObject({
            url: expect.stringMatching("^https://localhost:3000/api/inngest"),
          });
          expect(req2).not.toHaveProperty("deployId");

          const req3 = await makeReqWithDeployId("3");
          expect(req3).toMatchObject({
            url: expect.stringMatching("^https://localhost:3000/api/inngest"),
            deployId: "3",
          });
        });
      });

      test.todo("register with dev server host from env if specified");
      test.todo("register with default dev server host if no env specified");
    });

    describe("POST (run function)", () => {
      describe("signature validation", () => {
        const client = createClient({ id: "test" });

        const fn = client.createFunction(
          { name: "Test", id: "test" },
          { event: "demo/event.sent" },
          () => "fn"
        );
        const env = {
          DENO_DEPLOYMENT_ID: "1",
          NODE_ENV: "production",
          ENVIRONMENT: "production",
          INNGEST_DEV: "0",
        };
        test("should throw an error in prod with no signature", async () => {
          const ret = await run(
            [{ client: inngest, functions: [fn], signingKey: "test" }],

            [{ method: "POST", headers: {} }],
            env
          );
          expect(ret.status).toEqual(500);
          expect(JSON.parse(ret.body)).toMatchObject({
            type: "internal",
            message: expect.stringContaining(
              `No ${headerKeys.Signature} provided`
            ),
          });
        });
        test("should throw an error with an invalid signature", async () => {
          const ret = await run(
            [{ client: inngest, functions: [fn], signingKey: "test" }],
            [{ method: "POST", headers: { [headerKeys.Signature]: "t=&s=" } }],
            env
          );
          expect(ret.status).toEqual(500);
          expect(JSON.parse(ret.body)).toMatchObject({
            type: "internal",
            message: expect.stringContaining(
              `Invalid ${headerKeys.Signature} provided`
            ),
          });
        });
        test("should throw an error with an expired signature", async () => {
          const yesterday = new Date();
          yesterday.setDate(yesterday.getDate() - 1);
          const ret = await run(
            [{ client: inngest, functions: [fn], signingKey: "test" }],
            [
              {
                method: "POST",
                headers: {
                  [headerKeys.Signature]: `t=${Math.round(
                    yesterday.getTime() / 1000
                  )}&s=expired`,
                },
                url: "/api/inngest?fnId=test-test",
                body: { event: {}, events: [{}] },
              },
            ],
            env
          );
          expect(ret).toMatchObject({
            status: 500,
            body: expect.stringContaining("Signature has expired"),
          });
        });
        // These signatures are randomly generated within a local development environment, matching
        // what is sent from the cloud.
        //
        // This prevents us from having to rewrite the signature creation function in JS, which may
        // differ from the cloud/CLI version.
        test("should validate a signature with a key successfully", async () => {
          const event = {
            data: {},
            id: "",
            name: "inngest/scheduled.timer",
            ts: 1674082830001,
            user: {},
            v: "1",
          };

          const body = {
            ctx: {
              fn_id: "local-testing-local-cron",
              run_id: "01GQ3HTEZ01M7R8Z9PR1DMHDN1",
              step_id: "step",
            },
            event,
            events: [event],
            steps: {},
            use_api: false,
          };
          const ret = await run(
            [
              {
                client: inngest,
                functions: [fn],
                signingKey:
                  "signkey-test-f00f3005a3666b359a79c2bc3380ce2715e62727ac461ae1a2618f8766029c9f",
                __testingAllowExpiredSignatures: true,
                // eslint-disable-next-line @typescript-eslint/no-explicit-any
              } as any,
            ],
            [
              {
                method: "POST",
                headers: {
                  [headerKeys.Signature]:
                    "t=1687306735&s=70312c7815f611a4aa0b6f985910a85a6c232c845838d7f49f1d05fd8b2b0779",
                },
                url: "/api/inngest?fnId=test-test&stepId=step",
                body,
              },
            ],
            env
          );
          expect(ret).toMatchObject({
            status: 200,
            body: JSON.stringify("fn"),
          });
        });
      });

      describe("malformed payloads", () => {
        const fn = inngest.createFunction(
          { name: "Test", id: "test" },
          { event: "demo/event.sent" },
          () => "fn"
        );
        const env = {
          INNGEST_DEV: "1",
        };

        test("should throw an error with an invalid JSON body", async () => {
          const ret = await run(
            [{ client: inngest, functions: [fn], signingKey: "test" }],
            [
              {
                method: "POST",
                url: "/api/inngest?fnId=test-test",
                body: undefined,
              },
            ],
            env
          );
          expect(ret).toMatchObject({
            status: 500,
            body: expect.stringContaining("Failed to parse data from executor"),
          });
        });
      });
    });
  });
};

/**
 * A test helper used to send events to a local, unsecured dev server.
 *
 * Generates an ID and returns that ID for future use.
 */
export const sendEvent = async (
  name: string,
  data?: Record<string, unknown>,
  user?: Record<string, unknown>
): Promise<string> => {
  const id = ulid();

  const res = await fetch("http://localhost:8288/e/key", {
    method: "POST",
    headers: {
      "Content-Type": "application/json",
    },
    body: JSON.stringify({ id, name, data: data || {}, user, ts: Date.now() }),
  });

  if (!res.ok) {
    throw new Error(await res.text());
  }

  return id;
};

/**
 * Given a number of milliseconds `upTo`, wait for that amount of time,
 * optionally starting from now or the given `from` date.
 */
export const waitUpTo = (upTo: number, from?: Date): Promise<void> => {
  const start = from || new Date();
  const now = from ? new Date() : start;

  const msPassed = now.getTime() - start.getTime();
  const ms = upTo - msPassed;

  if (ms < 0) {
    return Promise.resolve();
  }

  return new Promise((resolve) => setTimeout(resolve, ms));
};

/**
 * A test helper used to query a local, unsecured dev server to see if a given
 * event has been received.
 *
 * If found within 5 seconds, returns the event. Otherwise, throws an error.
 */
export const receivedEventWithName = async (
  name: string
): Promise<{
  id: string;
  name: string;
  payload: string;
}> => {
  for (let i = 0; i < 140; i++) {
    const start = new Date();

    const res = await fetch("http://localhost:8288/v0/gql", {
      method: "POST",
      headers: {
        "Content-Type": "application/json",
      },
      body: JSON.stringify({
        query: `query Events($query: EventsQuery!) {
  events(query: $query) {
    id
    name
    payload
  }
}`,
        variables: {
          query: {},
        },
        operationName: "Events",
      }),
    });

    if (!res.ok) {
      throw new Error(await res.text());
    }

    const data = await res.json();
    // eslint-disable-next-line @typescript-eslint/no-explicit-any
    const event = data?.data?.events?.find((e: any) => e.name === name);

    if (event) {
      return event;
    }

    await waitUpTo(400, start);
  }

  throw new Error("Event not received");
};

/**
 * A test helper used to query a local, unsecured dev server to see if a given
 * event has triggered a function run with a particular name.
 *
 * If found within 5 seconds, returns the run ID, else throws.
 */
export const eventRunWithName = async (
  eventId: string,
  name: string
): Promise<string> => {
  for (let i = 0; i < 140; i++) {
    const start = new Date();

    const body = {
      query: `query GetEventStream {
        stream(query: {limit: 999, includeInternalEvents: false}) {
          id
          trigger
          runs {
            id
            function {
              name
            }
          }
        }
      }`,
      variables: {},
      operationName: "GetEventStream",
    };

    const res = await fetch("http://localhost:8288/v0/gql", {
      method: "POST",
      headers: {
        "Content-Type": "application/json",
      },
      body: JSON.stringify(body),
    });

    if (!res.ok) {
      throw new Error(await res.text());
    }

    const data = await res.json();

    // eslint-disable-next-line @typescript-eslint/no-explicit-any
    let run: any;

    for (let i = 0; i < data?.data?.stream?.length ?? 0; i++) {
      const item = data?.data?.stream[i];

      if (item?.id !== eventId) {
        continue;
      }

      // eslint-disable-next-line @typescript-eslint/no-explicit-any
      run = item?.runs?.find((run: any) => {
        return run?.function?.name === name;
      });

      if (run) {
        break;
      }
    }

    if (run) {
      return run.id;
    }

    await waitUpTo(400, start);
  }

  throw new Error("Event run not found");
};

type HistoryItemType =
  | "FunctionScheduled"
  | "FunctionStarted"
  | "FunctionCompleted"
  | "FunctionFailed"
  | "FunctionCancelled"
  | "FunctionStatusUpdated"
  | "StepScheduled"
  | "StepStarted"
  | "StepCompleted"
  | "StepErrored"
  | "StepFailed"
  | "StepWaiting"
  | "StepSleeping"
  | "StepInvoking";

class TimelineItem {
  public runId: string;
  public id: string;
  public type: string;
  public stepName: string | null;
  public createdAt: string;

  // Unsafe, but fine for testing.
  // eslint-disable-next-line @typescript-eslint/no-explicit-any
  constructor(runId: string, item: any) {
    this.runId = runId;
    this.id = item.id;
    this.type = item.type;
    this.stepName = item.stepName;
    this.createdAt = item.createdAt;
  }

  public async getOutput() {
    const res = await fetch("http://localhost:8288/v0/gql", {
      method: "POST",
      headers: {
        "Content-Type": "application/json",
      },
      body: JSON.stringify({
        query: `query GetRunTimelineOutput($runId: ID!, $historyItemId: ULID!) {
            functionRun(query: {functionRunId: $runId}) {
              historyItemOutput(id: $historyItemId)
            }
          }`,
        variables: {
          runId: this.runId,
          historyItemId: this.id,
        },
        operationName: "GetRunTimelineOutput",
      }),
    });

    if (!res.ok) {
      throw new Error(await res.text());
    }

    const data = await res.json();

    const payload = data?.data?.functionRun?.historyItemOutput || "null";
    if (typeof payload !== "string") {
      throw new Error("Invalid payload");
    }

    return JSON.parse(payload);
  }
}

/**
 * A test helper used to query a local, unsecured dev server to see if a given
 * run has a particular item in its timeline.
 *
 * If found within 5 seconds, returns `true`, else returns `false`.
 */
export const runHasTimeline = async (
  runId: string,
  timeline: {
    stepName?: string;
    type: HistoryItemType;
    attempt?: number;
  },
  attempts = 140
): Promise<TimelineItem | undefined> => {
  for (let i = 0; i < attempts; i++) {
    const start = new Date();

    const res = await fetch("http://localhost:8288/v0/gql", {
      method: "POST",
      headers: {
        "Content-Type": "application/json",
      },
      body: JSON.stringify({
        query: `query GetRunTimeline($runId: ID!) {
          functionRun(query: {functionRunId: $runId}) {
            history {
              id
              type
              stepName
              createdAt
              attempt
            }
          }
        }`,
        variables: {
          runId,
        },
        operationName: "GetRunTimeline",
      }),
    });

    if (!res.ok) {
      throw new Error(await res.text());
    }

    const data = await res.json();

    // eslint-disable-next-line @typescript-eslint/no-explicit-any
    const timelineItem = data?.data?.functionRun?.history?.find((entry: any) =>
      Object.keys(timeline).every(
        // eslint-disable-next-line @typescript-eslint/no-explicit-any
        (key) => entry[key] === (timeline as any)[key]
      )
    );

    if (timelineItem) {
      return new TimelineItem(runId, timelineItem);
    }

    await waitUpTo(400, start);
  }

  return;
};

interface CheckIntrospection {
  name: string;
  triggers: FunctionConfig["triggers"];
}

export const checkIntrospection = ({ name, triggers }: CheckIntrospection) => {
  describe("introspection", () => {
    it("should be registered in SDK UI", async () => {
      const res = await fetch("http://localhost:3000/api/inngest");

      const { success } = z
        .object({
          message: z.string(),
          hasSigningKey: z.boolean(),
          hasEventKey: z.boolean(),
          functionsFound: z.number(),
        })
        .safeParse(await res.json());

      expect(success).toEqual(true);
    });

    it("should be registered in Dev Server UI", async () => {
      const res = await fetch("http://localhost:8288/dev");

      const data = z
        .object({
          functions: z.array(
            z.object({
              name: z.string(),
              id: z.string(),
              triggers: z.array(
                z.object({ event: z.string() }).or(
                  z.object({
                    cron: z.string(),
                  })
                )
              ),
              steps: z.array(
                z.object({
                  id: z.string(),
                  name: z.string(),
                  uri: z.string().url(),
                })
              ),
            })
          ),
        })
        .parse(await res.json());

      expect(data.functions).toContainEqual(
        expect.objectContaining({
          name,
          triggers,
          steps: expect.arrayContaining([
            {
              id: "step",
              name: "step",
              uri: expect.stringMatching(
                new RegExp(`^http.+\\?fnId=.+-${slugify(name)}&stepId=step$`)
              ),
            },
          ]),
        })
      );
    });
  });
};<|MERGE_RESOLUTION|>--- conflicted
+++ resolved
@@ -23,12 +23,8 @@
 } from "@local/helpers/consts";
 import { type Env } from "@local/helpers/env";
 import { slugify } from "@local/helpers/strings";
-<<<<<<< HEAD
-import { type FunctionConfig } from "@local/types";
-=======
-import { EventPayload, type FunctionTrigger } from "@local/types";
+import { EventPayload, type FunctionConfig } from "@local/types";
 import { fromPartial } from "@total-typescript/shoehorn";
->>>>>>> 881ce01b
 import fetch from "cross-fetch";
 import { type Request, type Response } from "express";
 import nock from "nock";
