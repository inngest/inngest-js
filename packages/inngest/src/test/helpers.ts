--- conflicted
+++ resolved
@@ -1651,11 +1651,7 @@
           }
         }`,
         variables: {
-<<<<<<< HEAD
-          outputID: this.outputID,
-=======
           outputId: this.outputID,
->>>>>>> a917e0b7
         },
         operationName: "GetRunTimelineOutput",
       }),
@@ -1668,27 +1664,12 @@
     const data = await res.json();
 
     const payload = data?.data?.runTraceSpanOutputByID;
-<<<<<<< HEAD
-    if (typeof payload !== "string") {
-      throw new Error("Invalid payload");
-    }
-
-    const parsedPayload = JSON.parse(payload);
-    if (parsedPayload.data) {
-      delete parsedPayload.error;
-    } else if (parsedPayload.error) {
-      delete parsedPayload.data;
-    }
-
-    return JSON.parse(payload);
-=======
 
     if (payload.error) {
       return { error: payload.error };
     }
 
     return { data: JSON.parse(payload.data) };
->>>>>>> a917e0b7
   }
 }
 
@@ -1704,10 +1685,7 @@
     name?: string;
     stepType: HistoryItemType;
     attempts?: number;
-<<<<<<< HEAD
-=======
     status?: "COMPLETED" | "FAILED";
->>>>>>> a917e0b7
   },
   attempts = 140,
 ): Promise<TimelineItem | undefined> => {
@@ -1722,37 +1700,24 @@
       body: JSON.stringify({
         query: `query GetRunTimeline($runId: String!) {
           run(runID: $runId) {
-<<<<<<< HEAD
-            trace {
-=======
             trace(preview: true) {
->>>>>>> a917e0b7
               name
               stepType
               attempts
               outputID
-<<<<<<< HEAD
-=======
               status
->>>>>>> a917e0b7
               childrenSpans {
                 name
                 stepType
                 attempts
                 outputID
-<<<<<<< HEAD
-=======
                 status
->>>>>>> a917e0b7
                 childrenSpans {
                   name
                   stepType
                   attempts
                   outputID
-<<<<<<< HEAD
-=======
                   status
->>>>>>> a917e0b7
                 }
               }
             }
