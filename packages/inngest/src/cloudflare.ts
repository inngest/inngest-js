--- conflicted
+++ resolved
@@ -49,7 +49,7 @@
  * Expected arguments for a Cloudflare Pages Function.
  */
 export type PagesHandlerArgs = [
-  { request: Request; env: Record<string, string | undefined> },
+  { request: Request; env: Record<string, string | undefined> }
 ];
 
 /**
@@ -150,23 +150,14 @@
             headers,
           });
         },
+        transformStreamingResponse: ({ body, status, headers }) => {
+          return new Response(body, {
+            status,
+            headers,
+          });
+        },
       };
     },
-<<<<<<< HEAD
-    ({ body, status, headers }): Response => {
-      return new Response(body, {
-        status,
-        headers,
-      });
-    },
-    ({ body, status, headers }): Response => {
-      return new Response(body, {
-        status,
-        headers,
-      });
-    }
-  );
-=======
   });
 
   /**
@@ -177,7 +168,6 @@
   const requestHandler = Object.defineProperties(handler.createHandler(), {
     length: { value: 2 },
   });
->>>>>>> 59fa4662
 
   return requestHandler;
 };