--- conflicted
+++ resolved
@@ -1,17 +1,7 @@
-import { type Temporal } from "@js-temporal/polyfill";
 import { sha256 } from "hash.js";
 import { default as safeStringify } from "json-stringify-safe";
 import ms from "ms";
-<<<<<<< HEAD
-import { type TimeStr } from "../types";
-import {
-  isTemporalDuration,
-  isTemporalInstant,
-  isTemporalZonedDateTime,
-} from "./temporal";
-=======
 import { type TimeStr } from "../types.js";
->>>>>>> ab835eeb
 
 /**
  * Safely `JSON.stringify()` an `input`, handling circular refernences and
@@ -66,52 +56,24 @@
 ] as const;
 
 /**
- * Convert a given `Date`, `Temporal`, `number`, or `ms`-compatible `string` to a
+ * Convert a given `Date`, `number`, or `ms`-compatible `string` to a
  * Inngest sleep-compatible time string (e.g. `"1d"` or `"2h3010s"`).
+ *
+ * Can optionally provide a `now` date to use as the base for the calculation,
+ * otherwise a new date will be created on invocation.
  */
 export const timeStr = (
   /**
    * The future date to use to convert to a time string.
    */
-  input:
-    | string
-    | number
-    | Date
-    | Temporal.Duration
-    | Temporal.DurationLike // TODO
-    | Temporal.Instant
-    | Temporal.ZonedDateTime
+  input: string | number | Date
 ): string => {
-  switch (true) {
-    case typeof input === "string":
-      return timeStrFromMs(ms(input));
+  if (input instanceof Date) {
+    return input.toISOString();
+  }
 
-    case typeof input === "number":
-      return timeStrFromMs(input);
+  const milliseconds: number = typeof input === "string" ? ms(input) : input;
 
-    case input instanceof Date:
-      return input.toISOString();
-
-    case isTemporalDuration(input):
-      return timeStrFromMs(
-        input.round("millisecond").total({ unit: "millisecond" })
-      );
-
-    case isTemporalInstant(input):
-      return input.round("millisecond").toString();
-
-    case isTemporalZonedDateTime(input):
-      return input.toInstant().round("millisecond").toString();
-
-    default:
-      throw new Error(
-        // eslint-disable-next-line @typescript-eslint/no-explicit-any
-        `Failed to create time string from input: ${input as any}`
-      );
-  }
-};
-
-const timeStrFromMs = (ms: number): TimeStr => {
   const [, timeStr] = periods.reduce<[number, string]>(
     ([num, str], [suffix, period]) => {
       const numPeriods = Math.floor(num / period);
@@ -122,7 +84,7 @@
 
       return [num, str];
     },
-    [ms, ""]
+    [milliseconds, ""]
   );
 
   return timeStr as TimeStr;
