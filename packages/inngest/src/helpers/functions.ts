--- conflicted
+++ resolved
@@ -1,7 +1,4 @@
-<<<<<<< HEAD
-=======
 import { ZodError } from "zod";
->>>>>>> c6055b03
 import { type InngestApi } from "../api/api";
 import { err, fnDataSchema, ok, type FnData, type Result } from "../types";
 import { prettyError } from "./errors";
