--- conflicted
+++ resolved
@@ -69,26 +69,17 @@
   MiddlewareRegisterFn,
   MiddlewareRegisterReturn,
 } from "./components/InngestMiddleware";
-<<<<<<< HEAD
-export { InngestMiddleware } from "./components/InngestMiddleware.js";
-export { NonRetriableError } from "./components/NonRetriableError.js";
-export { RetryAfterError } from "./components/RetryAfterError.js";
-export { StepError } from "./components/StepError.js";
 export {
   isInngest,
   isInngestFunction,
   isInngestMiddleware,
-} from "./helpers/assertions.js";
-export { headerKeys, internalEvents, queryKeys } from "./helpers/consts.js";
-export { slugify } from "./helpers/strings.js";
-=======
+} from "./helpers/assertions.ts";
 export { InngestMiddleware } from "./components/InngestMiddleware.ts";
 export { NonRetriableError } from "./components/NonRetriableError.ts";
 export { RetryAfterError } from "./components/RetryAfterError.ts";
 export { StepError } from "./components/StepError.ts";
 export { headerKeys, internalEvents, queryKeys } from "./helpers/consts.ts";
 export { slugify } from "./helpers/strings.ts";
->>>>>>> 14e9d8c7
 export type {
   IsStringLiteral,
   StrictUnion,
