--- conflicted
+++ resolved
@@ -1108,11 +1108,8 @@
   | "redwoodjs"
   | "remix"
   | "deno/fresh"
-<<<<<<< HEAD
-  | "sveltekit";
-=======
+  | "sveltekit"
   | "fastify";
->>>>>>> 6e3f2ee2
 
 /**
  * A set of options that can be passed to any step to configure it.
