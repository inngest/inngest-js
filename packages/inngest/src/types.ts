--- conflicted
+++ resolved
@@ -13,18 +13,12 @@
 } from "./components/InngestMiddleware";
 import { type createStepTools } from "./components/InngestStepTools";
 import { type internalEvents } from "./helpers/consts";
-<<<<<<< HEAD
-import { type IsStringLiteral, type ObjectPaths } from "./helpers/types";
-=======
 import { type Mode } from "./helpers/env";
 import {
   type IsStringLiteral,
   type ObjectPaths,
-  type RecursiveTuple,
   type Simplify,
-  type StrictUnion,
 } from "./helpers/types";
->>>>>>> 881ce01b
 import { type Logger } from "./middleware/logger";
 
 export const failureEventErrorSchema = z
@@ -256,7 +250,6 @@
   { name: T["name"] | `${internalEvents.FunctionInvoked}` } & Omit<T, "name">
 >;
 
-<<<<<<< HEAD
 type GetSelectedEvents<
   TClient extends Inngest.Any,
   TTriggers extends TriggersFromClient<TClient>,
@@ -274,14 +267,12 @@
 // eslint-disable-next-line @typescript-eslint/no-explicit-any
 type GetContextBatch<T> = T extends any ? [T, ...T[]] : never;
 
-=======
 /**
  * Base context object, omitting any extras that may be added by middleware or
  * function configuration.
  *
  * @public
  */
->>>>>>> 881ce01b
 export type BaseContext<
   TClient extends Inngest.Any,
   TTriggers extends TriggersFromClient<TClient> = TriggersFromClient<TClient>,
@@ -614,10 +605,7 @@
    * Defaults to a dummy logger that just log things to the console if nothing is provided.
    */
   logger?: Logger;
-<<<<<<< HEAD
   middleware?: InngestMiddleware.Stack;
-=======
-  middleware?: MiddlewareStack;
 
   /**
    * Can be used to explicitly set the client to Development Mode, which will
@@ -628,7 +616,6 @@
    * running in a production-like environment.
    */
   isDev?: boolean;
->>>>>>> 881ce01b
 }
 
 /**
