import { type Simplify } from "type-fest";
import { z } from "zod";
import { type EventSchemas } from "./components/EventSchemas";
import {
  type AnyInngest,
  type EventsFromOpts,
  type Inngest,
  type builtInMiddleware,
} from "./components/Inngest";
import {
<<<<<<< HEAD
  type AnyInngestFunction,
  type InngestFunction,
} from "./components/InngestFunction";
import {
=======
  type ExtendSendEventWithMiddleware,
>>>>>>> be5544bf
  type InngestMiddleware,
  type MiddlewareOptions,
} from "./components/InngestMiddleware";
import { type createStepTools } from "./components/InngestStepTools";
import { type internalEvents } from "./helpers/consts";
import {
  type IsStringLiteral,
  type ObjectPaths,
  type StrictUnion,
} from "./helpers/types";
import { type Logger } from "./middleware/logger";

/**
 * When passed an Inngest client, will return all event types for that client.
 *
 * It's recommended to use this instead of directly reusing your event types, as
 * Inngest will add extra properties and internal events such as `ts` and
 * `inngest/function.failed`.
 *
 * @example
 * ```ts
 * import { EventSchemas, Inngest, type GetEvents } from "inngest";
 *
 * export const inngest = new Inngest({
 *   name: "Example App",
 *   schemas: new EventSchemas().fromRecord<{
 *     "app/user.created": { data: { userId: string } };
 *   }>(),
 * });
 *
 * type Events = GetEvents<typeof inngest>;
 * type AppUserCreated = Events["app/user.created"];
 *
 * ```
 *
 * @public
 */
export type GetEvents<T extends AnyInngest> = T extends Inngest<infer U>
  ? EventsFromOpts<U>
  : never;

export const failureEventErrorSchema = z.object({
  name: z.string(),
  message: z.string(),
  stack: z.string().optional(),
  cause: z.string().optional(),
  status: z.number().optional(),
});

export type MiddlewareStack = [
  InngestMiddleware<MiddlewareOptions>,
  ...InngestMiddleware<MiddlewareOptions>[],
];

/**
 * The payload for an internal Inngest event that is sent when a function fails.
 *
 * @public
 */
export type FailureEventPayload<P extends EventPayload = EventPayload> = {
  name: `${internalEvents.FunctionFailed}`;
  data: {
    function_id: string;
    run_id: string;
    error: z.output<typeof failureEventErrorSchema>;
    event: P;
  };
};

/**
 * Context arguments specific to a failure event.
 *
 * @public
 */
export type FailureEventArgs<P extends EventPayload = EventPayload> = {
  /**
   * The event data present in the payload.
   */
  event: FailureEventPayload<P>;

  /**
   * The final error that caused this function to exhaust all retries.
   */
  error: Error;
};

/**
 * Unique codes for the different types of operation that can be sent to Inngest
 * from SDK step functions.
 */
export enum StepOpCode {
  WaitForEvent = "WaitForEvent",
  RunStep = "Step",
  StepPlanned = "StepPlanned",
  Sleep = "Sleep",

  /**
   * Used to signify that the executor has requested that a step run, but we
   * could not find that step.
   *
   * This is likely indicative that a step was renamed or removed from the
   * function.
   */
  StepNotFound = "StepNotFound",

  InvokeFunction = "InvokeFunction",
}

/**
 * The shape of a single operation in a step function. Used to communicate
 * desired and received operations to Inngest.
 */
export type Op = {
  /**
   * The unique code for this operation.
   */
  op: StepOpCode;

  /**
   * The unhashed step name for this operation. This is a legacy field that is
   * sometimes used for critical data, like the sleep duration for
   * `step.sleep()`.
   *
   * @deprecated For display name, use `displayName` instead.
   */
  name?: string;

  /**
   * An optional name for this step that can be used to display in the Inngest
   * UI.
   */
  displayName?: string;

  /**
   * Any additional data required for this operation to send to Inngest. This
   * is not compared when confirming that the operation was completed; use `id`
   * for this.
   */
  opts?: Record<string, unknown>;

  /**
   * Any data present for this operation. If data is present, this operation is
   * treated as completed.
   */
  data?: unknown;

  /**
   * An error present for this operation. If an error is present, this operation
   * is treated as completed, but failed. When this is read from the op stack,
   * the SDK will throw the error via a promise rejection when it is read.
   *
   * This allows users to handle step failures using common tools such as
   * try/catch or `.catch()`.
   */
  error?: unknown;
};

export const incomingOpSchema = z.object({
  id: z.string().min(1),
  data: z.any().optional(),
  error: z.any().optional(),
});

export type IncomingOp = z.output<typeof incomingOpSchema>;
export type OutgoingOp = Pick<
  HashedOp,
  "id" | "op" | "name" | "opts" | "data" | "error" | "displayName"
>;

/**
 * The shape of a hashed operation in a step function. Used to communicate
 * desired and received operations to Inngest.
 */
export type HashedOp = Op & {
  /**
   * The hashed identifier for this operation, used to confirm that the
   * operation was completed when it is received from Inngest.
   */
  id: string;
};

/**
 * A helper type to represent a stack of operations that will accumulate
 * throughout a step function's run.  This stack contains an object of
 * op hashes to data.
 */
export type OpStack = IncomingOp[];

/**
 * A function that can be used to submit an operation to Inngest internally.
 */
export type SubmitOpFn = (op: Op) => void;

/**
 * A sleep-compatible time string such as `"1h30m15s"` that can be sent to
 * Inngest to sleep for a given amount of time.
 *
 * This type includes an empty string too, so make sure to exclude that via
 * `Exclude<TimeStr, "">` if you don't want to allow empty strings.
 *
 * @public
 */
export type TimeStr = `${`${number}w` | ""}${`${number}d` | ""}${
  | `${number}h`
  | ""}${`${number}m` | ""}${`${number}s` | ""}`;

export type TimeStrBatch = `${`${number}s`}`;

/**
 * Mutates an {@link EventPayload} `T` to include invocation events.
 */
export type WithInvocation<T extends EventPayload> = Simplify<
  { name: T["name"] | `${internalEvents.FunctionInvoked}` } & Omit<T, "name">
>;

export type BaseContext<
  TOpts extends ClientOptions,
  TTrigger extends keyof EventsFromOpts<TOpts> & string,
> = {
  /**
   * The event data present in the payload.
   */
  event: WithInvocation<EventsFromOpts<TOpts>[TTrigger]>;

  events: [
    EventsFromOpts<TOpts>[TTrigger],
    ...EventsFromOpts<TOpts>[TTrigger][],
  ];

  /**
   * The run ID for the current function execution
   */
  runId: string;

  step: ReturnType<
    typeof createStepTools<TOpts, EventsFromOpts<TOpts>, TTrigger>
  >;

  /**
   * The current zero-indexed attempt number for this function execution. The
   * first attempt will be `0`, the second `1`, and so on. The attempt number
   * is incremented every time the function throws an error and is retried.
   */
  attempt: number;
};

/**
 * Builds a context object for an Inngest handler, optionally overriding some
 * keys.
 */
export type Context<
  TOpts extends ClientOptions,
  TEvents extends Record<string, EventPayload>,
  TTrigger extends keyof TEvents & string,
  TOverrides extends Record<string, unknown> = Record<never, never>,
> = Omit<BaseContext<TOpts, TTrigger>, keyof TOverrides> & TOverrides;

// eslint-disable-next-line @typescript-eslint/no-explicit-any
export type AnyContext = Context<any, any, any>;

/**
 * The shape of a Inngest function, taking in event, step, ctx, and step
 * tooling.
 *
 * @public
 */
export type Handler<
  TOpts extends ClientOptions,
  TEvents extends EventsFromOpts<TOpts>,
  TTrigger extends keyof TEvents & string,
  TOverrides extends Record<string, unknown> = Record<never, never>,
> = (
  /**
   * The context argument provides access to all data and tooling available to
   * the function.
   */
  ctx: Context<TOpts, TEvents, TTrigger, TOverrides>
) => unknown;

// eslint-disable-next-line @typescript-eslint/no-explicit-any
export type AnyHandler = Handler<any, any, any, any>;

/**
 * The shape of a single event's payload. It should be extended to enforce
 * adherence to given events and not used as a method of creating them (i.e. as
 * a generic).
 *
 * @public
 */
export interface EventPayload {
  /**
   * A unique identifier for the event
   */
  name: string;

  /**
   * Any data pertinent to the event
   */
  // eslint-disable-next-line @typescript-eslint/no-explicit-any
  data?: any;

  /**
   * Any user data associated with the event
   * All fields ending in "_id" will be used to attribute the event to a particular user
   */
  // eslint-disable-next-line @typescript-eslint/no-explicit-any
  user?: any;

  /**
   * A specific event schema version
   * (optional)
   */
  v?: string;

  /**
   * An integer representing the milliseconds since the unix epoch at which this
   * event occurred.
   *
   * Defaults to the current time.
   * (optional)
   */
  ts?: number;
}

export const sendEventResponseSchema = z.object({
  /**
   * Event IDs
   */
  ids: z.array(z.string()),

  /**
   * HTTP Status Code. Will be undefined if no request was sent.
   */
  status: z.number(),

  /**
   * Error message. Will be undefined if no error occurred.
   */
  error: z.string().optional(),
});

/**
 * The response from the Inngest Event API
 */
export type SendEventResponse = z.output<typeof sendEventResponseSchema>;

/**
 * The response in code from sending an event to Inngest.
 */
export type SendEventBaseOutput = {
  ids: SendEventResponse["ids"];
};

export type SendEventOutput<TOpts extends ClientOptions> = Omit<
  SendEventBaseOutput,
  keyof SendEventOutputWithMiddleware<TOpts>
> &
  SendEventOutputWithMiddleware<TOpts>;

export type SendEventOutputWithMiddleware<TOpts extends ClientOptions> =
  ExtendSendEventWithMiddleware<
    [typeof builtInMiddleware, NonNullable<TOpts["middleware"]>],
    SendEventBaseOutput
  >;

/**
 * An HTTP-like, standardised response format that allows Inngest to help
 * orchestrate steps and retries.
 *
 * @internal
 */
export interface Response {
  /**
   * A step response must contain an HTTP status code.
   *
   * A `2xx` response indicates success; this is not a failure and no retry is
   * necessary.
   *
   * A `4xx` response indicates a bad request; this step will not be retried as
   * it is deemed irrecoverable. Examples of this might be an event with
   * insufficient data or concerning a user that no longer exists.
   *
   * A `5xx` status indicates a temporary internal error; this will be retried
   * according to the step and function's retry policy (3 times, by default).
   *
   * {@link https://www.inngest.com/docs/functions/function-input-and-output#response-format}
   * {@link https://www.inngest.com/docs/functions/retries}
   */
  status: number;

  /**
   * The output of the function - the `body` - can be any arbitrary
   * JSON-compatible data. It is then usable by any future steps.
   *
   * {@link https://www.inngest.com/docs/functions/function-input-and-output#response-format}
   */
  body?: unknown;
}

/**
 * A single step within a function.
 *
 * @internal
 */
export type Step<TContext = unknown> = (
  /**
   * The context for this step, including the triggering event and any previous
   * step output.
   */
  context: TContext
) => Promise<Response> | Response;

/**
 * A set of options for configuring the Inngest client.
 *
 * @public
 */
export interface ClientOptions {
  /**
   * The ID of this instance, most commonly a reference to the application it
   * resides in.
   *
   * The ID of your client should remain the same for its lifetime; if you'd
   * like to change the name of your client as it appears in the Inngest UI,
   * change the `name` property instead.
   */
  id: string;

  /**
   * Inngest event key, used to send events to Inngest Cloud. If not provided,
   * will search for the `INNGEST_EVENT_KEY` environment variable. If neither
   * can be found, however, a warning will be shown and any attempts to send
   * events will throw an error.
   */
  eventKey?: string;

  /**
   * The base URL to use when contacting Inngest.
   *
   * Defaults to https://inn.gs/ for sending events and https://api.inngest.com
   * for all other communication with Inngest.
   */
  baseUrl?: string;

  /**
   * If provided, will override the used `fetch` implementation. Useful for
   * giving the library a particular implementation if accessing it is not done
   * via globals.
   *
   * By default the library will try to use the native Web API fetch, falling
   * back to a Node implementation if no global fetch can be found.
   */
  fetch?: typeof fetch;

  /**
   * Provide an `EventSchemas` class to type events, providing type safety when
   * sending events and running functions via Inngest.
   *
   * You can provide generated Inngest types, custom types, types using Zod, or
   * a combination of the above. See {@link EventSchemas} for more information.
   *
   * @example
   *
   * ```ts
   * export const inngest = new Inngest({
   *   name: "My App",
   *   schemas: new EventSchemas().fromZod({
   *     "app/user.created": {
   *       data: z.object({
   *         id: z.string(),
   *         name: z.string(),
   *       }),
   *     },
   *   }),
   * });
   * ```
   */
  schemas?: EventSchemas<Record<string, EventPayload>>;

  /**
   * The Inngest environment to send events to. Defaults to whichever
   * environment this client's event key is associated with.
   *
   * It's likely you never need to change this unless you're trying to sync
   * multiple systems together using branch names.
   */
  env?: string;

  /**
   * The logger provided by the user.
   * The user can passed in their winston, pino, and other loggers for
   * handling log delivery to external services.
   *
   * The provider logger is expected to implement the following API interfaces
   * - .info()
   * - .warn()
   * - .debug()
   * - .error()
   * which most loggers already do.
   *
   * Defaults to a dummy logger that just log things to the console if nothing is provided.
   */
  logger?: Logger;
  middleware?: MiddlewareStack;
}

/**
 * A set of log levels that can be used to control the amount of logging output
 * from various parts of the Inngest library.
 *
 * @public
 */
export const logLevels = [
  "fatal",
  "error",
  "warn",
  "info",
  "debug",
  "silent",
] as const;

/**
 * A set of log levels that can be used to control the amount of logging output
 * from various parts of the Inngest library.
 *
 * @public
 */
export type LogLevel = (typeof logLevels)[number];

/**
 * A set of options for configuring the registration of Inngest functions.
 *
 * @public
 */
export interface RegisterOptions {
  /**
   * A key used to sign requests to and from Inngest in order to prove that the
   * source is legitimate.
   *
   * You must provide a signing key to communicate securely with Inngest. If
   * your key is not provided here, we'll try to retrieve it from the
   * `INNGEST_SIGNING_KEY` environment variable.
   *
   * You can retrieve your signing key from the Inngest UI inside the "Secrets"
   * section at {@link https://app.inngest.com/secrets}. We highly recommend
   * that you add this to your platform's available environment variables as
   * `INNGEST_SIGNING_KEY`.
   *
   * If no key can be found, you will not be able to register your functions or
   * receive events from Inngest.
   */
  signingKey?: string;

  /**
   * The URL used to register functions with Inngest.
   * Defaults to https://api.inngest.com/fn/register
   */
  baseUrl?: string;

  /**
   * If provided, will override the used `fetch` implementation. Useful for
   * giving the library a particular implementation if accessing it is not done
   * via globals.
   *
   * By default the library will try to use the native Web API fetch, falling
   * back to a Node implementation if no global fetch can be found.
   */
  fetch?: typeof fetch;

  /**
   * The path to the Inngest serve endpoint. e.g.:
   *
   *     "/some/long/path/to/inngest/endpoint"
   *
   * By default, the library will try to infer this using request details such
   * as the "Host" header and request path, but sometimes this isn't possible
   * (e.g. when running in a more controlled environments such as AWS Lambda or
   * when dealing with proxies/rediects).
   *
   * Provide the custom path (excluding the hostname) here to ensure that the
   * path is reported correctly when registering functions with Inngest.
   *
   * To also provide a custom hostname, use `serveHost`.
   */
  servePath?: string;

  /**
   * The host used to access the Inngest serve endpoint, e.g.:
   *
   *     "https://myapp.com"
   *
   * By default, the library will try to infer this using request details such
   * as the "Host" header and request path, but sometimes this isn't possible
   * (e.g. when running in a more controlled environments such as AWS Lambda or
   * when dealing with proxies/redirects).
   *
   * Provide the custom hostname here to ensure that the path is reported
   * correctly when registering functions with Inngest.
   *
   * To also provide a custom path, use `servePath`.
   */
  serveHost?: string;

  /**
   * The minimum level to log from the Inngest serve endpoint.
   *
   * Default level: "info"
   */
  logLevel?: LogLevel;

  /**
   * Some serverless providers (especially those with edge compute) may support
   * streaming responses back to Inngest. This can be used to circumvent
   * restrictive request timeouts and other limitations. It is only available if
   * the serve handler being used supports streaming.
   *
   * If this is `"allow"`, the SDK will attempt to stream responses back to
   * Inngest if it can confidently detect support for it by verifyng that the
   * platform and the serve handler supports streaming.
   *
   * If this is `"force"`, the SDK will always attempt to stream responses back
   * to Inngest regardless of whether we can detect support for it or not. This
   * will override `allowStreaming`, but will still not attempt to stream if
   * the serve handler does not support it.
   *
   * If this is `false`, streaming will never be used.
   *
   * Defaults to `false`.
   */
  streaming?: "allow" | "force" | false;

  /**
   * The ID of this app. This is used to group functions together in the Inngest
   * UI. The ID of the passed client is used by default.
   */
  id?: string;
}

/**
 * A user-friendly method of specifying a trigger for an Inngest function.
 *
 * @public
 */
export type TriggerOptions<T extends string> = StrictUnion<
  | {
      event: T;
      if?: string;
    }
  | {
      cron: string;
    }
>;

export interface ConcurrencyOption {
  /**
   * The concurrency limit for this option, adding a limit on how many concurrent
   * steps can execute at once.
   */
  limit: number;

  /**
   * An optional concurrency key, as an expression using the common expression language
   * (CEL).  The result of this expression is used to create new concurrency groups, or
   * sub-queues, for each function run.
   *
   * The event is passed into this expression as "event".
   *
   * Examples:
   * - `event.data.user_id`:  this evaluates to the user_id in the event.data object.
   * - `event.data.user_id + "-" + event.data.account_id`: creates a new group per user/account
   * - `"ai"`:  references a custom string
   */
  key?: string;

  /**
   * An optional scope for the concurrency group.  By default, concurrency limits are
   * scoped to functions - one function's concurrency limits do not impact other functions.
   *
   * Changing this "scope" allows concurrency limits to work across environments (eg. production
   * vs branch environments) or across your account (global).
   */
  scope?: "fn" | "env" | "account";
}

/**
 * A set of options for configuring an Inngest function.
 *
 * @public
 */
export interface FunctionOptions<
  Events extends Record<string, EventPayload>,
  Event extends keyof Events & string,
> {
  /**
   * An unique ID used to identify the function. This is used internally for
   * versioning and referring to your function, so should not change between
   * deployments.
   *
   * If you'd like to set a prettier name for your function, use the `name`
   * option.
   */
  id: string;

  /**
   * A name for the function as it will appear in the Inngest Cloud UI.
   */
  name?: string;

  /**
   * Concurrency specifies a limit on the total number of concurrent steps that
   * can occur across all runs of the function.  A value of 0 (or undefined) means
   * use the maximum available concurrency.
   *
   * Specifying just a number means specifying only the concurrency limit.
   */
  concurrency?:
    | number
    | ConcurrencyOption
    | [ConcurrencyOption, ConcurrencyOption];

  /**
   * batchEvents specifies the batch configuration on when this function
   * should be invoked when one of the requirements are fulfilled.
   */
  batchEvents?: {
    /**
     * The maximum number of events to be consumed in one batch,
     * Currently allowed max value is 100.
     */
    maxSize: number;

    /**
     * How long to wait before invoking the function with a list of events.
     * If timeout is reached, the function will be invoked with a batch
     * even if it's not filled up to `maxSize`.
     *
     * Expects 1s to 60s.
     */
    timeout: TimeStrBatch;
  };

  /**
   * Allow the specification of an idempotency key using event data. If
   * specified, this overrides the `rateLimit` object.
   */
  idempotency?: string;

  /**
   * Rate limit workflows, only running them a given number of times (limit) per
   * period. This can optionally include a `key`, which is used to further
   * constrain throttling similar to idempotency.
   */
  rateLimit?: {
    /**
     * An optional key to use for rate limiting, similar to idempotency.
     */
    key?: string;

    /**
     * The number of times to allow the function to run per the given `period`.
     */
    limit: number;

    /**
     * The period of time to allow the function to run `limit` times.
     */
    period: TimeStr;
  };

  /**
   * Debounce delays functions for the `period` specified. If an event is sent,
   * the function will not run until at least `period` has elapsed.
   *
   * If any new events are received that match the same debounce `key`, the
   * function is reshceduled for another `period` delay, and the triggering
   * event is replaced with the latest event received.
   *
   * See the [Debounce documentation](https://innge.st/debounce) for more
   * information.
   */
  debounce?: {
    /**
     * An optional key to use for debouncing.
     *
     * See [Debounce documentation](https://innge.st/debounce) for more
     * information on how to use `key` expressions.
     */
    key?: string;

    /**
     * The period of time to after receiving the last trigger to run the
     * function.
     *
     * See [Debounce documentation](https://innge.st/debounce) for more
     * information.
     */
    period: TimeStr;
  };

  /**
   * Configure how the priority of a function run is decided when multiple
   * functions are triggered at the same time.
   *
   * See the [Priority documentation](https://innge.st/priority) for more
   * information.
   */
  priority?: {
    /**
     * An expression to use to determine the priority of a function run. The
     * expression can return a number between `-600` and `600`, where `600`
     * declares that this run should be executed before any others enqueued in
     * the last 600 seconds (10 minutes), and `-600` declares that this run
     * should be executed after any others enqueued in the last 600 seconds.
     *
     * See the [Priority documentation](https://innge.st/priority) for more
     * information.
     */
    run?: string;
  };

  cancelOn?: Cancellation<Events, Event>[];

  /**
   * Specifies the maximum number of retries for all steps across this function.
   *
   * Can be a number from `0` to `20`. Defaults to `3`.
   */
  retries?:
    | 0
    | 1
    | 2
    | 3
    | 4
    | 5
    | 6
    | 7
    | 8
    | 9
    | 10
    | 11
    | 12
    | 13
    | 14
    | 15
    | 16
    | 17
    | 18
    | 19
    | 20;

  onFailure?: (...args: unknown[]) => unknown;

  /**
   * Define a set of middleware that can be registered to hook into various
   * lifecycles of the SDK and affect input and output of Inngest functionality.
   *
   * See {@link https://innge.st/middleware}
   */
  middleware?: MiddlewareStack;
}

/**
 * Configuration for cancelling a function run based on an incoming event.
 *
 * @public
 */
export type Cancellation<
  Events extends Record<string, EventPayload>,
  TriggeringEvent extends keyof Events & string,
> = {
  [K in keyof Events & string]: {
    /**
     * The name of the event that should cancel the function run.
     */
    event: K;

    /**
     * The expression that must evaluate to true in order to cancel the function run. There
     * are two variables available in this expression:
     * - event, referencing the original function's event trigger
     * - async, referencing the new cancel event.
     *
     * @example
     *
     * Ensures the cancel event's data.user_id field matches the triggering event's data.user_id
     * field:
     *
     * ```ts
     * "async.data.user_id == event.data.user_id"
     * ```
     */
    if?: string;

    /**
     * If provided, the step function will wait for the incoming event to match
     * particular criteria. If the event does not match, it will be ignored and
     * the step function will wait for another event.
     *
     * It must be a string of a dot-notation field name within both events to
     * compare, e.g. `"data.id"` or `"user.email"`.
     *
     * ```
     * // Wait for an event where the `user.email` field matches
     * match: "user.email"
     * ```
     *
     * All of these are helpers for the `if` option, which allows you to specify
     * a custom condition to check. This can be useful if you need to compare
     * multiple fields or use a more complex condition.
     *
     * See the Inngest expressions docs for more information.
     *
     * {@link https://www.inngest.com/docs/functions/expressions}
     */
    match?: IsStringLiteral<keyof Events & string> extends true
      ? ObjectPaths<Events[TriggeringEvent]> & ObjectPaths<Events[K]>
      : string;

    /**
     * An optional timeout that the cancel is valid for.  If this isn't
     * specified, cancellation triggers are valid for up to a year or until the
     * function ends.
     *
     * The time to wait can be specified using a `number` of milliseconds, an
     * `ms`-compatible time string like `"1 hour"`, `"30 mins"`, or `"2.5d"`, or
     * a `Date` object.
     *
     * {@link https://npm.im/ms}
     */
    timeout?: number | string | Date;
  };
}[keyof Events & string];

/**
 * The response to send to Inngest when pushing function config either directly
 * or when pinged by Inngest Cloud.
 *
 * @internal
 */
export interface RegisterRequest {
  /**
   * The API handler's URL to invoke SDK based functions.
   */
  url: string;

  /**
   * Response version, allowing Inngest to change any top-level field.
   */
  v: `${number}.${number}`;

  /**
   * SDK version from `package.json` for our internal metrics and to warn users
   * they need to upgrade.
   */
  sdk: `js:v${number}.${number}.${number}${"" | `-${string}.${number}`}`;

  /**
   * The method used to deploy these functions.
   */
  deployType: "ping";

  /**
   * The name of the framework being used for this instance, e.g. "nextjs",
   * "vercel", "netlify", "lambda", etc. Uses the `framework` specified when
   * creating a new `InngestCommHandler`.
   */
  framework: string;

  /**
   * The name of this particular app, used for grouping and easier viewing in
   * the UI.
   */
  appName: string;

  /**
   * The functions available at this particular handler.
   */
  functions: FunctionConfig[];

  /**
   * The hash of the current commit used to track deploys
   */
  hash?: string;
}

/**
 * The response to send to the local SDK UI when an introspection request is
 * made.
 *
 * @internal
 */
export interface IntrospectRequest {
  message: string;

  /**
   * Represents whether a signing key could be found when running this handler.
   */
  hasSigningKey: boolean;

  /**
   * Represents whether an event key could be found when running this handler.
   */
  hasEventKey: boolean;

  /**
   * The number of Inngest functions found at this handler.
   */
  functionsFound: number;
}

/**
 * An individual function trigger.
 *
 * @internal
 */
export type FunctionTrigger<T = string> =
  | {
      event: T;
      expression?: string;
    }
  | {
      cron: string;
    };

/**
 * A block representing an individual function being registered to Inngest
 * Cloud.
 *
 * @internal
 */
export interface FunctionConfig {
  name?: string;
  id: string;
  triggers: FunctionTrigger[];
  steps: Record<
    string,
    {
      id: string;
      name: string;
      runtime: {
        type: "http";
        url: string;
      };
      retries?: {
        attempts?: number;
      };
    }
  >;
  idempotency?: string;
  batchEvents?: {
    maxSize: number;
    timeout: string;
  };
  throttle?: {
    key?: string;
    count: number;
    period: TimeStr;
  };
  cancel?: {
    event: string;
    if?: string;
    timeout?: string;
  }[];
}

export interface DevServerInfo {
  /**
   * The version of the dev server.
   */
  version: string;
  authed: boolean;
  startOpts: {
    dir?: string;
    autodiscover: boolean;
    urls: string[];
  };
  functions: FunctionConfig[];
  handlers: RegisterRequest[];
}

/**
 * Given a set of events and a user-friendly trigger paramter, returns the name
 * of the event that the user intends to listen to.
 *
 * @public
 */
export type EventNameFromTrigger<
  Events extends Record<string, EventPayload>,
  T extends TriggerOptions<keyof Events & string>,
> = T extends string ? T : T extends { event: string } ? T["event"] : string;

/**
 * A union to represent known names of supported frameworks that we can use
 * internally to assess functionality based on a mix of framework and platform.
 */
export type SupportedFrameworkName =
  | "cloudflare-pages"
  | "digitalocean"
  | "edge"
  | "express"
  | "aws-lambda"
  | "nextjs"
  | "nuxt"
  | "h3"
  | "redwoodjs"
  | "remix"
  | "deno/fresh"
  | "sveltekit"
  | "fastify"
  | "koa";

/**
 * A set of options that can be passed to any step to configure it.
 *
 * @public
 */
export interface StepOptions {
  /**
   * The ID to use to memoize the result of this step, ensuring it is run only
   * once. Changing this ID in an existing function will cause the step to be
   * run again for in-progress runs; it is recommended to use a stable ID.
   */
  id: string;

  /**
   * The display name to use for this step in the Inngest UI. This can be
   * changed at any time without affecting the step's behaviour.
   */
  name?: string;
}

/**
 * Either a step ID or a set of step options.
 *
 * @public
 */
export type StepOptionsOrId = StepOptions["id"] | StepOptions;

export type EventsFromFunction<T extends AnyInngestFunction> =
  // eslint-disable-next-line @typescript-eslint/no-explicit-any
  T extends InngestFunction<any, infer TEvents, any, any, any>
    ? TEvents
    : never;

export type TriggerEventFromFunction<
  TFunction extends AnyInngestFunction | string,
  TEvents = TFunction extends AnyInngestFunction
    ? EventsFromFunction<TFunction>
    : never,
  // eslint-disable-next-line @typescript-eslint/no-explicit-any
> = TFunction extends InngestFunction<any, any, infer ITrigger, any, any>
  ? ITrigger extends {
      event: infer IEventTrigger extends keyof TEvents & string;
    }
    ? Simplify<Omit<TEvents[IEventTrigger], "name" | "ts">>
    : ITrigger extends { cron: string }
      ? never
      : never
  : TFunction extends string
    ? Simplify<Omit<EventPayload, "name" | "ts">>
    : never;

export type InvocationResult<TReturn> = Promise<TReturn>;
// TODO Types ready for when we expand this.
// & {
//   result: InvocationResult<TReturn>;
//   cancel: (reason: string) => Promise<void>; // TODO Need to be a Promise? 🤔
//   queued: Promise<{ runId: string }>;
// };

/**
 * Simplified version of Rust style `Result`
 *
 * Make it easier to wrap functions with some kind of result.
 * e.g. API calls
 */
export type Result<T, E = undefined> =
  | { ok: true; value: T }
  | { ok: false; error: E | undefined };

export const ok = <T>(data: T): Result<T, never> => {
  return { ok: true, value: data };
};

export const err = <E>(error?: E): Result<never, E> => {
  return { ok: false, error };
};<|MERGE_RESOLUTION|>--- conflicted
+++ resolved
@@ -8,14 +8,11 @@
   type builtInMiddleware,
 } from "./components/Inngest";
 import {
-<<<<<<< HEAD
   type AnyInngestFunction,
   type InngestFunction,
 } from "./components/InngestFunction";
 import {
-=======
   type ExtendSendEventWithMiddleware,
->>>>>>> be5544bf
   type InngestMiddleware,
   type MiddlewareOptions,
 } from "./components/InngestMiddleware";
