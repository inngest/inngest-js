--- conflicted
+++ resolved
@@ -78,12 +78,9 @@
       '@microsoft/api-extractor':
         specifier: ^7.33.7
         version: 7.34.4(@types/node@18.16.16)
-<<<<<<< HEAD
       '@sveltejs/kit':
-        specifier: ^1.22.6
-        version: 1.22.6(svelte@4.2.0)(vite@4.4.9)
-=======
->>>>>>> 6e3f2ee2
+        specifier: ^1.27.3
+        version: 1.27.3(svelte@4.2.2)(vite@4.5.0)
       '@total-typescript/shoehorn':
         specifier: ^0.1.1
         version: 0.1.1
@@ -231,7 +228,7 @@
     engines: {node: '>=6.0.0'}
     dependencies:
       '@jridgewell/gen-mapping': 0.3.2
-      '@jridgewell/trace-mapping': 0.3.19
+      '@jridgewell/trace-mapping': 0.3.20
     dev: true
 
   /@babel/code-frame@7.18.6:
@@ -1281,6 +1278,11 @@
       fast-uri: 2.2.0
     dev: true
 
+  /@fastify/busboy@2.0.0:
+    resolution: {integrity: sha512-JUFJad5lv7jxj926GPgymrWQxxjPYuJNiNjNMzqT+HiuP6Vl3dk5xzG+8sTX96np0ZAluvaMzPsjhHZ5rNuNQQ==}
+    engines: {node: '>=14'}
+    dev: true
+
   /@fastify/deepmerge@1.3.0:
     resolution: {integrity: sha512-J8TOSBq3SoZbDhM9+R/u77hP93gz/rajSA+K2kGyijPpORPWUXHUpTaleoj+92As0S9uPRP7Oi8IqMf0u+ro6A==}
     dev: true
@@ -1583,8 +1585,8 @@
       '@jridgewell/sourcemap-codec': 1.4.14
     dev: true
 
-  /@jridgewell/trace-mapping@0.3.19:
-    resolution: {integrity: sha512-kf37QtfW+Hwx/buWGMPcR60iF9ziHa6r/CZJIHbmcm4+0qrXiVdxegAH0F6yddEVQ7zdkjcGCgCzUu+BcbhQxw==}
+  /@jridgewell/trace-mapping@0.3.20:
+    resolution: {integrity: sha512-R8LcPeWZol2zR8mmH3JeKQ6QRCFb7XgUhV9ZlGhHLGyg4wpPiPZNQOOWhFZhxKw8u//yTbNGI42Bx/3paXEQ+Q==}
     dependencies:
       '@jridgewell/resolve-uri': 3.1.0
       '@jridgewell/sourcemap-codec': 1.4.15
@@ -1768,8 +1770,8 @@
       '@nodelib/fs.scandir': 2.1.5
       fastq: 1.15.0
 
-  /@polka/url@1.0.0-next.21:
-    resolution: {integrity: sha512-a5Sab1C4/icpTZVzZc5Ghpz88yQtGOyNqYXcZgOssB2uuAr+wF/MvN6bgtW32q7HHrvBki+BsZ0OuNv6EV3K9g==}
+  /@polka/url@1.0.0-next.23:
+    resolution: {integrity: sha512-C16M+IYz0rgRhWZdCmK+h58JMv8vijAA61gmz2rspCSwKwzBebpdcsiUmwrtJRdphuY30i6BSLEOP8ppbNLyLg==}
     dev: true
 
   /@rushstack/node-core-library@3.55.2(@types/node@18.16.16):
@@ -1822,9 +1824,8 @@
       '@sinonjs/commons': 2.0.0
     dev: true
 
-<<<<<<< HEAD
-  /@sveltejs/kit@1.22.6(svelte@4.2.0)(vite@4.4.9):
-    resolution: {integrity: sha512-SDKxI/QpsReCwIn5czjT53fKlPBybbmMk67d317gUqfeORroBAFN1Z6s/x0E1JYi+04i7kKllS+Sz9wVfmUkAQ==}
+  /@sveltejs/kit@1.27.3(svelte@4.2.2)(vite@4.5.0):
+    resolution: {integrity: sha512-pd7qwX6ww5noA0/FLk45B0aKUeOXWR+pfZsGTrv3dRmj3lTmnki9UTmTdWzHJGrje+BBkGUZHfgGrsSOQQBQpQ==}
     engines: {node: ^16.14 || >=18}
     hasBin: true
     requiresBuild: true
@@ -1832,72 +1833,65 @@
       svelte: ^3.54.0 || ^4.0.0-next.0
       vite: ^4.0.0
     dependencies:
-      '@sveltejs/vite-plugin-svelte': 2.4.5(svelte@4.2.0)(vite@4.4.9)
-      '@types/cookie': 0.5.1
+      '@sveltejs/vite-plugin-svelte': 2.4.6(svelte@4.2.2)(vite@4.5.0)
+      '@types/cookie': 0.5.4
       cookie: 0.5.0
       devalue: 4.3.2
       esm-env: 1.0.0
       kleur: 4.1.5
-      magic-string: 0.30.2
-      mime: 3.0.0
+      magic-string: 0.30.5
+      mrmime: 1.0.1
       sade: 1.8.1
       set-cookie-parser: 2.6.0
       sirv: 2.0.3
-      svelte: 4.2.0
-      undici: 5.23.0
-      vite: 4.4.9(@types/node@18.16.16)
+      svelte: 4.2.2
+      tiny-glob: 0.2.9
+      undici: 5.26.5
+      vite: 4.5.0(@types/node@18.16.16)
     transitivePeerDependencies:
       - supports-color
     dev: true
 
-  /@sveltejs/vite-plugin-svelte-inspector@1.0.3(@sveltejs/vite-plugin-svelte@2.4.5)(svelte@4.2.0)(vite@4.4.9):
-    resolution: {integrity: sha512-Khdl5jmmPN6SUsVuqSXatKpQTMIifoQPDanaxC84m9JxIibWvSABJyHpyys0Z+1yYrxY5TTEQm+6elh0XCMaOA==}
+  /@sveltejs/vite-plugin-svelte-inspector@1.0.4(@sveltejs/vite-plugin-svelte@2.4.6)(svelte@4.2.2)(vite@4.5.0):
+    resolution: {integrity: sha512-zjiuZ3yydBtwpF3bj0kQNV0YXe+iKE545QGZVTaylW3eAzFr+pJ/cwK8lZEaRp4JtaJXhD5DyWAV4AxLh6DgaQ==}
     engines: {node: ^14.18.0 || >= 16}
     peerDependencies:
       '@sveltejs/vite-plugin-svelte': ^2.2.0
       svelte: ^3.54.0 || ^4.0.0
       vite: ^4.0.0
     dependencies:
-      '@sveltejs/vite-plugin-svelte': 2.4.5(svelte@4.2.0)(vite@4.4.9)
+      '@sveltejs/vite-plugin-svelte': 2.4.6(svelte@4.2.2)(vite@4.5.0)
       debug: 4.3.4
-      svelte: 4.2.0
-      vite: 4.4.9(@types/node@18.16.16)
+      svelte: 4.2.2
+      vite: 4.5.0(@types/node@18.16.16)
     transitivePeerDependencies:
       - supports-color
     dev: true
 
-  /@sveltejs/vite-plugin-svelte@2.4.5(svelte@4.2.0)(vite@4.4.9):
-    resolution: {integrity: sha512-UJKsFNwhzCVuiZd06jM/psscyNJNDwjQC+qIeb7GBJK9iWeQCcIyfcPWDvbCudfcJggY9jtxJeeaZH7uny93FQ==}
+  /@sveltejs/vite-plugin-svelte@2.4.6(svelte@4.2.2)(vite@4.5.0):
+    resolution: {integrity: sha512-zO79p0+DZnXPnF0ltIigWDx/ux7Ni+HRaFOw720Qeivc1azFUrJxTl0OryXVibYNx1hCboGia1NRV3x8RNv4cA==}
     engines: {node: ^14.18.0 || >= 16}
     peerDependencies:
       svelte: ^3.54.0 || ^4.0.0
       vite: ^4.0.0
     dependencies:
-      '@sveltejs/vite-plugin-svelte-inspector': 1.0.3(@sveltejs/vite-plugin-svelte@2.4.5)(svelte@4.2.0)(vite@4.4.9)
+      '@sveltejs/vite-plugin-svelte-inspector': 1.0.4(@sveltejs/vite-plugin-svelte@2.4.6)(svelte@4.2.2)(vite@4.5.0)
       debug: 4.3.4
       deepmerge: 4.3.1
       kleur: 4.1.5
-      magic-string: 0.30.2
-      svelte: 4.2.0
-      svelte-hmr: 0.15.3(svelte@4.2.0)
-      vite: 4.4.9(@types/node@18.16.16)
-      vitefu: 0.2.4(vite@4.4.9)
+      magic-string: 0.30.5
+      svelte: 4.2.2
+      svelte-hmr: 0.15.3(svelte@4.2.2)
+      vite: 4.5.0(@types/node@18.16.16)
+      vitefu: 0.2.5(vite@4.5.0)
     transitivePeerDependencies:
       - supports-color
     dev: true
 
-  /@swc/helpers@0.4.11:
-    resolution: {integrity: sha512-rEUrBSGIoSFuYxwBYtlUFMlE2CwGhmW+w9355/5oduSw8e5h2+Tj4UrAGNNgP9915++wj5vkQo0UuOBqOAq4nw==}
-=======
   /@swc/helpers@0.5.2:
     resolution: {integrity: sha512-E4KcWTpoLHqwPHLxidpOqQbcrZVgi0rsmmZXUle1jXmJfuIf/UWpczUJ7MZZ5tlxytgJXyp0w4PGkkeLiuIdZw==}
->>>>>>> 6e3f2ee2
     dependencies:
       tslib: 2.6.2
-    dev: true
-
-  /@total-typescript/shoehorn@0.1.1:
-    resolution: {integrity: sha512-XSPcazQsC2Cr7eCiAI+M2bTmMziBvFWYTYMgUDKLbU6i+7m3I2BF5gXF5vKDO8577fONs9CvmTvVa7+nMHMfxg==}
     dev: true
 
   /@total-typescript/shoehorn@0.1.1:
@@ -1979,19 +1973,18 @@
       '@types/node': 18.16.16
     dev: true
 
-<<<<<<< HEAD
-  /@types/cookie@0.5.1:
-    resolution: {integrity: sha512-COUnqfB2+ckwXXSFInsFdOAWQzCCx+a5hq2ruyj+Vjund94RJQd4LG2u9hnvJrTgunKAaax7ancBYlDrNYxA0g==}
-    dev: true
-
-  /@types/estree@1.0.1:
-    resolution: {integrity: sha512-LG4opVs2ANWZ1TJoKc937iMmNstM/d0ae1vNbnBvBhqCSezgVUOzcLCqbI5elV8Vy6WKwKjaqR+zO9VKirBBCA==}
-=======
+  /@types/cookie@0.5.4:
+    resolution: {integrity: sha512-7z/eR6O859gyWIAjuvBWFzNURmf2oPBmJlfVWkwehU5nzIyjwBsTh7WMmEEV4JFnHuQ3ex4oyTvfKzcyJVDBNA==}
+    dev: true
+
   /@types/debug@4.1.8:
     resolution: {integrity: sha512-/vPO1EPOs306Cvhwv7KfVfYvOJqA/S/AXjaHQiJboCZzcNDb+TIJFN9/2C9DZ//ijSKWioNyUxD792QmDJ+HKQ==}
     dependencies:
       '@types/ms': 0.7.31
->>>>>>> 6e3f2ee2
+    dev: true
+
+  /@types/estree@1.0.5:
+    resolution: {integrity: sha512-/kYRxGDLWzHOB7q+wtSUQlFrtcdUccpfy+X+9iMBpHK8QLLhx2wIPYuS5DYtR9Wa/YlZAbIovy7qVdB1Aq6Lyw==}
     dev: true
 
   /@types/express-serve-static-core@4.17.30:
@@ -2361,8 +2354,8 @@
     engines: {node: '>=0.4.0'}
     dev: true
 
-  /acorn@8.10.0:
-    resolution: {integrity: sha512-F0SAmZ8iUtS//m8DmCTA0jlh6TDKkHQyK6xc6V4KDTyZKA9dnvX9/3sRTVQrWm79glUAZbnmmNcdYwUIHWVybw==}
+  /acorn@8.11.2:
+    resolution: {integrity: sha512-nc0Axzp/0FILLEVsm4fNwLCwMttvhEI263QtVPQcbpfZZ3ts0hLsZGOpE6czNlid7CJ9MlyH8reXkpsf3YUY4w==}
     engines: {node: '>=0.4.0'}
     hasBin: true
     dev: true
@@ -2543,12 +2536,6 @@
     engines: {node: '>= 0.4'}
     dev: true
 
-<<<<<<< HEAD
-  /axobject-query@3.2.1:
-    resolution: {integrity: sha512-jsyHu61e6N4Vbz/v18DHwWYKK0bSWLqn47eeDSKPB7m8tqMHF9YJ+mhIk2lVteyZrY8tnSj/jHOv4YiTCuCJgg==}
-    dependencies:
-      dequal: 2.0.3
-=======
   /avvio@8.2.1:
     resolution: {integrity: sha512-TAlMYvOuwGyLK3PfBb5WKBXZmXz2fVCgv23d6zZFdle/q3gPjmxBaeuC0pY0Dzs5PWMSgfqqEZkrye19GlDTgw==}
     dependencies:
@@ -2557,7 +2544,12 @@
       fastq: 1.15.0
     transitivePeerDependencies:
       - supports-color
->>>>>>> 6e3f2ee2
+    dev: true
+
+  /axobject-query@3.2.1:
+    resolution: {integrity: sha512-jsyHu61e6N4Vbz/v18DHwWYKK0bSWLqn47eeDSKPB7m8tqMHF9YJ+mhIk2lVteyZrY8tnSj/jHOv4YiTCuCJgg==}
+    dependencies:
+      dequal: 2.0.3
     dev: true
 
   /babel-jest@29.5.0(@babel/core@7.21.3):
@@ -2745,13 +2737,6 @@
       streamsearch: 1.1.0
     dev: true
 
-  /busboy@1.6.0:
-    resolution: {integrity: sha512-8SFQbg/0hQ9xy3UNTB0YEnsNBbWfhf7RtnzpL7TkBiTBRfrQ9Fxcnz7VJsleJpyp6rVLvXiuORqjlHi5q+PYuA==}
-    engines: {node: '>=10.16.0'}
-    dependencies:
-      streamsearch: 1.1.0
-    dev: true
-
   /bytes@3.1.2:
     resolution: {integrity: sha512-/Nf7TyzTx6S3yRJObOAV7956r8cr2+Oj8AC5dt8wSP3BQAoeX58NoHyCU8P8zGkNXStjTSi6fzO6F0pBdcYbEg==}
     engines: {node: '>= 0.8'}
@@ -2909,8 +2894,8 @@
     resolution: {integrity: sha512-7qJWqItLA8/VPVlKJlFXU+NBlo/qyfs39aJcuMT/2ere32ZqvF5OSxgdM5xOfJJ7O429gg2HM47y8v9P+9wrNw==}
     dependencies:
       '@jridgewell/sourcemap-codec': 1.4.15
-      '@types/estree': 1.0.1
-      acorn: 8.10.0
+      '@types/estree': 1.0.5
+      acorn: 8.11.2
       estree-walker: 3.0.3
       periscopic: 3.1.0
     dev: true
@@ -3188,18 +3173,13 @@
     engines: {node: '>= 0.8'}
     dev: true
 
-<<<<<<< HEAD
   /dequal@2.0.3:
     resolution: {integrity: sha512-0je+qPKHEMohvfRTCEo3CrPG6cAzAYgmzKyxRiYSSDkS6eGJdyVJm7WaYA5ECaAD9wLB2T4EEeymA5aFVcYXCA==}
     engines: {node: '>=6'}
     dev: true
 
-  /destr@1.2.2:
-    resolution: {integrity: sha512-lrbCJwD9saUQrqUfXvl6qoM+QN3W7tLV5pAOs+OqOmopCCz/JkE05MHedJR1xfk4IAnZuJXPVuN5+7jNA2ZCiA==}
-=======
   /destr@2.0.1:
     resolution: {integrity: sha512-M1Ob1zPSIvlARiJUkKqvAZ3VAqQY6Jcuth/pBKQ2b1dX/Qx0OnJ8Vux6J2H5PTMQeRzWrrbTu70VxBfv/OPDJA==}
->>>>>>> 6e3f2ee2
     dev: false
 
   /destroy@1.2.0:
@@ -3878,7 +3858,7 @@
   /estree-walker@3.0.3:
     resolution: {integrity: sha512-7RUKfXgSMMkzt6ZuXmqapOurLGPPfgj6l9uRZ7lRGolvk0y2yocc35LdcxKC5PQZdn2DMqioAQ2NoWcrTKmm6g==}
     dependencies:
-      '@types/estree': 1.0.1
+      '@types/estree': 1.0.5
     dev: true
 
   /esutils@2.0.3:
@@ -4331,6 +4311,10 @@
       define-properties: 1.2.0
     dev: true
 
+  /globalyzer@0.1.0:
+    resolution: {integrity: sha512-40oNTM9UfG6aBmuKxk/giHn5nQ8RVz/SS4Ir6zgzOv9/qC3kKZ9v4etGTcJbEl/NyVQH7FGU7d+X1egr57Md2Q==}
+    dev: true
+
   /globby@11.1.0:
     resolution: {integrity: sha512-jhIXaOzy1sb8IyocaruWSn1TjmnBVs8Ayhcy83rmxNJ8q2uWKCAj3CnJY+KpGSXCueAPc0i05kVvVKtP1t9S3g==}
     engines: {node: '>=10'}
@@ -4341,6 +4325,10 @@
       ignore: 5.2.4
       merge2: 1.4.1
       slash: 3.0.0
+    dev: true
+
+  /globrex@0.1.2:
+    resolution: {integrity: sha512-uHJgbwAMwNFf5mLst7IWLNg14x1CkeqglJb/K3doi4dw6q2IvAAmM/Y81kevy83wP+Sst+nutFTYOGg3d1lsxg==}
     dev: true
 
   /gopd@1.0.1:
@@ -4667,10 +4655,10 @@
     engines: {node: '>=0.10.0'}
     dev: true
 
-  /is-reference@3.0.1:
-    resolution: {integrity: sha512-baJJdQLiYaJdvFbJqXrcGv3WU3QCzBlUcI5QhbesIm6/xPsvmO+2CDoi/GMOFBQEQm+PXkwOPrp9KK5ozZsp2w==}
-    dependencies:
-      '@types/estree': 1.0.1
+  /is-reference@3.0.2:
+    resolution: {integrity: sha512-v3rht/LgVcsdZa3O2Nqs+NMowLOxeOm7Ay9+/ARQ2F+qEoANRcqrjAZKGN0v8ymUetZGgkp26LTnGT7H0Qo9Pg==}
+    dependencies:
+      '@types/estree': 1.0.5
     dev: true
 
   /is-regex@1.1.4:
@@ -5426,8 +5414,8 @@
       yallist: 4.0.0
     dev: true
 
-  /magic-string@0.30.2:
-    resolution: {integrity: sha512-lNZdu7pewtq/ZvWUp9Wpf/x7WzMTsR26TWV03BRZrXFsv+BI6dy8RAiKgm1uM/kyR0rCfUcqvOlXKG66KhIGug==}
+  /magic-string@0.30.5:
+    resolution: {integrity: sha512-7xlpfBaQaP/T6Vh8MO/EqXSW5En6INHEvEXQiuff7Gku0PWjU3uf6w/j9o7O+SpB5fOAkrI5HeoNgwjEO0pFsA==}
     engines: {node: '>=12'}
     dependencies:
       '@jridgewell/sourcemap-codec': 1.4.15
@@ -5534,11 +5522,7 @@
     resolution: {integrity: sha512-jSCU7/VB1loIWBZe14aEYHU/+1UMEHoaO7qxCOVJOw9GgH72VAWppxNcjU+x9a2k3GSIBXNKxXQFqRvvZ7vr3A==}
     engines: {node: '>=10.0.0'}
     hasBin: true
-<<<<<<< HEAD
-    dev: true
-=======
     dev: false
->>>>>>> 6e3f2ee2
 
   /mimic-fn@2.1.0:
     resolution: {integrity: sha512-OqbOk5oEQeAZ8WXWydlu9HJjz9WVdEIvamMCcXmuqUYjTknH/sqsWvhQ3vgwKFRR1HpjvNBKQ37nbJgYzGqGcg==}
@@ -5973,19 +5957,17 @@
     engines: {node: '>=8'}
     dev: true
 
-<<<<<<< HEAD
-  /periscopic@3.1.0:
-    resolution: {integrity: sha512-vKiQ8RRtkl9P+r/+oefh25C3fhybptkHKCZSPlcXiJux2tJF55GnEj3BVn4A5gKfq9NWWXXrxkHBwVPUfH0opw==}
-    dependencies:
-      '@types/estree': 1.0.1
-      estree-walker: 3.0.3
-      is-reference: 3.0.1
-    dev: true
-=======
   /pathe@1.1.1:
     resolution: {integrity: sha512-d+RQGp0MAYTIaDBIMmOfMwz3E+LOZnxx1HZd5R18mmCZY0QBlK0LDZfPc8FW8Ed2DlvsuE6PRjroDY+wg4+j/Q==}
     dev: false
->>>>>>> 6e3f2ee2
+
+  /periscopic@3.1.0:
+    resolution: {integrity: sha512-vKiQ8RRtkl9P+r/+oefh25C3fhybptkHKCZSPlcXiJux2tJF55GnEj3BVn4A5gKfq9NWWXXrxkHBwVPUfH0opw==}
+    dependencies:
+      '@types/estree': 1.0.5
+      estree-walker: 3.0.3
+      is-reference: 3.0.2
+    dev: true
 
   /picocolors@1.0.0:
     resolution: {integrity: sha512-1fygroTLlHu66zi26VoTDv8yRgm0Fccecssto+MhsZ0D/DGW2sm8E8AjW7NU5VVTRt5GxbeZ5qBuJr+HyLYkjQ==}
@@ -6050,15 +6032,6 @@
       source-map-js: 1.0.2
     dev: true
 
-  /postcss@8.4.28:
-    resolution: {integrity: sha512-Z7V5j0cq8oEKyejIKfpD8b4eBy9cwW2JWPk0+fB1HOAMsfHbnAXLLS+PfVWlzMSLQaWttKDt607I0XHmpE67Vw==}
-    engines: {node: ^10 || ^12 || >=14}
-    dependencies:
-      nanoid: 3.3.6
-      picocolors: 1.0.0
-      source-map-js: 1.0.2
-    dev: true
-
   /preferred-pm@3.0.3:
     resolution: {integrity: sha512-+wZgbxNES/KlJs9q40F/1sfOd/j7f1O9JaHcW5Dsn3aUUOZg3L2bjpVUcKV2jvtElYfoTuQiNeMfQJ4kwUAhCQ==}
     engines: {node: '>=10'}
@@ -6396,12 +6369,12 @@
     dependencies:
       glob: 7.2.3
 
-  /rollup@3.28.0:
-    resolution: {integrity: sha512-d7zhvo1OUY2SXSM6pfNjgD5+d0Nz87CUp4mt8l/GgVP3oBsPwzNvSzyu1me6BSG9JIgWNTVcafIXBIyM8yQ3yw==}
+  /rollup@3.29.4:
+    resolution: {integrity: sha512-oWzmBZwvYrU0iJHtDmhsm662rC15FRXmcjCk1xD771dFDx5jJ02ufAQQTn0etB2emNk4J9EZg/yWKpsn9BWGRw==}
     engines: {node: '>=14.18.0', npm: '>=8.0.0'}
     hasBin: true
     optionalDependencies:
-      fsevents: 2.3.2
+      fsevents: 2.3.3
     dev: true
 
   /run-async@3.0.0:
@@ -6623,7 +6596,7 @@
     resolution: {integrity: sha512-O9jm9BsID1P+0HOi81VpXPoDxYP374pkOLzACAoyUQ/3OUVndNpsz6wMnY2z+yOxzbllCKZrM+9QrWsv4THnyA==}
     engines: {node: '>= 10'}
     dependencies:
-      '@polka/url': 1.0.0-next.21
+      '@polka/url': 1.0.0-next.23
       mrmime: 1.0.1
       totalist: 3.0.1
     dev: true
@@ -6871,31 +6844,31 @@
     engines: {node: '>= 0.4'}
     dev: true
 
-  /svelte-hmr@0.15.3(svelte@4.2.0):
+  /svelte-hmr@0.15.3(svelte@4.2.2):
     resolution: {integrity: sha512-41snaPswvSf8TJUhlkoJBekRrABDXDMdpNpT2tfHIv4JuhgvHqLMhEPGtaQn0BmbNSTkuz2Ed20DF2eHw0SmBQ==}
     engines: {node: ^12.20 || ^14.13.1 || >= 16}
     peerDependencies:
       svelte: ^3.19.0 || ^4.0.0
     dependencies:
-      svelte: 4.2.0
-    dev: true
-
-  /svelte@4.2.0:
-    resolution: {integrity: sha512-kVsdPjDbLrv74SmLSUzAsBGquMs4MPgWGkGLpH+PjOYnFOziAvENVzgJmyOCV2gntxE32aNm8/sqNKD6LbIpeQ==}
+      svelte: 4.2.2
+    dev: true
+
+  /svelte@4.2.2:
+    resolution: {integrity: sha512-My2tytF2e2NnHSpn2M7/3VdXT4JdTglYVUuSuK/mXL2XtulPYbeBfl8Dm1QiaKRn0zoULRnL+EtfZHHP0k4H3A==}
     engines: {node: '>=16'}
     dependencies:
       '@ampproject/remapping': 2.2.1
       '@jridgewell/sourcemap-codec': 1.4.15
-      '@jridgewell/trace-mapping': 0.3.19
-      acorn: 8.10.0
+      '@jridgewell/trace-mapping': 0.3.20
+      acorn: 8.11.2
       aria-query: 5.3.0
       axobject-query: 3.2.1
       code-red: 1.0.4
       css-tree: 2.3.1
       estree-walker: 3.0.3
-      is-reference: 3.0.1
+      is-reference: 3.0.2
       locate-character: 3.0.0
-      magic-string: 0.30.2
+      magic-string: 0.30.5
       periscopic: 3.1.0
     dev: true
 
@@ -6935,6 +6908,13 @@
     engines: {node: '>=10'}
     dependencies:
       convert-hrtime: 3.0.0
+    dev: true
+
+  /tiny-glob@0.2.9:
+    resolution: {integrity: sha512-g/55ssRPUjShh+xkfx9UPDXqhckHEsHr4Vd9zX55oSdGZc/MD0m3sferOkwWtp98bv+kcVfEHtRJgBVJzelrzg==}
+    dependencies:
+      globalyzer: 0.1.0
+      globrex: 0.1.2
     dev: true
 
   /tiny-lru@11.0.1:
@@ -7239,14 +7219,13 @@
     resolution: {integrity: sha512-WxONCrssBM8TSPRqN5EmsjVrsv4A8X12J4ArBiiayv3DyyG3ZlIg6yysuuSYdZsVz3TKcTg2fd//Ujd4CHV1iA==}
     dev: true
 
-<<<<<<< HEAD
-  /undici@5.23.0:
-    resolution: {integrity: sha512-1D7w+fvRsqlQ9GscLBwcAJinqcZGHUKjbOmXdlE/v8BvEGXjeWAax+341q44EuTcHXXnfyKNbKRq4Lg7OzhMmg==}
+  /undici@5.26.5:
+    resolution: {integrity: sha512-cSb4bPFd5qgR7qr2jYAi0hlX9n5YKK2ONKkLFkxl+v/9BvC0sOpZjBHDBSXc5lWAf5ty9oZdRXytBIHzgUcerw==}
     engines: {node: '>=14.0'}
     dependencies:
-      busboy: 1.6.0
-    dev: true
-=======
+      '@fastify/busboy': 2.0.0
+    dev: true
+
   /unenv@1.7.4:
     resolution: {integrity: sha512-fjYsXYi30It0YCQYqLOcT6fHfMXsBr2hw9XC7ycf8rTG7Xxpe3ZssiqUnD0khrjiZEmkBXWLwm42yCSCH46fMw==}
     dependencies:
@@ -7256,7 +7235,6 @@
       node-fetch-native: 1.4.0
       pathe: 1.1.1
     dev: false
->>>>>>> 6e3f2ee2
 
   /universalify@0.1.2:
     resolution: {integrity: sha512-rBJeI5CXAlmy1pV+617WB9J63U6XcazHHF2f2dbJix4XzpUF0RS3Zbj0FGIOCAva5P/d/GBOYaACQ1w+0azUkg==}
@@ -7333,8 +7311,8 @@
     engines: {node: '>= 0.8'}
     dev: true
 
-  /vite@4.4.9(@types/node@18.16.16):
-    resolution: {integrity: sha512-2mbUn2LlUmNASWwSCNSJ/EG2HuSRTnVNaydp6vMCm5VIqJsjMfbIWtbH2kDuwUVW5mMUKKZvGPX/rqeqVvv1XA==}
+  /vite@4.5.0(@types/node@18.16.16):
+    resolution: {integrity: sha512-ulr8rNLA6rkyFAlVWw2q5YJ91v098AFQ2R0PRFwPzREXOUJQPtFUG0t+/ZikhaOCDqFoDhN6/v8Sq0o4araFAw==}
     engines: {node: ^14.18.0 || >=16.0.0}
     hasBin: true
     peerDependencies:
@@ -7363,21 +7341,21 @@
     dependencies:
       '@types/node': 18.16.16
       esbuild: 0.18.20
-      postcss: 8.4.28
-      rollup: 3.28.0
+      postcss: 8.4.31
+      rollup: 3.29.4
     optionalDependencies:
-      fsevents: 2.3.2
-    dev: true
-
-  /vitefu@0.2.4(vite@4.4.9):
-    resolution: {integrity: sha512-fanAXjSaf9xXtOOeno8wZXIhgia+CZury481LsDaV++lSvcU2R9Ch2bPh3PYFyoHW+w9LqAeYRISVQjUIew14g==}
+      fsevents: 2.3.3
+    dev: true
+
+  /vitefu@0.2.5(vite@4.5.0):
+    resolution: {integrity: sha512-SgHtMLoqaeeGnd2evZ849ZbACbnwQCIwRH57t18FxcXoZop0uQu0uzlIhJBlF/eWVzuce0sHeqPcDo+evVcg8Q==}
     peerDependencies:
-      vite: ^3.0.0 || ^4.0.0
+      vite: ^3.0.0 || ^4.0.0 || ^5.0.0
     peerDependenciesMeta:
       vite:
         optional: true
     dependencies:
-      vite: 4.4.9(@types/node@18.16.16)
+      vite: 4.5.0(@types/node@18.16.16)
     dev: true
 
   /walker@1.0.8:
