--- conflicted
+++ resolved
@@ -41,14 +41,10 @@
         version: 6.11.0(@eslint/eslintrc@2.1.3)(eslint@8.53.0)(typescript@5.5.2)
       jest:
         specifier: ^29.3.1
-        version: 29.5.0(ts-node@10.9.1(typescript@5.5.2))
+        version: 29.5.0(@types/node@20.14.8)(ts-node@10.9.1(@types/node@20.14.8)(typescript@5.5.2))
       ts-jest:
         specifier: ^29.1.0
-<<<<<<< HEAD
-        version: 29.1.0(@babel/core@7.23.6)(@jest/types@29.6.3)(babel-jest@29.5.0(@babel/core@7.23.6))(jest@29.5.0(@types/node@18.16.16)(ts-node@10.9.1(@types/node@18.16.16)(typescript@5.5.2)))(typescript@5.5.2)
-=======
-        version: 29.1.0(@babel/core@7.23.6)(@jest/types@29.5.0)(babel-jest@29.5.0(@babel/core@7.23.6))(jest@29.5.0(ts-node@10.9.1(typescript@5.5.2)))(typescript@5.5.2)
->>>>>>> 4f2ce070
+        version: 29.1.0(@babel/core@7.23.6)(@jest/types@29.5.0)(babel-jest@29.5.0(@babel/core@7.23.6))(jest@29.5.0(@types/node@20.14.8)(ts-node@10.9.1(@types/node@20.14.8)(typescript@5.5.2)))(typescript@5.5.2)
 
   packages/eslint-plugin-internal:
     dependencies:
@@ -229,11 +225,7 @@
         version: 0.3.4
       ts-jest:
         specifier: ^29.1.0
-<<<<<<< HEAD
-        version: 29.1.0(@babel/core@7.23.6)(@jest/types@29.6.3)(babel-jest@29.5.0(@babel/core@7.23.6))(jest@29.5.0(@types/node@18.16.16)(ts-node@10.9.1(@types/node@18.16.16)(typescript@5.5.2)))(typescript@5.5.2)
-=======
         version: 29.1.0(@babel/core@7.23.6)(@jest/types@29.5.0)(babel-jest@29.5.0(@babel/core@7.23.6))(jest@29.5.0(@types/node@20.14.8)(ts-node@10.9.1(@types/node@20.14.8)(typescript@5.6.2)))(typescript@5.6.2)
->>>>>>> 4f2ce070
       tsx:
         specifier: ^3.12.7
         version: 3.12.7
@@ -279,17 +271,13 @@
         version: 1.5.1(node-fetch@2.7.0)
       inngest:
         specifier: ^3.21.0
-        version: 3.21.0(@sveltejs/kit@1.27.3)(@vercel/node@2.15.9)(aws-lambda@1.0.7)(express@4.19.2)(fastify@4.21.0)(h3@1.8.1)(hono@4.2.7)(koa@2.14.2)(next@13.5.4(@babel/core@7.23.6))(typescript@5.5.2)
+        version: 3.21.0(@sveltejs/kit@1.27.3(svelte@4.2.5)(vite@4.5.3(@types/node@20.14.8)))(@vercel/node@2.15.9)(aws-lambda@1.0.7)(express@4.19.2)(fastify@4.21.0)(h3@1.8.1)(hono@4.2.7)(koa@2.14.2)(next@13.5.4(@babel/core@7.23.6)(react-dom@18.2.0(react@18.2.0))(react@18.2.0))(typescript@5.5.2)
       jest:
         specifier: ^29.3.1
-        version: 29.5.0(ts-node@10.9.1(typescript@5.5.2))
+        version: 29.5.0(@types/node@20.14.8)(ts-node@10.9.1(@types/node@20.14.8)(typescript@5.5.2))
       ts-jest:
         specifier: ^29.1.0
-<<<<<<< HEAD
-        version: 29.1.0(@babel/core@7.23.6)(@jest/types@29.6.3)(babel-jest@29.5.0(@babel/core@7.23.6))(jest@29.5.0(@types/node@18.16.16)(ts-node@10.9.1(@types/node@18.16.16)(typescript@5.5.2)))(typescript@5.5.2)
-=======
-        version: 29.1.0(@babel/core@7.23.6)(@jest/types@29.5.0)(babel-jest@29.5.0(@babel/core@7.23.6))(jest@29.5.0(ts-node@10.9.1(typescript@5.5.2)))(typescript@5.5.2)
->>>>>>> 4f2ce070
+        version: 29.1.0(@babel/core@7.23.6)(@jest/types@29.5.0)(babel-jest@29.5.0(@babel/core@7.23.6))(jest@29.5.0(@types/node@20.14.8)(ts-node@10.9.1(@types/node@20.14.8)(typescript@5.5.2)))(typescript@5.5.2)
       typescript:
         specifier: ~5.5.2
         version: 5.5.2
@@ -307,7 +295,7 @@
         version: 8.14.0
       inngest:
         specifier: ^3.19.11
-        version: 3.19.20(@sveltejs/kit@1.27.3)(@vercel/node@2.15.9)(aws-lambda@1.0.7)(express@4.19.2)(fastify@4.21.0)(h3@1.8.1)(hono@4.2.7)(koa@2.14.2)(next@13.5.4)(typescript@5.4.2)
+        version: 3.19.20(@sveltejs/kit@1.27.3(svelte@4.2.5)(vite@4.5.3(@types/node@20.14.8)))(@vercel/node@2.15.9)(aws-lambda@1.0.7)(express@4.19.2)(fastify@4.21.0)(h3@1.8.1)(hono@4.2.7)(koa@2.14.2)(next@13.5.4(react-dom@18.2.0(react@18.2.0))(react@18.2.0))(typescript@5.4.2)
       typescript:
         specifier: ~5.4.0
         version: 5.4.2
@@ -316,7 +304,7 @@
     dependencies:
       inngest:
         specifier: ^3.22.12
-        version: 3.22.12(@sveltejs/kit@1.27.3)(@vercel/node@2.15.9)(aws-lambda@1.0.7)(express@4.19.2)(fastify@4.21.0)(h3@1.8.1)(hono@4.2.7)(koa@2.14.2)(next@13.5.4)(typescript@5.5.2)
+        version: 3.22.13(@sveltejs/kit@1.27.3(svelte@4.2.5)(vite@4.5.3(@types/node@20.14.8)))(@vercel/node@2.15.9)(aws-lambda@1.0.7)(express@4.19.2)(fastify@4.21.0)(h3@1.8.1)(hono@4.2.7)(koa@2.14.2)(next@13.5.4(react-dom@18.2.0(react@18.2.0))(react@18.2.0))(typescript@5.6.2)
       tinyspy:
         specifier: ^3.0.2
         version: 3.0.2
@@ -1030,10 +1018,6 @@
     resolution: {integrity: sha512-VLYKXQmtmuEz6IxJsrZwzG9NvtkQsWNnWMsKxqWNu3+CnfzJQhp0WDDKWLVV9hLKr0l3SLLFRqcYHjhtyuDVxg==}
     engines: {node: ^14.15.0 || ^16.10.0 || >=18.0.0}
 
-  '@jest/schemas@29.6.3':
-    resolution: {integrity: sha512-mo5j5X+jIZmJQveBKeS/clAueipV7KgiX1vMgCxam1RNYiqE1w62n0/tJJnHtjW8ZHcQco5gY85jA3mi0L+nSA==}
-    engines: {node: ^14.15.0 || ^16.10.0 || >=18.0.0}
-
   '@jest/source-map@29.4.3':
     resolution: {integrity: sha512-qyt/mb6rLyd9j1jUts4EQncvS6Yy3PM9HghnNv86QBlV+zdL2inCdK1tuVlL+J+lpiw2BI67qXOrX3UurBqQ1w==}
     engines: {node: ^14.15.0 || ^16.10.0 || >=18.0.0}
@@ -1052,10 +1036,6 @@
 
   '@jest/types@29.5.0':
     resolution: {integrity: sha512-qbu7kN6czmVRc3xWFQcAN03RAUamgppVUdXrvl1Wr3jlNF93o9mJbGcDWrwGB6ht44u7efB1qCFgVQmca24Uog==}
-    engines: {node: ^14.15.0 || ^16.10.0 || >=18.0.0}
-
-  '@jest/types@29.6.3':
-    resolution: {integrity: sha512-u3UPsIilWKOM3F9CXtrG8LEJmNxwoCQC/XVj4IKYXvvpx7QIi/Kg1LI5uDmDpKlac62NUtX7eLjRh+jVZcLOzw==}
     engines: {node: ^14.15.0 || ^16.10.0 || >=18.0.0}
 
   '@jridgewell/gen-mapping@0.3.3':
@@ -1247,9 +1227,6 @@
 
   '@sinclair/typebox@0.25.24':
     resolution: {integrity: sha512-XJfwUVUKDHF5ugKwIcxEgc9k8b7HbznCp6eUfWgu710hMPNIO4aw4/zB5RogDQz8nd6gyCDpU9O/m6qYEWY6yQ==}
-
-  '@sinclair/typebox@0.27.8':
-    resolution: {integrity: sha512-+Fj43pSMwJs4KRrH/938Uf+uAELIgVBmQzg/q1YG10djyfA3TnrU8N8XzqCh/okZdszqBQTZf96idMfE5lnwTA==}
 
   '@sinonjs/commons@2.0.0':
     resolution: {integrity: sha512-uLa0j859mMrg2slwQYdO/AkrOfmH+X6LTVmNTS9CqexuE2IvVORIkSpJLqePAbEnKJ77aMmCwr1NUZ57120Xcg==}
@@ -3049,8 +3026,8 @@
       typescript:
         optional: true
 
-  inngest@3.22.12:
-    resolution: {integrity: sha512-4OquNAvHvqoAKiZzC3bOJjOToOtDQACaLAAaNvpzMlHQxqYxuTCtrnrYulmSoWo7ueYXXHlE0cA/E9pHpv0vLg==}
+  inngest@3.22.13:
+    resolution: {integrity: sha512-IBF0wgw3hfYyl59RX6xilKYQFbI+8kOLi78jIoi1zRheVoUAW4MMZEPOFpQVn3at1XtZehwSffctqZ4TjijtCQ==}
     engines: {node: '>=14'}
     peerDependencies:
       '@sveltejs/kit': '>=1.27.3'
@@ -5714,6 +5691,40 @@
       jest-util: 29.5.0
       slash: 3.0.0
 
+  '@jest/core@29.5.0(ts-node@10.9.1(@types/node@20.14.8)(typescript@5.5.2))':
+    dependencies:
+      '@jest/console': 29.5.0
+      '@jest/reporters': 29.5.0
+      '@jest/test-result': 29.5.0
+      '@jest/transform': 29.5.0
+      '@jest/types': 29.5.0
+      '@types/node': 20.14.8
+      ansi-escapes: 4.3.2
+      chalk: 4.1.2
+      ci-info: 3.8.0
+      exit: 0.1.2
+      graceful-fs: 4.2.11
+      jest-changed-files: 29.5.0
+      jest-config: 29.5.0(@types/node@20.14.8)(ts-node@10.9.1(@types/node@20.14.8)(typescript@5.5.2))
+      jest-haste-map: 29.5.0
+      jest-message-util: 29.5.0
+      jest-regex-util: 29.4.3
+      jest-resolve: 29.5.0
+      jest-resolve-dependencies: 29.5.0
+      jest-runner: 29.5.0
+      jest-runtime: 29.5.0
+      jest-snapshot: 29.5.0
+      jest-util: 29.5.0
+      jest-validate: 29.5.0
+      jest-watcher: 29.5.0
+      micromatch: 4.0.5
+      pretty-format: 29.5.0
+      slash: 3.0.0
+      strip-ansi: 6.0.1
+    transitivePeerDependencies:
+      - supports-color
+      - ts-node
+
   '@jest/core@29.5.0(ts-node@10.9.1(@types/node@20.14.8)(typescript@5.6.2))':
     dependencies:
       '@jest/console': 29.5.0
@@ -5748,40 +5759,6 @@
       - supports-color
       - ts-node
 
-  '@jest/core@29.5.0(ts-node@10.9.1(typescript@5.5.2))':
-    dependencies:
-      '@jest/console': 29.5.0
-      '@jest/reporters': 29.5.0
-      '@jest/test-result': 29.5.0
-      '@jest/transform': 29.5.0
-      '@jest/types': 29.5.0
-      '@types/node': 20.14.8
-      ansi-escapes: 4.3.2
-      chalk: 4.1.2
-      ci-info: 3.8.0
-      exit: 0.1.2
-      graceful-fs: 4.2.11
-      jest-changed-files: 29.5.0
-      jest-config: 29.5.0(@types/node@20.14.8)(ts-node@10.9.1(typescript@5.5.2))
-      jest-haste-map: 29.5.0
-      jest-message-util: 29.5.0
-      jest-regex-util: 29.4.3
-      jest-resolve: 29.5.0
-      jest-resolve-dependencies: 29.5.0
-      jest-runner: 29.5.0
-      jest-runtime: 29.5.0
-      jest-snapshot: 29.5.0
-      jest-util: 29.5.0
-      jest-validate: 29.5.0
-      jest-watcher: 29.5.0
-      micromatch: 4.0.5
-      pretty-format: 29.5.0
-      slash: 3.0.0
-      strip-ansi: 6.0.1
-    transitivePeerDependencies:
-      - supports-color
-      - ts-node
-
   '@jest/environment@29.5.0':
     dependencies:
       '@jest/fake-timers': 29.5.0
@@ -5851,11 +5828,6 @@
     dependencies:
       '@sinclair/typebox': 0.25.24
 
-  '@jest/schemas@29.6.3':
-    dependencies:
-      '@sinclair/typebox': 0.27.8
-    optional: true
-
   '@jest/source-map@29.4.3':
     dependencies:
       '@jridgewell/trace-mapping': 0.3.20
@@ -5905,16 +5877,6 @@
       '@types/yargs': 17.0.23
       chalk: 4.1.2
 
-  '@jest/types@29.6.3':
-    dependencies:
-      '@jest/schemas': 29.6.3
-      '@types/istanbul-lib-coverage': 2.0.4
-      '@types/istanbul-reports': 3.0.1
-      '@types/node': 18.16.16
-      '@types/yargs': 17.0.23
-      chalk: 4.1.2
-    optional: true
-
   '@jridgewell/gen-mapping@0.3.3':
     dependencies:
       '@jridgewell/set-array': 1.1.2
@@ -6101,9 +6063,6 @@
 
   '@sinclair/typebox@0.25.24': {}
 
-  '@sinclair/typebox@0.27.8':
-    optional: true
-
   '@sinonjs/commons@2.0.0':
     dependencies:
       type-detect: 4.0.8
@@ -6111,25 +6070,6 @@
   '@sinonjs/fake-timers@10.0.2':
     dependencies:
       '@sinonjs/commons': 2.0.0
-
-  '@sveltejs/kit@1.27.3':
-    dependencies:
-      '@sveltejs/vite-plugin-svelte': 2.4.6
-      '@types/cookie': 0.5.4
-      cookie: 0.5.0
-      devalue: 4.3.2
-      esm-env: 1.0.0
-      kleur: 4.1.5
-      magic-string: 0.30.5
-      mrmime: 1.0.1
-      sade: 1.8.1
-      set-cookie-parser: 2.6.0
-      sirv: 2.0.3
-      tiny-glob: 0.2.9
-      undici: 5.26.5
-    transitivePeerDependencies:
-      - supports-color
-    optional: true
 
   '@sveltejs/kit@1.27.3(svelte@4.2.5)(vite@4.5.3(@types/node@20.14.8))':
     dependencies:
@@ -6159,27 +6099,6 @@
       vite: 4.5.3(@types/node@20.14.8)
     transitivePeerDependencies:
       - supports-color
-
-  '@sveltejs/vite-plugin-svelte-inspector@1.0.4(@sveltejs/vite-plugin-svelte@2.4.6)':
-    dependencies:
-      '@sveltejs/vite-plugin-svelte': 2.4.6
-      debug: 4.3.4
-    transitivePeerDependencies:
-      - supports-color
-    optional: true
-
-  '@sveltejs/vite-plugin-svelte@2.4.6':
-    dependencies:
-      '@sveltejs/vite-plugin-svelte-inspector': 1.0.4(@sveltejs/vite-plugin-svelte@2.4.6)
-      debug: 4.3.4
-      deepmerge: 4.3.1
-      kleur: 4.1.5
-      magic-string: 0.30.5
-      svelte-hmr: 0.15.3(svelte@4.2.5)
-      vitefu: 0.2.5(vite@4.5.3(@types/node@20.14.8))
-    transitivePeerDependencies:
-      - supports-color
-    optional: true
 
   '@sveltejs/vite-plugin-svelte@2.4.6(svelte@4.2.5)(vite@4.5.3(@types/node@20.14.8))':
     dependencies:
@@ -8208,7 +8127,7 @@
 
   inherits@2.0.4: {}
 
-  inngest@3.19.20(@sveltejs/kit@1.27.3)(@vercel/node@2.15.9)(aws-lambda@1.0.7)(express@4.19.2)(fastify@4.21.0)(h3@1.8.1)(hono@4.2.7)(koa@2.14.2)(next@13.5.4)(typescript@5.4.2):
+  inngest@3.19.20(@sveltejs/kit@1.27.3(svelte@4.2.5)(vite@4.5.3(@types/node@20.14.8)))(@vercel/node@2.15.9)(aws-lambda@1.0.7)(express@4.19.2)(fastify@4.21.0)(h3@1.8.1)(hono@4.2.7)(koa@2.14.2)(next@13.5.4(react-dom@18.2.0(react@18.2.0))(react@18.2.0))(typescript@5.4.2):
     dependencies:
       '@types/debug': 4.1.12
       canonicalize: 1.0.8
@@ -8222,7 +8141,7 @@
       strip-ansi: 5.2.0
       zod: 3.22.3
     optionalDependencies:
-      '@sveltejs/kit': 1.27.3
+      '@sveltejs/kit': 1.27.3(svelte@4.2.5)(vite@4.5.3(@types/node@20.14.8))
       '@vercel/node': 2.15.9
       aws-lambda: 1.0.7
       express: 4.19.2
@@ -8236,7 +8155,7 @@
       - encoding
       - supports-color
 
-  inngest@3.21.0(@sveltejs/kit@1.27.3)(@vercel/node@2.15.9)(aws-lambda@1.0.7)(express@4.19.2)(fastify@4.21.0)(h3@1.8.1)(hono@4.2.7)(koa@2.14.2)(next@13.5.4(@babel/core@7.23.6))(typescript@5.5.2):
+  inngest@3.21.0(@sveltejs/kit@1.27.3(svelte@4.2.5)(vite@4.5.3(@types/node@20.14.8)))(@vercel/node@2.15.9)(aws-lambda@1.0.7)(express@4.19.2)(fastify@4.21.0)(h3@1.8.1)(hono@4.2.7)(koa@2.14.2)(next@13.5.4(@babel/core@7.23.6)(react-dom@18.2.0(react@18.2.0))(react@18.2.0))(typescript@5.5.2):
     dependencies:
       '@types/debug': 4.1.12
       canonicalize: 1.0.8
@@ -8250,7 +8169,7 @@
       strip-ansi: 5.2.0
       zod: 3.22.3
     optionalDependencies:
-      '@sveltejs/kit': 1.27.3
+      '@sveltejs/kit': 1.27.3(svelte@4.2.5)(vite@4.5.3(@types/node@20.14.8))
       '@vercel/node': 2.15.9
       aws-lambda: 1.0.7
       express: 4.19.2
@@ -8264,7 +8183,7 @@
       - encoding
       - supports-color
 
-  inngest@3.22.12(@sveltejs/kit@1.27.3)(@vercel/node@2.15.9)(aws-lambda@1.0.7)(express@4.19.2)(fastify@4.21.0)(h3@1.8.1)(hono@4.2.7)(koa@2.14.2)(next@13.5.4)(typescript@5.5.2):
+  inngest@3.22.13(@sveltejs/kit@1.27.3(svelte@4.2.5)(vite@4.5.3(@types/node@20.14.8)))(@vercel/node@2.15.9)(aws-lambda@1.0.7)(express@4.19.2)(fastify@4.21.0)(h3@1.8.1)(hono@4.2.7)(koa@2.14.2)(next@13.5.4(react-dom@18.2.0(react@18.2.0))(react@18.2.0))(typescript@5.6.2):
     dependencies:
       '@types/debug': 4.1.12
       canonicalize: 1.0.8
@@ -8278,7 +8197,7 @@
       strip-ansi: 5.2.0
       zod: 3.22.3
     optionalDependencies:
-      '@sveltejs/kit': 1.27.3
+      '@sveltejs/kit': 1.27.3(svelte@4.2.5)(vite@4.5.3(@types/node@20.14.8))
       '@vercel/node': 2.15.9
       aws-lambda: 1.0.7
       express: 4.19.2
@@ -8287,7 +8206,7 @@
       hono: 4.2.7
       koa: 2.14.2
       next: 13.5.4(@babel/core@7.23.6)(react-dom@18.2.0(react@18.2.0))(react@18.2.0)
-      typescript: 5.5.2
+      typescript: 5.6.2
     transitivePeerDependencies:
       - encoding
       - supports-color
@@ -8528,6 +8447,25 @@
     transitivePeerDependencies:
       - supports-color
 
+  jest-cli@29.5.0(@types/node@20.14.8)(ts-node@10.9.1(@types/node@20.14.8)(typescript@5.5.2)):
+    dependencies:
+      '@jest/core': 29.5.0(ts-node@10.9.1(@types/node@20.14.8)(typescript@5.5.2))
+      '@jest/test-result': 29.5.0
+      '@jest/types': 29.5.0
+      chalk: 4.1.2
+      exit: 0.1.2
+      graceful-fs: 4.2.11
+      import-local: 3.1.0
+      jest-config: 29.5.0(@types/node@20.14.8)(ts-node@10.9.1(@types/node@20.14.8)(typescript@5.5.2))
+      jest-util: 29.5.0
+      jest-validate: 29.5.0
+      prompts: 2.4.2
+      yargs: 17.7.1
+    transitivePeerDependencies:
+      - '@types/node'
+      - supports-color
+      - ts-node
+
   jest-cli@29.5.0(@types/node@20.14.8)(ts-node@10.9.1(@types/node@20.14.8)(typescript@5.6.2)):
     dependencies:
       '@jest/core': 29.5.0(ts-node@10.9.1(@types/node@20.14.8)(typescript@5.6.2))
@@ -8547,24 +8485,35 @@
       - supports-color
       - ts-node
 
-  jest-cli@29.5.0(ts-node@10.9.1(typescript@5.5.2)):
-    dependencies:
-      '@jest/core': 29.5.0(ts-node@10.9.1(typescript@5.5.2))
-      '@jest/test-result': 29.5.0
+  jest-config@29.5.0(@types/node@20.14.8)(ts-node@10.9.1(@types/node@20.14.8)(typescript@5.5.2)):
+    dependencies:
+      '@babel/core': 7.23.6
+      '@jest/test-sequencer': 29.5.0
       '@jest/types': 29.5.0
+      babel-jest: 29.5.0(@babel/core@7.23.6)
       chalk: 4.1.2
-      exit: 0.1.2
+      ci-info: 3.8.0
+      deepmerge: 4.3.1
+      glob: 7.2.3
       graceful-fs: 4.2.11
-      import-local: 3.1.0
-      jest-config: 29.5.0(@types/node@20.14.8)(ts-node@10.9.1(typescript@5.5.2))
+      jest-circus: 29.5.0
+      jest-environment-node: 29.5.0
+      jest-get-type: 29.4.3
+      jest-regex-util: 29.4.3
+      jest-resolve: 29.5.0
+      jest-runner: 29.5.0
       jest-util: 29.5.0
       jest-validate: 29.5.0
-      prompts: 2.4.2
-      yargs: 17.7.1
+      micromatch: 4.0.5
+      parse-json: 5.2.0
+      pretty-format: 29.5.0
+      slash: 3.0.0
+      strip-json-comments: 3.1.1
+    optionalDependencies:
+      '@types/node': 20.14.8
+      ts-node: 10.9.1(@types/node@20.14.8)(typescript@5.5.2)
     transitivePeerDependencies:
-      - '@types/node'
       - supports-color
-      - ts-node
 
   jest-config@29.5.0(@types/node@20.14.8)(ts-node@10.9.1(@types/node@20.14.8)(typescript@5.6.2)):
     dependencies:
@@ -8596,36 +8545,6 @@
     transitivePeerDependencies:
       - supports-color
 
-  jest-config@29.5.0(@types/node@20.14.8)(ts-node@10.9.1(typescript@5.5.2)):
-    dependencies:
-      '@babel/core': 7.23.6
-      '@jest/test-sequencer': 29.5.0
-      '@jest/types': 29.5.0
-      babel-jest: 29.5.0(@babel/core@7.23.6)
-      chalk: 4.1.2
-      ci-info: 3.8.0
-      deepmerge: 4.3.1
-      glob: 7.2.3
-      graceful-fs: 4.2.11
-      jest-circus: 29.5.0
-      jest-environment-node: 29.5.0
-      jest-get-type: 29.4.3
-      jest-regex-util: 29.4.3
-      jest-resolve: 29.5.0
-      jest-runner: 29.5.0
-      jest-util: 29.5.0
-      jest-validate: 29.5.0
-      micromatch: 4.0.5
-      parse-json: 5.2.0
-      pretty-format: 29.5.0
-      slash: 3.0.0
-      strip-json-comments: 3.1.1
-    optionalDependencies:
-      '@types/node': 20.14.8
-      ts-node: 10.9.1(typescript@5.5.2)
-    transitivePeerDependencies:
-      - supports-color
-
   jest-diff@27.5.1:
     dependencies:
       chalk: 4.1.2
@@ -8867,23 +8786,23 @@
       merge-stream: 2.0.0
       supports-color: 8.1.1
 
+  jest@29.5.0(@types/node@20.14.8)(ts-node@10.9.1(@types/node@20.14.8)(typescript@5.5.2)):
+    dependencies:
+      '@jest/core': 29.5.0(ts-node@10.9.1(@types/node@20.14.8)(typescript@5.5.2))
+      '@jest/types': 29.5.0
+      import-local: 3.1.0
+      jest-cli: 29.5.0(@types/node@20.14.8)(ts-node@10.9.1(@types/node@20.14.8)(typescript@5.5.2))
+    transitivePeerDependencies:
+      - '@types/node'
+      - supports-color
+      - ts-node
+
   jest@29.5.0(@types/node@20.14.8)(ts-node@10.9.1(@types/node@20.14.8)(typescript@5.6.2)):
     dependencies:
       '@jest/core': 29.5.0(ts-node@10.9.1(@types/node@20.14.8)(typescript@5.6.2))
       '@jest/types': 29.5.0
       import-local: 3.1.0
       jest-cli: 29.5.0(@types/node@20.14.8)(ts-node@10.9.1(@types/node@20.14.8)(typescript@5.6.2))
-    transitivePeerDependencies:
-      - '@types/node'
-      - supports-color
-      - ts-node
-
-  jest@29.5.0(ts-node@10.9.1(typescript@5.5.2)):
-    dependencies:
-      '@jest/core': 29.5.0(ts-node@10.9.1(typescript@5.5.2))
-      '@jest/types': 29.5.0
-      import-local: 3.1.0
-      jest-cli: 29.5.0(ts-node@10.9.1(typescript@5.5.2))
     transitivePeerDependencies:
       - '@types/node'
       - supports-color
@@ -10055,9 +9974,23 @@
     dependencies:
       typescript: 5.5.2
 
-<<<<<<< HEAD
-  ts-jest@29.1.0(@babel/core@7.23.6)(@jest/types@29.6.3)(babel-jest@29.5.0(@babel/core@7.23.6))(jest@29.5.0(@types/node@18.16.16)(ts-node@10.9.1(@types/node@18.16.16)(typescript@5.5.2)))(typescript@5.5.2):
-=======
+  ts-jest@29.1.0(@babel/core@7.23.6)(@jest/types@29.5.0)(babel-jest@29.5.0(@babel/core@7.23.6))(jest@29.5.0(@types/node@20.14.8)(ts-node@10.9.1(@types/node@20.14.8)(typescript@5.5.2)))(typescript@5.5.2):
+    dependencies:
+      bs-logger: 0.2.6
+      fast-json-stable-stringify: 2.1.0
+      jest: 29.5.0(@types/node@20.14.8)(ts-node@10.9.1(@types/node@20.14.8)(typescript@5.5.2))
+      jest-util: 29.5.0
+      json5: 2.2.3
+      lodash.memoize: 4.1.2
+      make-error: 1.3.6
+      semver: 7.5.4
+      typescript: 5.5.2
+      yargs-parser: 21.1.1
+    optionalDependencies:
+      '@babel/core': 7.23.6
+      '@jest/types': 29.5.0
+      babel-jest: 29.5.0(@babel/core@7.23.6)
+
   ts-jest@29.1.0(@babel/core@7.23.6)(@jest/types@29.5.0)(babel-jest@29.5.0(@babel/core@7.23.6))(jest@29.5.0(@types/node@20.14.8)(ts-node@10.9.1(@types/node@20.14.8)(typescript@5.6.2)))(typescript@5.6.2):
     dependencies:
       bs-logger: 0.2.6
@@ -10073,24 +10006,6 @@
     optionalDependencies:
       '@babel/core': 7.23.6
       '@jest/types': 29.5.0
-      babel-jest: 29.5.0(@babel/core@7.23.6)
-
-  ts-jest@29.1.0(@babel/core@7.23.6)(@jest/types@29.5.0)(babel-jest@29.5.0(@babel/core@7.23.6))(jest@29.5.0(ts-node@10.9.1(typescript@5.5.2)))(typescript@5.5.2):
->>>>>>> 4f2ce070
-    dependencies:
-      bs-logger: 0.2.6
-      fast-json-stable-stringify: 2.1.0
-      jest: 29.5.0(ts-node@10.9.1(typescript@5.5.2))
-      jest-util: 29.5.0
-      json5: 2.2.3
-      lodash.memoize: 4.1.2
-      make-error: 1.3.6
-      semver: 7.5.4
-      typescript: 5.5.2
-      yargs-parser: 21.1.1
-    optionalDependencies:
-      '@babel/core': 7.23.6
-      '@jest/types': 29.6.3
       babel-jest: 29.5.0(@babel/core@7.23.6)
 
   ts-morph@12.0.0:
@@ -10115,6 +10030,25 @@
       typescript: 4.9.5
       v8-compile-cache-lib: 3.0.1
       yn: 3.1.1
+
+  ts-node@10.9.1(@types/node@20.14.8)(typescript@5.5.2):
+    dependencies:
+      '@cspotcode/source-map-support': 0.8.1
+      '@tsconfig/node10': 1.0.9
+      '@tsconfig/node12': 1.0.11
+      '@tsconfig/node14': 1.0.3
+      '@tsconfig/node16': 1.0.4
+      '@types/node': 20.14.8
+      acorn: 8.11.2
+      acorn-walk: 8.2.0
+      arg: 4.1.3
+      create-require: 1.1.1
+      diff: 4.0.2
+      make-error: 1.3.6
+      typescript: 5.5.2
+      v8-compile-cache-lib: 3.0.1
+      yn: 3.1.1
+    optional: true
 
   ts-node@10.9.1(@types/node@20.14.8)(typescript@5.6.2):
     dependencies:
@@ -10135,24 +10069,6 @@
       yn: 3.1.1
     optional: true
 
-  ts-node@10.9.1(typescript@5.5.2):
-    dependencies:
-      '@cspotcode/source-map-support': 0.8.1
-      '@tsconfig/node10': 1.0.9
-      '@tsconfig/node12': 1.0.11
-      '@tsconfig/node14': 1.0.3
-      '@tsconfig/node16': 1.0.4
-      acorn: 8.11.2
-      acorn-walk: 8.2.0
-      arg: 4.1.3
-      create-require: 1.1.1
-      diff: 4.0.2
-      make-error: 1.3.6
-      typescript: 5.5.2
-      v8-compile-cache-lib: 3.0.1
-      yn: 3.1.1
-    optional: true
-
   ts-toolbelt@6.15.5: {}
 
   tsconfig-paths@3.14.2:
