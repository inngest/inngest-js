--- conflicted
+++ resolved
@@ -655,7 +655,7 @@
     resolution: {integrity: sha512-JppheLu7S114aEs157fOZDjFqUDpm7eHdq5E8SSR0gUBTEK0cNSHsrSR5a66xs0z3RWuo46QvA3vawp8BxDHvg==}
     dependencies:
       dataloader: 1.4.0
-      node-fetch: 2.6.7
+      node-fetch: 2.6.9
     transitivePeerDependencies:
       - encoding
     dev: true
@@ -2522,7 +2522,11 @@
     dependencies:
       esutils: 2.0.3
 
-<<<<<<< HEAD
+  /dotenv@8.6.0:
+    resolution: {integrity: sha512-IrPdXQsk2BbzvCBGBOTmmSH5SodmqZNt4ERAZDmW4CT+tL8VtvinqywuANaFu4bOMWki16nqf0e4oC0QIaDr/g==}
+    engines: {node: '>=10'}
+    dev: true
+
   /edge-runtime@2.4.3:
     resolution: {integrity: sha512-Amv/P+OJhxopvoVXFr7UXAKheBpdLeCcdR5Vw4GSdNFDWVny9sioQbczjEKPLER5WsMXl17P+llS011Xftducw==}
     engines: {node: '>=14'}
@@ -2537,11 +2541,6 @@
       pretty-ms: 7.0.1
       signal-exit: 4.0.2
       time-span: 4.0.0
-=======
-  /dotenv@8.6.0:
-    resolution: {integrity: sha512-IrPdXQsk2BbzvCBGBOTmmSH5SodmqZNt4ERAZDmW4CT+tL8VtvinqywuANaFu4bOMWki16nqf0e4oC0QIaDr/g==}
-    engines: {node: '>=10'}
->>>>>>> ac2e3945
     dev: true
 
   /ee-first@1.1.1:
@@ -4691,6 +4690,7 @@
         optional: true
     dependencies:
       whatwg-url: 5.0.0
+    dev: false
 
   /node-fetch@2.6.9:
     resolution: {integrity: sha512-DJm/CJkZkRjKKj4Zi4BsKVZh3ValV5IR5s7LVZnW+6YMh0W1BfNA8XSs6DLMGYlId5F3KnA70uu2qepcR08Qqg==}
