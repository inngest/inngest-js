--- conflicted
+++ resolved
@@ -253,7 +253,7 @@
     devDependencies:
       '@sentry/node':
         specifier: ^8.5.0
-        version: 8.5.0
+        version: 8.7.0
       inngest:
         specifier: ^3.19.7
         version: 3.19.7(@sveltejs/kit@1.27.3)(@vercel/node@2.15.9)(aws-lambda@1.0.7)(express@4.19.2)(fastify@4.21.0)(h3@1.8.1)(hono@4.2.7)(koa@2.14.2)(next@13.5.4)(typescript@5.4.2)
@@ -2181,240 +2181,250 @@
     resolution: {integrity: sha512-E3skn949Pk1z2XtXu/lxf6QAZpawuTM/IUEXcAzpiUkTd73Hmvw26FiN3cJuTmkpM5hZzHwkomVdtrh/n/zzwA==}
     engines: {node: '>=14'}
     dependencies:
-      '@opentelemetry/api': 1.8.0
-    dev: true
-
-  /@opentelemetry/api@1.8.0:
-    resolution: {integrity: sha512-I/s6F7yKUDdtMsoBWXJe8Qz40Tui5vsuKCWJEWVL+5q9sSWRzzx6v2KeNsOBEwd94j0eWkpWCH4yB6rZg9Mf0w==}
+      '@opentelemetry/api': 1.9.0
+    dev: true
+
+  /@opentelemetry/api@1.9.0:
+    resolution: {integrity: sha512-3giAOQvZiH5F9bMlMiv8+GSPMeqg0dbaeo58/0SlA9sxSqZhnUtxzX9/2FzyhS9sWQf5S0GJE0AKBrFqjpeYcg==}
     engines: {node: '>=8.0.0'}
     dev: true
 
-  /@opentelemetry/context-async-hooks@1.24.1(@opentelemetry/api@1.8.0):
-    resolution: {integrity: sha512-R5r6DO4kgEOVBxFXhXjwospLQkv+sYxwCfjvoZBe7Zm6KKXAV9kDSJhi/D1BweowdZmO+sdbENLs374gER8hpQ==}
+  /@opentelemetry/context-async-hooks@1.25.0(@opentelemetry/api@1.9.0):
+    resolution: {integrity: sha512-sBW313mnMyFg0cp/40BRzrZBWG+581s2j5gIsa5fgGadswyILk4mNFATsqrCOpAx945RDuZ2B7ThQLgor9OpfA==}
     engines: {node: '>=14'}
     peerDependencies:
-      '@opentelemetry/api': '>=1.0.0 <1.9.0'
-    dependencies:
-      '@opentelemetry/api': 1.8.0
-    dev: true
-
-  /@opentelemetry/core@1.24.1(@opentelemetry/api@1.8.0):
+      '@opentelemetry/api': '>=1.0.0 <1.10.0'
+    dependencies:
+      '@opentelemetry/api': 1.9.0
+    dev: true
+
+  /@opentelemetry/core@1.24.1(@opentelemetry/api@1.9.0):
     resolution: {integrity: sha512-wMSGfsdmibI88K9wB498zXY04yThPexo8jvwNNlm542HZB7XrrMRBbAyKJqG8qDRJwIBdBrPMi4V9ZPW/sqrcg==}
     engines: {node: '>=14'}
     peerDependencies:
       '@opentelemetry/api': '>=1.0.0 <1.9.0'
     dependencies:
-      '@opentelemetry/api': 1.8.0
+      '@opentelemetry/api': 1.9.0
       '@opentelemetry/semantic-conventions': 1.24.1
     dev: true
 
-  /@opentelemetry/instrumentation-connect@0.36.0(@opentelemetry/api@1.8.0):
-    resolution: {integrity: sha512-k9++bmJZ9zDEs3u3DnKTn2l7QTiNFg3gPx7G9rW0TPnP+xZoBSBTrEcGYBaqflQlrFG23Q58+X1sM2ayWPv5Fg==}
+  /@opentelemetry/core@1.25.0(@opentelemetry/api@1.9.0):
+    resolution: {integrity: sha512-n0B3s8rrqGrasTgNkXLKXzN0fXo+6IYP7M5b7AMsrZM33f/y6DS6kJ0Btd7SespASWq8bgL3taLo0oe0vB52IQ==}
+    engines: {node: '>=14'}
+    peerDependencies:
+      '@opentelemetry/api': '>=1.0.0 <1.10.0'
+    dependencies:
+      '@opentelemetry/api': 1.9.0
+      '@opentelemetry/semantic-conventions': 1.25.0
+    dev: true
+
+  /@opentelemetry/instrumentation-connect@0.36.1(@opentelemetry/api@1.9.0):
+    resolution: {integrity: sha512-xI5Q/CMmzBmHshPnzzjD19ptFaYO/rQWzokpNio4QixZYWhJsa35QgRvN9FhPkwgtuJIbt/CWWAufJ3egJNHEA==}
     engines: {node: '>=14'}
     peerDependencies:
       '@opentelemetry/api': ^1.3.0
     dependencies:
-      '@opentelemetry/api': 1.8.0
-      '@opentelemetry/core': 1.24.1(@opentelemetry/api@1.8.0)
-      '@opentelemetry/instrumentation': 0.51.1(@opentelemetry/api@1.8.0)
-      '@opentelemetry/semantic-conventions': 1.24.1
+      '@opentelemetry/api': 1.9.0
+      '@opentelemetry/core': 1.25.0(@opentelemetry/api@1.9.0)
+      '@opentelemetry/instrumentation': 0.51.1(@opentelemetry/api@1.9.0)
+      '@opentelemetry/semantic-conventions': 1.25.0
       '@types/connect': 3.4.36
     transitivePeerDependencies:
       - supports-color
     dev: true
 
-  /@opentelemetry/instrumentation-express@0.39.0(@opentelemetry/api@1.8.0):
+  /@opentelemetry/instrumentation-express@0.39.0(@opentelemetry/api@1.9.0):
     resolution: {integrity: sha512-AG8U7z7D0JcBu/7dDcwb47UMEzj9/FMiJV2iQZqrsZnxR3FjB9J9oIH2iszJYci2eUdp2WbdvtpD9RV/zmME5A==}
     engines: {node: '>=14'}
     peerDependencies:
       '@opentelemetry/api': ^1.3.0
     dependencies:
-      '@opentelemetry/api': 1.8.0
-      '@opentelemetry/core': 1.24.1(@opentelemetry/api@1.8.0)
-      '@opentelemetry/instrumentation': 0.51.1(@opentelemetry/api@1.8.0)
-      '@opentelemetry/semantic-conventions': 1.24.1
+      '@opentelemetry/api': 1.9.0
+      '@opentelemetry/core': 1.25.0(@opentelemetry/api@1.9.0)
+      '@opentelemetry/instrumentation': 0.51.1(@opentelemetry/api@1.9.0)
+      '@opentelemetry/semantic-conventions': 1.25.0
     transitivePeerDependencies:
       - supports-color
     dev: true
 
-  /@opentelemetry/instrumentation-fastify@0.36.1(@opentelemetry/api@1.8.0):
+  /@opentelemetry/instrumentation-fastify@0.36.1(@opentelemetry/api@1.9.0):
     resolution: {integrity: sha512-3Nfm43PI0I+3EX+1YbSy6xbDu276R1Dh1tqAk68yd4yirnIh52Kd5B+nJ8CgHA7o3UKakpBjj6vSzi5vNCzJIA==}
     engines: {node: '>=14'}
     peerDependencies:
       '@opentelemetry/api': ^1.3.0
     dependencies:
-      '@opentelemetry/api': 1.8.0
-      '@opentelemetry/core': 1.24.1(@opentelemetry/api@1.8.0)
-      '@opentelemetry/instrumentation': 0.51.1(@opentelemetry/api@1.8.0)
-      '@opentelemetry/semantic-conventions': 1.24.1
+      '@opentelemetry/api': 1.9.0
+      '@opentelemetry/core': 1.25.0(@opentelemetry/api@1.9.0)
+      '@opentelemetry/instrumentation': 0.51.1(@opentelemetry/api@1.9.0)
+      '@opentelemetry/semantic-conventions': 1.25.0
     transitivePeerDependencies:
       - supports-color
     dev: true
 
-  /@opentelemetry/instrumentation-graphql@0.40.0(@opentelemetry/api@1.8.0):
+  /@opentelemetry/instrumentation-graphql@0.40.0(@opentelemetry/api@1.9.0):
     resolution: {integrity: sha512-LVRdEHWACWOczv2imD+mhUrLMxsEjPPi32vIZJT57zygR5aUiA4em8X3aiGOCycgbMWkIu8xOSGSxdx3JmzN+w==}
     engines: {node: '>=14'}
     peerDependencies:
       '@opentelemetry/api': ^1.3.0
     dependencies:
-      '@opentelemetry/api': 1.8.0
-      '@opentelemetry/instrumentation': 0.51.1(@opentelemetry/api@1.8.0)
+      '@opentelemetry/api': 1.9.0
+      '@opentelemetry/instrumentation': 0.51.1(@opentelemetry/api@1.9.0)
     transitivePeerDependencies:
       - supports-color
     dev: true
 
-  /@opentelemetry/instrumentation-hapi@0.38.0(@opentelemetry/api@1.8.0):
+  /@opentelemetry/instrumentation-hapi@0.38.0(@opentelemetry/api@1.9.0):
     resolution: {integrity: sha512-ZcOqEuwuutTDYIjhDIStix22ECblG/i9pHje23QGs4Q4YS4RMaZ5hKCoQJxW88Z4K7T53rQkdISmoXFKDV8xMg==}
     engines: {node: '>=14'}
     peerDependencies:
       '@opentelemetry/api': ^1.3.0
     dependencies:
-      '@opentelemetry/api': 1.8.0
-      '@opentelemetry/core': 1.24.1(@opentelemetry/api@1.8.0)
-      '@opentelemetry/instrumentation': 0.51.1(@opentelemetry/api@1.8.0)
-      '@opentelemetry/semantic-conventions': 1.24.1
+      '@opentelemetry/api': 1.9.0
+      '@opentelemetry/core': 1.25.0(@opentelemetry/api@1.9.0)
+      '@opentelemetry/instrumentation': 0.51.1(@opentelemetry/api@1.9.0)
+      '@opentelemetry/semantic-conventions': 1.25.0
     transitivePeerDependencies:
       - supports-color
     dev: true
 
-  /@opentelemetry/instrumentation-http@0.51.1(@opentelemetry/api@1.8.0):
+  /@opentelemetry/instrumentation-http@0.51.1(@opentelemetry/api@1.9.0):
     resolution: {integrity: sha512-6b3nZnFFEz/3xZ6w8bVxctPUWIPWiXuPQ725530JgxnN1cvYFd8CJ75PrHZNjynmzSSnqBkN3ef4R9N+RpMh8Q==}
     engines: {node: '>=14'}
     peerDependencies:
       '@opentelemetry/api': ^1.3.0
     dependencies:
-      '@opentelemetry/api': 1.8.0
-      '@opentelemetry/core': 1.24.1(@opentelemetry/api@1.8.0)
-      '@opentelemetry/instrumentation': 0.51.1(@opentelemetry/api@1.8.0)
+      '@opentelemetry/api': 1.9.0
+      '@opentelemetry/core': 1.24.1(@opentelemetry/api@1.9.0)
+      '@opentelemetry/instrumentation': 0.51.1(@opentelemetry/api@1.9.0)
       '@opentelemetry/semantic-conventions': 1.24.1
       semver: 7.5.4
     transitivePeerDependencies:
       - supports-color
     dev: true
 
-  /@opentelemetry/instrumentation-ioredis@0.40.0(@opentelemetry/api@1.8.0):
+  /@opentelemetry/instrumentation-ioredis@0.40.0(@opentelemetry/api@1.9.0):
     resolution: {integrity: sha512-Jv/fH7KhpWe4KBirsiqeUJIYrsdR2iu2l4nWhfOlRvaZ+zYIiLEzTQR6QhBbyRoAbU4OuYJzjWusOmmpGBnwng==}
     engines: {node: '>=14'}
     peerDependencies:
       '@opentelemetry/api': ^1.3.0
     dependencies:
-      '@opentelemetry/api': 1.8.0
-      '@opentelemetry/instrumentation': 0.51.1(@opentelemetry/api@1.8.0)
+      '@opentelemetry/api': 1.9.0
+      '@opentelemetry/instrumentation': 0.51.1(@opentelemetry/api@1.9.0)
       '@opentelemetry/redis-common': 0.36.2
-      '@opentelemetry/semantic-conventions': 1.24.1
+      '@opentelemetry/semantic-conventions': 1.25.0
     transitivePeerDependencies:
       - supports-color
     dev: true
 
-  /@opentelemetry/instrumentation-koa@0.40.0(@opentelemetry/api@1.8.0):
+  /@opentelemetry/instrumentation-koa@0.40.0(@opentelemetry/api@1.9.0):
     resolution: {integrity: sha512-dJc3H/bKMcgUYcQpLF+1IbmUKus0e5Fnn/+ru/3voIRHwMADT3rFSUcGLWSczkg68BCgz0vFWGDTvPtcWIFr7A==}
     engines: {node: '>=14'}
     peerDependencies:
       '@opentelemetry/api': ^1.3.0
     dependencies:
-      '@opentelemetry/api': 1.8.0
-      '@opentelemetry/core': 1.24.1(@opentelemetry/api@1.8.0)
-      '@opentelemetry/instrumentation': 0.51.1(@opentelemetry/api@1.8.0)
-      '@opentelemetry/semantic-conventions': 1.24.1
+      '@opentelemetry/api': 1.9.0
+      '@opentelemetry/core': 1.25.0(@opentelemetry/api@1.9.0)
+      '@opentelemetry/instrumentation': 0.51.1(@opentelemetry/api@1.9.0)
+      '@opentelemetry/semantic-conventions': 1.25.0
       '@types/koa': 2.14.0
       '@types/koa__router': 12.0.3
     transitivePeerDependencies:
       - supports-color
     dev: true
 
-  /@opentelemetry/instrumentation-mongodb@0.43.0(@opentelemetry/api@1.8.0):
+  /@opentelemetry/instrumentation-mongodb@0.43.0(@opentelemetry/api@1.9.0):
     resolution: {integrity: sha512-bMKej7Y76QVUD3l55Q9YqizXybHUzF3pujsBFjqbZrRn2WYqtsDtTUlbCK7fvXNPwFInqZ2KhnTqd0gwo8MzaQ==}
     engines: {node: '>=14'}
     peerDependencies:
       '@opentelemetry/api': ^1.3.0
     dependencies:
-      '@opentelemetry/api': 1.8.0
-      '@opentelemetry/instrumentation': 0.51.1(@opentelemetry/api@1.8.0)
-      '@opentelemetry/sdk-metrics': 1.24.1(@opentelemetry/api@1.8.0)
-      '@opentelemetry/semantic-conventions': 1.24.1
+      '@opentelemetry/api': 1.9.0
+      '@opentelemetry/instrumentation': 0.51.1(@opentelemetry/api@1.9.0)
+      '@opentelemetry/sdk-metrics': 1.25.0(@opentelemetry/api@1.9.0)
+      '@opentelemetry/semantic-conventions': 1.25.0
     transitivePeerDependencies:
       - supports-color
     dev: true
 
-  /@opentelemetry/instrumentation-mongoose@0.38.1(@opentelemetry/api@1.8.0):
+  /@opentelemetry/instrumentation-mongoose@0.38.1(@opentelemetry/api@1.9.0):
     resolution: {integrity: sha512-zaeiasdnRjXe6VhYCBMdkmAVh1S5MmXC/0spet+yqoaViGnYst/DOxPvhwg3yT4Yag5crZNWsVXnA538UjP6Ow==}
     engines: {node: '>=14'}
     peerDependencies:
       '@opentelemetry/api': ^1.3.0
     dependencies:
-      '@opentelemetry/api': 1.8.0
-      '@opentelemetry/core': 1.24.1(@opentelemetry/api@1.8.0)
-      '@opentelemetry/instrumentation': 0.51.1(@opentelemetry/api@1.8.0)
-      '@opentelemetry/semantic-conventions': 1.24.1
+      '@opentelemetry/api': 1.9.0
+      '@opentelemetry/core': 1.25.0(@opentelemetry/api@1.9.0)
+      '@opentelemetry/instrumentation': 0.51.1(@opentelemetry/api@1.9.0)
+      '@opentelemetry/semantic-conventions': 1.25.0
     transitivePeerDependencies:
       - supports-color
     dev: true
 
-  /@opentelemetry/instrumentation-mysql2@0.38.1(@opentelemetry/api@1.8.0):
+  /@opentelemetry/instrumentation-mysql2@0.38.1(@opentelemetry/api@1.9.0):
     resolution: {integrity: sha512-qkpHMgWSDTYVB1vlZ9sspf7l2wdS5DDq/rbIepDwX5BA0N0068JTQqh0CgAh34tdFqSCnWXIhcyOXC2TtRb0sg==}
     engines: {node: '>=14'}
     peerDependencies:
       '@opentelemetry/api': ^1.3.0
     dependencies:
-      '@opentelemetry/api': 1.8.0
-      '@opentelemetry/instrumentation': 0.51.1(@opentelemetry/api@1.8.0)
-      '@opentelemetry/semantic-conventions': 1.24.1
-      '@opentelemetry/sql-common': 0.40.1(@opentelemetry/api@1.8.0)
+      '@opentelemetry/api': 1.9.0
+      '@opentelemetry/instrumentation': 0.51.1(@opentelemetry/api@1.9.0)
+      '@opentelemetry/semantic-conventions': 1.25.0
+      '@opentelemetry/sql-common': 0.40.1(@opentelemetry/api@1.9.0)
     transitivePeerDependencies:
       - supports-color
     dev: true
 
-  /@opentelemetry/instrumentation-mysql@0.38.1(@opentelemetry/api@1.8.0):
+  /@opentelemetry/instrumentation-mysql@0.38.1(@opentelemetry/api@1.9.0):
     resolution: {integrity: sha512-+iBAawUaTfX/HAlvySwozx0C2B6LBfNPXX1W8Z2On1Uva33AGkw2UjL9XgIg1Pj4eLZ9R4EoJ/aFz+Xj4E/7Fw==}
     engines: {node: '>=14'}
     peerDependencies:
       '@opentelemetry/api': ^1.3.0
     dependencies:
-      '@opentelemetry/api': 1.8.0
-      '@opentelemetry/instrumentation': 0.51.1(@opentelemetry/api@1.8.0)
-      '@opentelemetry/semantic-conventions': 1.24.1
+      '@opentelemetry/api': 1.9.0
+      '@opentelemetry/instrumentation': 0.51.1(@opentelemetry/api@1.9.0)
+      '@opentelemetry/semantic-conventions': 1.25.0
       '@types/mysql': 2.15.22
     transitivePeerDependencies:
       - supports-color
     dev: true
 
-  /@opentelemetry/instrumentation-nestjs-core@0.37.1(@opentelemetry/api@1.8.0):
+  /@opentelemetry/instrumentation-nestjs-core@0.37.1(@opentelemetry/api@1.9.0):
     resolution: {integrity: sha512-ebYQjHZEmGHWEALwwDGhSQVLBaurFnuLIkZD5igPXrt7ohfF4lc5/4al1LO+vKc0NHk8SJWStuRueT86ISA8Vg==}
     engines: {node: '>=14'}
     peerDependencies:
       '@opentelemetry/api': ^1.3.0
     dependencies:
-      '@opentelemetry/api': 1.8.0
-      '@opentelemetry/instrumentation': 0.51.1(@opentelemetry/api@1.8.0)
-      '@opentelemetry/semantic-conventions': 1.24.1
+      '@opentelemetry/api': 1.9.0
+      '@opentelemetry/instrumentation': 0.51.1(@opentelemetry/api@1.9.0)
+      '@opentelemetry/semantic-conventions': 1.25.0
     transitivePeerDependencies:
       - supports-color
     dev: true
 
-  /@opentelemetry/instrumentation-pg@0.41.0(@opentelemetry/api@1.8.0):
+  /@opentelemetry/instrumentation-pg@0.41.0(@opentelemetry/api@1.9.0):
     resolution: {integrity: sha512-BSlhpivzBD77meQNZY9fS4aKgydA8AJBzv2dqvxXFy/Hq64b7HURgw/ztbmwFeYwdF5raZZUifiiNSMLpOJoSA==}
     engines: {node: '>=14'}
     peerDependencies:
       '@opentelemetry/api': ^1.3.0
     dependencies:
-      '@opentelemetry/api': 1.8.0
-      '@opentelemetry/instrumentation': 0.51.1(@opentelemetry/api@1.8.0)
-      '@opentelemetry/semantic-conventions': 1.24.1
-      '@opentelemetry/sql-common': 0.40.1(@opentelemetry/api@1.8.0)
+      '@opentelemetry/api': 1.9.0
+      '@opentelemetry/instrumentation': 0.51.1(@opentelemetry/api@1.9.0)
+      '@opentelemetry/semantic-conventions': 1.25.0
+      '@opentelemetry/sql-common': 0.40.1(@opentelemetry/api@1.9.0)
       '@types/pg': 8.6.1
       '@types/pg-pool': 2.0.4
     transitivePeerDependencies:
       - supports-color
     dev: true
 
-  /@opentelemetry/instrumentation@0.43.0(@opentelemetry/api@1.8.0):
+  /@opentelemetry/instrumentation@0.43.0(@opentelemetry/api@1.9.0):
     resolution: {integrity: sha512-S1uHE+sxaepgp+t8lvIDuRgyjJWisAb733198kwQTUc9ZtYQ2V2gmyCtR1x21ePGVLoMiX/NWY7WA290hwkjJQ==}
     engines: {node: '>=14'}
     requiresBuild: true
     peerDependencies:
       '@opentelemetry/api': ^1.3.0
     dependencies:
-      '@opentelemetry/api': 1.8.0
+      '@opentelemetry/api': 1.9.0
       '@types/shimmer': 1.0.5
       import-in-the-middle: 1.4.2
       require-in-the-middle: 7.3.0
@@ -2425,13 +2435,13 @@
     dev: true
     optional: true
 
-  /@opentelemetry/instrumentation@0.51.1(@opentelemetry/api@1.8.0):
+  /@opentelemetry/instrumentation@0.51.1(@opentelemetry/api@1.9.0):
     resolution: {integrity: sha512-JIrvhpgqY6437QIqToyozrUG1h5UhwHkaGK/WAX+fkrpyPtc+RO5FkRtUd9BH0MibabHHvqsnBGKfKVijbmp8w==}
     engines: {node: '>=14'}
     peerDependencies:
       '@opentelemetry/api': ^1.3.0
     dependencies:
-      '@opentelemetry/api': 1.8.0
+      '@opentelemetry/api': 1.9.0
       '@opentelemetry/api-logs': 0.51.1
       '@types/shimmer': 1.0.5
       import-in-the-middle: 1.7.4
@@ -2447,39 +2457,39 @@
     engines: {node: '>=14'}
     dev: true
 
-  /@opentelemetry/resources@1.24.1(@opentelemetry/api@1.8.0):
-    resolution: {integrity: sha512-cyv0MwAaPF7O86x5hk3NNgenMObeejZFLJJDVuSeSMIsknlsj3oOZzRv3qSzlwYomXsICfBeFFlxwHQte5mGXQ==}
+  /@opentelemetry/resources@1.25.0(@opentelemetry/api@1.9.0):
+    resolution: {integrity: sha512-iHjydPMYJ+Li1auveJCq2rp5U2h6Mhq8BidiyE0jfVlDTFyR1ny8AfJHfmFzJ/RAM8vT8L7T21kcmGybxZC7lQ==}
     engines: {node: '>=14'}
     peerDependencies:
-      '@opentelemetry/api': '>=1.0.0 <1.9.0'
-    dependencies:
-      '@opentelemetry/api': 1.8.0
-      '@opentelemetry/core': 1.24.1(@opentelemetry/api@1.8.0)
-      '@opentelemetry/semantic-conventions': 1.24.1
-    dev: true
-
-  /@opentelemetry/sdk-metrics@1.24.1(@opentelemetry/api@1.8.0):
-    resolution: {integrity: sha512-FrAqCbbGao9iKI+Mgh+OsC9+U2YMoXnlDHe06yH7dvavCKzE3S892dGtX54+WhSFVxHR/TMRVJiK/CV93GR0TQ==}
+      '@opentelemetry/api': '>=1.0.0 <1.10.0'
+    dependencies:
+      '@opentelemetry/api': 1.9.0
+      '@opentelemetry/core': 1.25.0(@opentelemetry/api@1.9.0)
+      '@opentelemetry/semantic-conventions': 1.25.0
+    dev: true
+
+  /@opentelemetry/sdk-metrics@1.25.0(@opentelemetry/api@1.9.0):
+    resolution: {integrity: sha512-IF+Sv4VHgBr/BPMKabl+GouJIhEqAOexCHgXVTISdz3q9P9H/uA8ScCF+22gitQ69aFtESbdYOV+Fen5+avQng==}
     engines: {node: '>=14'}
     peerDependencies:
-      '@opentelemetry/api': '>=1.3.0 <1.9.0'
-    dependencies:
-      '@opentelemetry/api': 1.8.0
-      '@opentelemetry/core': 1.24.1(@opentelemetry/api@1.8.0)
-      '@opentelemetry/resources': 1.24.1(@opentelemetry/api@1.8.0)
+      '@opentelemetry/api': '>=1.3.0 <1.10.0'
+    dependencies:
+      '@opentelemetry/api': 1.9.0
+      '@opentelemetry/core': 1.25.0(@opentelemetry/api@1.9.0)
+      '@opentelemetry/resources': 1.25.0(@opentelemetry/api@1.9.0)
       lodash.merge: 4.6.2
     dev: true
 
-  /@opentelemetry/sdk-trace-base@1.24.1(@opentelemetry/api@1.8.0):
-    resolution: {integrity: sha512-zz+N423IcySgjihl2NfjBf0qw1RWe11XIAWVrTNOSSI6dtSPJiVom2zipFB2AEEtJWpv0Iz6DY6+TjnyTV5pWg==}
+  /@opentelemetry/sdk-trace-base@1.25.0(@opentelemetry/api@1.9.0):
+    resolution: {integrity: sha512-6+g2fiRQUG39guCsKVeY8ToeuUf3YUnPkN6DXRA1qDmFLprlLvZm9cS6+chgbW70cZJ406FTtSCDnJwxDC5sGQ==}
     engines: {node: '>=14'}
     peerDependencies:
-      '@opentelemetry/api': '>=1.0.0 <1.9.0'
-    dependencies:
-      '@opentelemetry/api': 1.8.0
-      '@opentelemetry/core': 1.24.1(@opentelemetry/api@1.8.0)
-      '@opentelemetry/resources': 1.24.1(@opentelemetry/api@1.8.0)
-      '@opentelemetry/semantic-conventions': 1.24.1
+      '@opentelemetry/api': '>=1.0.0 <1.10.0'
+    dependencies:
+      '@opentelemetry/api': 1.9.0
+      '@opentelemetry/core': 1.25.0(@opentelemetry/api@1.9.0)
+      '@opentelemetry/resources': 1.25.0(@opentelemetry/api@1.9.0)
+      '@opentelemetry/semantic-conventions': 1.25.0
     dev: true
 
   /@opentelemetry/semantic-conventions@1.24.1:
@@ -2487,14 +2497,19 @@
     engines: {node: '>=14'}
     dev: true
 
-  /@opentelemetry/sql-common@0.40.1(@opentelemetry/api@1.8.0):
+  /@opentelemetry/semantic-conventions@1.25.0:
+    resolution: {integrity: sha512-M+kkXKRAIAiAP6qYyesfrC5TOmDpDVtsxuGfPcqd9B/iBrac+E14jYwrgm0yZBUIbIP2OnqC3j+UgkXLm1vxUQ==}
+    engines: {node: '>=14'}
+    dev: true
+
+  /@opentelemetry/sql-common@0.40.1(@opentelemetry/api@1.9.0):
     resolution: {integrity: sha512-nSDlnHSqzC3pXn/wZEZVLuAuJ1MYMXPBwtv2qAbCa3847SaHItdE7SzUq/Jtb0KZmh1zfAbNi3AAMjztTT4Ugg==}
     engines: {node: '>=14'}
     peerDependencies:
       '@opentelemetry/api': ^1.1.0
     dependencies:
-      '@opentelemetry/api': 1.8.0
-      '@opentelemetry/core': 1.24.1(@opentelemetry/api@1.8.0)
+      '@opentelemetry/api': 1.9.0
+      '@opentelemetry/core': 1.25.0(@opentelemetry/api@1.9.0)
     dev: true
 
   /@pkgjs/parseargs@0.11.0:
@@ -2523,59 +2538,59 @@
   /@prisma/instrumentation@5.14.0:
     resolution: {integrity: sha512-DeybWvIZzu/mUsOYP9MVd6AyBj+MP7xIMrcuIn25MX8FiQX39QBnET5KhszTAip/ToctUuDwSJ46QkIoyo3RFA==}
     dependencies:
-      '@opentelemetry/api': 1.8.0
-      '@opentelemetry/instrumentation': 0.51.1(@opentelemetry/api@1.8.0)
-      '@opentelemetry/sdk-trace-base': 1.24.1(@opentelemetry/api@1.8.0)
+      '@opentelemetry/api': 1.9.0
+      '@opentelemetry/instrumentation': 0.51.1(@opentelemetry/api@1.9.0)
+      '@opentelemetry/sdk-trace-base': 1.25.0(@opentelemetry/api@1.9.0)
     transitivePeerDependencies:
       - supports-color
     dev: true
 
-  /@sentry/core@8.5.0:
-    resolution: {integrity: sha512-SO3ddBzGdha+Oflp+IKwBxj+7ds1q69OAT3VsypTd+WUFQdI9DIhR92Bjf+QQZCIzUNOi79VWOh3aOi3f6hMnw==}
+  /@sentry/core@8.7.0:
+    resolution: {integrity: sha512-Sq/46B+5nWmgnCD6dEMZ6HTkKbV/KAdgaSvT8oXDb9OWoPy1jJ/gbLrhLs62KbjuDQk4/vWnOgHiKQbcslSzMw==}
     engines: {node: '>=14.18'}
     dependencies:
-      '@sentry/types': 8.5.0
-      '@sentry/utils': 8.5.0
-    dev: true
-
-  /@sentry/node@8.5.0:
-    resolution: {integrity: sha512-t9cHAx/wLJYtdVf2XlzKlRJGvwdAp1wjzG0tC4E1Znx74OuUS1cFNo5WrGuOi0/YcWSxiJaxBvtUcsWK86fIgw==}
+      '@sentry/types': 8.7.0
+      '@sentry/utils': 8.7.0
+    dev: true
+
+  /@sentry/node@8.7.0:
+    resolution: {integrity: sha512-El1LmXGVe8Ahi5oUdlrE5s3Or23/iGnnntNvaYymXk4BmL4dJtv7ttlQ94ZrI9QWs8VnfM7eHqCd+OPjTh0XJQ==}
     engines: {node: '>=14.18'}
     dependencies:
-      '@opentelemetry/api': 1.8.0
-      '@opentelemetry/context-async-hooks': 1.24.1(@opentelemetry/api@1.8.0)
-      '@opentelemetry/core': 1.24.1(@opentelemetry/api@1.8.0)
-      '@opentelemetry/instrumentation': 0.51.1(@opentelemetry/api@1.8.0)
-      '@opentelemetry/instrumentation-connect': 0.36.0(@opentelemetry/api@1.8.0)
-      '@opentelemetry/instrumentation-express': 0.39.0(@opentelemetry/api@1.8.0)
-      '@opentelemetry/instrumentation-fastify': 0.36.1(@opentelemetry/api@1.8.0)
-      '@opentelemetry/instrumentation-graphql': 0.40.0(@opentelemetry/api@1.8.0)
-      '@opentelemetry/instrumentation-hapi': 0.38.0(@opentelemetry/api@1.8.0)
-      '@opentelemetry/instrumentation-http': 0.51.1(@opentelemetry/api@1.8.0)
-      '@opentelemetry/instrumentation-ioredis': 0.40.0(@opentelemetry/api@1.8.0)
-      '@opentelemetry/instrumentation-koa': 0.40.0(@opentelemetry/api@1.8.0)
-      '@opentelemetry/instrumentation-mongodb': 0.43.0(@opentelemetry/api@1.8.0)
-      '@opentelemetry/instrumentation-mongoose': 0.38.1(@opentelemetry/api@1.8.0)
-      '@opentelemetry/instrumentation-mysql': 0.38.1(@opentelemetry/api@1.8.0)
-      '@opentelemetry/instrumentation-mysql2': 0.38.1(@opentelemetry/api@1.8.0)
-      '@opentelemetry/instrumentation-nestjs-core': 0.37.1(@opentelemetry/api@1.8.0)
-      '@opentelemetry/instrumentation-pg': 0.41.0(@opentelemetry/api@1.8.0)
-      '@opentelemetry/resources': 1.24.1(@opentelemetry/api@1.8.0)
-      '@opentelemetry/sdk-trace-base': 1.24.1(@opentelemetry/api@1.8.0)
-      '@opentelemetry/semantic-conventions': 1.24.1
+      '@opentelemetry/api': 1.9.0
+      '@opentelemetry/context-async-hooks': 1.25.0(@opentelemetry/api@1.9.0)
+      '@opentelemetry/core': 1.25.0(@opentelemetry/api@1.9.0)
+      '@opentelemetry/instrumentation': 0.51.1(@opentelemetry/api@1.9.0)
+      '@opentelemetry/instrumentation-connect': 0.36.1(@opentelemetry/api@1.9.0)
+      '@opentelemetry/instrumentation-express': 0.39.0(@opentelemetry/api@1.9.0)
+      '@opentelemetry/instrumentation-fastify': 0.36.1(@opentelemetry/api@1.9.0)
+      '@opentelemetry/instrumentation-graphql': 0.40.0(@opentelemetry/api@1.9.0)
+      '@opentelemetry/instrumentation-hapi': 0.38.0(@opentelemetry/api@1.9.0)
+      '@opentelemetry/instrumentation-http': 0.51.1(@opentelemetry/api@1.9.0)
+      '@opentelemetry/instrumentation-ioredis': 0.40.0(@opentelemetry/api@1.9.0)
+      '@opentelemetry/instrumentation-koa': 0.40.0(@opentelemetry/api@1.9.0)
+      '@opentelemetry/instrumentation-mongodb': 0.43.0(@opentelemetry/api@1.9.0)
+      '@opentelemetry/instrumentation-mongoose': 0.38.1(@opentelemetry/api@1.9.0)
+      '@opentelemetry/instrumentation-mysql': 0.38.1(@opentelemetry/api@1.9.0)
+      '@opentelemetry/instrumentation-mysql2': 0.38.1(@opentelemetry/api@1.9.0)
+      '@opentelemetry/instrumentation-nestjs-core': 0.37.1(@opentelemetry/api@1.9.0)
+      '@opentelemetry/instrumentation-pg': 0.41.0(@opentelemetry/api@1.9.0)
+      '@opentelemetry/resources': 1.25.0(@opentelemetry/api@1.9.0)
+      '@opentelemetry/sdk-trace-base': 1.25.0(@opentelemetry/api@1.9.0)
+      '@opentelemetry/semantic-conventions': 1.25.0
       '@prisma/instrumentation': 5.14.0
-      '@sentry/core': 8.5.0
-      '@sentry/opentelemetry': 8.5.0(@opentelemetry/api@1.8.0)(@opentelemetry/core@1.24.1)(@opentelemetry/instrumentation@0.51.1)(@opentelemetry/sdk-trace-base@1.24.1)(@opentelemetry/semantic-conventions@1.24.1)
-      '@sentry/types': 8.5.0
-      '@sentry/utils': 8.5.0
+      '@sentry/core': 8.7.0
+      '@sentry/opentelemetry': 8.7.0(@opentelemetry/api@1.9.0)(@opentelemetry/core@1.25.0)(@opentelemetry/instrumentation@0.51.1)(@opentelemetry/sdk-trace-base@1.25.0)(@opentelemetry/semantic-conventions@1.25.0)
+      '@sentry/types': 8.7.0
+      '@sentry/utils': 8.7.0
     optionalDependencies:
       opentelemetry-instrumentation-fetch-node: 1.2.0
     transitivePeerDependencies:
       - supports-color
     dev: true
 
-  /@sentry/opentelemetry@8.5.0(@opentelemetry/api@1.8.0)(@opentelemetry/core@1.24.1)(@opentelemetry/instrumentation@0.51.1)(@opentelemetry/sdk-trace-base@1.24.1)(@opentelemetry/semantic-conventions@1.24.1):
-    resolution: {integrity: sha512-AbxFUNjuTKQ9ugZrssmGtPxWkBr4USNoP7GjaaGCNwNzvIVYCa+i8dv7BROJiW2lsxNAremULEbh+nbVmhGxDA==}
+  /@sentry/opentelemetry@8.7.0(@opentelemetry/api@1.9.0)(@opentelemetry/core@1.25.0)(@opentelemetry/instrumentation@0.51.1)(@opentelemetry/sdk-trace-base@1.25.0)(@opentelemetry/semantic-conventions@1.25.0):
+    resolution: {integrity: sha512-I9JEXnqXDBPr5MtgEYRvmcolmpugSgH1QV+SFnfOPc40Mu/npNsJq7oqbGzhlCe4H45XD6LJzFlc7BfoCzwAsQ==}
     engines: {node: '>=14.18'}
     peerDependencies:
       '@opentelemetry/api': ^1.8.0
@@ -2584,26 +2599,26 @@
       '@opentelemetry/sdk-trace-base': ^1.23.0
       '@opentelemetry/semantic-conventions': ^1.23.0
     dependencies:
-      '@opentelemetry/api': 1.8.0
-      '@opentelemetry/core': 1.24.1(@opentelemetry/api@1.8.0)
-      '@opentelemetry/instrumentation': 0.51.1(@opentelemetry/api@1.8.0)
-      '@opentelemetry/sdk-trace-base': 1.24.1(@opentelemetry/api@1.8.0)
-      '@opentelemetry/semantic-conventions': 1.24.1
-      '@sentry/core': 8.5.0
-      '@sentry/types': 8.5.0
-      '@sentry/utils': 8.5.0
-    dev: true
-
-  /@sentry/types@8.5.0:
-    resolution: {integrity: sha512-eDgkSmKI4+XL0QZm4H3j/n1RgnrbnjXZmjj+LsfccRZQwbPu9bWlc8q7Y7Ty1gOsoUpX+TecNLp2a8CRID4KHA==}
+      '@opentelemetry/api': 1.9.0
+      '@opentelemetry/core': 1.25.0(@opentelemetry/api@1.9.0)
+      '@opentelemetry/instrumentation': 0.51.1(@opentelemetry/api@1.9.0)
+      '@opentelemetry/sdk-trace-base': 1.25.0(@opentelemetry/api@1.9.0)
+      '@opentelemetry/semantic-conventions': 1.25.0
+      '@sentry/core': 8.7.0
+      '@sentry/types': 8.7.0
+      '@sentry/utils': 8.7.0
+    dev: true
+
+  /@sentry/types@8.7.0:
+    resolution: {integrity: sha512-11KLOKumP6akugVGLvSoEig+JlP0ZEzW3nN9P+ppgdIx9HAxMIh6UvumbieG4/DWjAh2kh6NPNfUw3gk2Gfq1A==}
     engines: {node: '>=14.18'}
     dev: true
 
-  /@sentry/utils@8.5.0:
-    resolution: {integrity: sha512-fdrCzo8SAYiw9JBhkJPqYqJkDXZ/wICzN7+zcXIuzKNhE1hdoFjeKcPnpUI3bKZCG6e3hT1PTYQXhVw7GIZV9w==}
+  /@sentry/utils@8.7.0:
+    resolution: {integrity: sha512-aWmcbSoOmrbzll/FkNQFJcCtLAuJLvTYbRKiCSkV3FScA7UaA742HkTZAPFiioALFIESWk/fcGZqtN0s4I281Q==}
     engines: {node: '>=14.18'}
     dependencies:
-      '@sentry/types': 8.5.0
+      '@sentry/types': 8.7.0
     dev: true
 
   /@shopify/jest-koa-mocks@5.1.1:
@@ -5795,7 +5810,6 @@
 
   /inngest@3.19.7(@sveltejs/kit@1.27.3)(@vercel/node@2.15.9)(aws-lambda@1.0.7)(express@4.19.2)(fastify@4.21.0)(h3@1.8.1)(hono@4.2.7)(koa@2.14.2)(next@13.5.4)(typescript@5.4.2):
     resolution: {integrity: sha512-1GtAenb8rnYRcApLkLwtILRQxoKdgTqHY/muS7ju8ofxaz+1CVhtlYVI6pnR2iQLJo/zCRUdDUS00noKyp2O4Q==}
-<<<<<<< HEAD
     engines: {node: '>=14'}
     peerDependencies:
       '@sveltejs/kit': ^1.27.3
@@ -5825,50 +5839,7 @@
       json-stringify-safe: 5.0.1
       koa: 2.14.2
       ms: 2.1.3
-      next: 13.5.4(@opentelemetry/api@1.8.0)(react-dom@18.2.0)(react@18.2.0)
-      serialize-error-cjs: 0.1.3
-      strip-ansi: 5.2.0
-      typescript: 5.4.2
-      zod: 3.22.3
-    transitivePeerDependencies:
-      - encoding
-      - supports-color
-    dev: true
-
-  /inngest@3.7.0(typescript@5.4.2):
-    resolution: {integrity: sha512-LhtFC3S+Ak1ex94APD4IS6z7EuPrffw0CaIpHnEMNbzbpuVc4bF5aN/N4hS4VjNIx1TGxm6Um4ymHmFCSmtcSg==}
-=======
->>>>>>> cc6cc995
-    engines: {node: '>=14'}
-    peerDependencies:
-      '@sveltejs/kit': ^1.27.3
-      '@vercel/node': ^2.15.9
-      aws-lambda: ^1.0.7
-      express: ^4.19.2
-      fastify: ^4.21.0
-      h3: ^1.8.1
-      hono: ^4.2.7
-      koa: ^2.14.2
-      next: '>=12.0.0'
-      typescript: '>=4.7.2'
-    dependencies:
-      '@sveltejs/kit': 1.27.3(svelte@4.2.5)(vite@4.5.3)
-      '@types/debug': 4.1.12
-      '@vercel/node': 2.15.9
-      aws-lambda: 1.0.7
-      canonicalize: 1.0.8
-      chalk: 4.1.2
-      cross-fetch: 4.0.0
-      debug: 4.3.4
-      express: 4.19.2
-      fastify: 4.21.0
-      h3: 1.8.1
-      hash.js: 1.1.7
-      hono: 4.2.7
-      json-stringify-safe: 5.0.1
-      koa: 2.14.2
-      ms: 2.1.3
-      next: 13.5.4(@babel/core@7.23.6)(react-dom@18.2.0)(react@18.2.0)
+      next: 13.5.4(@opentelemetry/api@1.9.0)(react-dom@18.2.0)(react@18.2.0)
       serialize-error-cjs: 0.1.3
       strip-ansi: 5.2.0
       typescript: 5.4.2
@@ -7153,7 +7124,6 @@
       react: 18.2.0
       react-dom: 18.2.0(react@18.2.0)
       styled-jsx: 5.1.1(@babel/core@7.23.6)(react@18.2.0)
-<<<<<<< HEAD
       watchpack: 2.4.0
     optionalDependencies:
       '@next/swc-darwin-arm64': 13.5.4
@@ -7170,7 +7140,7 @@
       - babel-plugin-macros
     dev: true
 
-  /next@13.5.4(@opentelemetry/api@1.8.0)(react-dom@18.2.0)(react@18.2.0):
+  /next@13.5.4(@opentelemetry/api@1.9.0)(react-dom@18.2.0)(react@18.2.0):
     resolution: {integrity: sha512-+93un5S779gho8y9ASQhb/bTkQF17FNQOtXLKAj3lsNgltEcF0C5PMLLncDmH+8X1EnJH1kbqAERa29nRXqhjA==}
     engines: {node: '>=16.14.0'}
     hasBin: true
@@ -7186,7 +7156,7 @@
         optional: true
     dependencies:
       '@next/env': 13.5.4
-      '@opentelemetry/api': 1.8.0
+      '@opentelemetry/api': 1.9.0
       '@swc/helpers': 0.5.2
       busboy: 1.6.0
       caniuse-lite: 1.0.30001546
@@ -7194,8 +7164,6 @@
       react: 18.2.0
       react-dom: 18.2.0(react@18.2.0)
       styled-jsx: 5.1.1(@babel/core@7.23.6)(react@18.2.0)
-=======
->>>>>>> cc6cc995
       watchpack: 2.4.0
     optionalDependencies:
       '@next/swc-darwin-arm64': 13.5.4
@@ -7408,9 +7376,9 @@
     engines: {node: '>18.0.0'}
     requiresBuild: true
     dependencies:
-      '@opentelemetry/api': 1.8.0
-      '@opentelemetry/instrumentation': 0.43.0(@opentelemetry/api@1.8.0)
-      '@opentelemetry/semantic-conventions': 1.24.1
+      '@opentelemetry/api': 1.9.0
+      '@opentelemetry/instrumentation': 0.43.0(@opentelemetry/api@1.9.0)
+      '@opentelemetry/semantic-conventions': 1.25.0
     transitivePeerDependencies:
       - supports-color
     dev: true
