--- conflicted
+++ resolved
@@ -414,7 +414,7 @@
         version: 4.3.4
       inngest:
         specifier: ^3.32.7
-        version: 3.32.7(@sveltejs/kit@1.27.3(svelte@4.2.5)(vite@4.5.3(@types/node@22.13.10)))(@vercel/node@2.15.9)(aws-lambda@1.0.7)(express@4.19.2)(fastify@4.21.0)(h3@1.8.1)(hono@4.2.7)(koa@2.14.2)(next@13.5.4(@babel/core@7.23.6)(react-dom@18.2.0(react@19.0.0))(react@19.0.0))(typescript@5.8.2)
+        version: 3.32.7(@sveltejs/kit@1.27.3(svelte@4.2.5)(vite@4.5.3(@types/node@22.13.10)))(@vercel/node@2.15.9)(aws-lambda@1.0.7)(express@4.19.2)(fastify@4.21.0)(h3@1.8.1)(hono@4.2.7)(koa@2.14.2)(next@13.5.4(react-dom@18.2.0(react@19.0.0))(react@19.0.0))(typescript@5.8.2)
       zod:
         specifier: ^3.24.2
         version: 3.24.2
@@ -443,12 +443,6 @@
       globals:
         specifier: ^15.14.0
         version: 15.14.0
-<<<<<<< HEAD
-=======
-      inngest:
-        specifier: ^3.32.7
-        version: 3.32.7(@sveltejs/kit@1.27.3(svelte@4.2.5)(vite@4.5.3(@types/node@22.13.10)))(@vercel/node@2.15.9)(aws-lambda@1.0.7)(express@4.19.2)(fastify@4.21.0)(h3@1.8.1)(hono@4.2.7)(koa@2.14.2)(next@13.5.4(react-dom@18.2.0(react@19.0.0))(react@19.0.0))(typescript@5.8.2)
->>>>>>> e3c8dfee
       jest:
         specifier: ^29.3.1
         version: 29.5.0(@types/node@22.13.10)(ts-node@10.9.1(@types/node@22.13.10)(typescript@5.8.2))
