name: PR checks

on:
  pull_request:
  workflow_dispatch:
  workflow_call:

concurrency:
  group: pr-${{ github.ref }}
  cancel-in-progress: true

env:
  NODE_AUTH_TOKEN: nothing

jobs:
  test:
    name: Test
    runs-on: ubuntu-latest
    strategy:
      fail-fast: false
      matrix:
        nodeVersion: [14, 16, 18, lts]
    steps:
      - uses: actions/checkout@v3
      - uses: ./.github/actions/setup-and-build
      - run: volta run --node ${{ matrix.nodeVersion }} yarn test

  api_diff:
    name: Local API diff
    runs-on: ubuntu-latest
    steps:
      - uses: actions/checkout@v3
      - uses: ./.github/actions/setup-and-build
      - run: yarn run api-extractor run

  lint:
    name: Lint
    runs-on: ubuntu-latest
    steps:
      - uses: actions/checkout@v3
      - uses: ./.github/actions/setup-and-build
      - run: yarn lint

  examples:
    name: Test examples
    runs-on: ubuntu-latest
    strategy:
      fail-fast: false
      matrix:
        repo:
          - inngest/sdk-example-cloudflare-workers
          - inngest/sdk-example-nextjs-vercel
          - inngest/sdk-example-redwoodjs-vercel
          - inngest/sdk-example-nextjs-cloudflare
          - inngest/sdk-example-nextjs-netlify
          - inngest/sdk-example-remix-vercel
          - inngest/sdk-example-fresh-deno-deploy
    steps:
      # Checkout the repo
      - name: Checkout SDK
        uses: actions/checkout@v3
        with:
          path: sdk
      - uses: ./sdk/.github/actions/setup-and-build
        with:
          working-directory: sdk

      # Checkout the example repo
      - name: Checkout example
        uses: actions/checkout@v3
        with:
          token: ${{ secrets.EXAMPLES_GITHUB_TOKEN }}
          repository: ${{ matrix.repo }}
          path: examples/${{ matrix.repo }}
          ref: main

      # Get the SDK ready and link it locally
      - name: Prepare SDK for linking
        run: yarn prelink
        working-directory: sdk
      - name: Create link to SDK
        run: yarn link
        working-directory: sdk/dist

      # If we find a deno.json file in the example repo, we need to pull Deno on
      # to the toolchain.
      - name: Check if Deno is used
        id: deno-check
        run: echo "isDeno=$(test -f deno.json && echo true || echo false)" >> $GITHUB_OUTPUT
        working-directory: examples/${{ matrix.repo }}
      - name: If Deno is used, install it
        uses: denoland/setup-deno@v1
        if: ${{ steps.deno-check.outputs.isDeno == 'true' }}
        with:
          deno-version: vx.x.x

      # Install dependencies in the example repo
      - name: Install example dependencies
        if: ${{ steps.deno-check.outputs.isDeno != 'true' }}
        run: |
          if test -f yarn.lock; then
            yarn install --frozen-lockfile
          elif test -f package-lock.json; then
            npm ci
          fi
        working-directory: examples/${{ matrix.repo }}

      # Link the SDK, making sure to use the same Yarn version that we used to
      # create the link.
      #
      # Because repos are always owner/repo with a slash, the directory will be
      # the same, therefore we must venture an extra level deep when searching
      # for package.json.
      #
      # Yarn v3 (berry) will override Volta's version control and always use
      # whatever version is specified and cached in the repo's `.yarnrc.yml`
      # file.
      # Because of this, we must instead link the SDK using a relative path, and
      # have the library's `dist/` directory appear as a separate package by
      # specifying an empty `yarn.lock` file within.
      #
      # Locally linking the lib to a Deno repo is harder, as Deno doesn't
      # support local linking between ESM and CJS. Instead, we run a manual
      # shim script to bend paths and adjust the target repo's import path.
      - name: Link local SDK to example
        run: |
          if test -f deno.json; then
            deno run --allow-read --allow-write ../../../sdk/deno_compat/link.ts
          else
            yarnv=$(volta run --yarn $(cat ../../../sdk/package.json | jq -r .volta.yarn) yarn -v)

            if [[ $yarnv == 3* ]]; then
              touch ../../../sdk/dist/yarn.lock
              yarn link ../../../sdk/dist
            else
              volta run --yarn $(cat ../../../sdk/package.json | jq -r .volta.yarn) yarn link inngest
            fi
          fi
        working-directory: examples/${{ matrix.repo }}


      # Copy any SDK function examples to the example repo so that we're always
      # testing many functions against many handlers.
      - name: Find inngest functions path in example
        id: inngest-functions-path
        run: echo "dir=$(dirname $(echo \"$(git ls-files | grep inngest/index.ts)))\"" >> $GITHUB_OUTPUT
        working-directory: examples/${{ matrix.repo }}
      - name: Remove any existing inngest functions
        run: rm -rf ${{ steps.inngest-functions-path.outputs.dir }}
<<<<<<< HEAD
        working-directory: examples/${{ matrix.repo }}
      - name: Copy functions to test to example
        run: cp -r ../../../sdk/src/examples/ ${{ steps.inngest-functions-path.outputs.dir }}
        working-directory: examples/${{ matrix.repo }}
=======
        working-directory: examples/${{ matrix.repo }}
      - name: Copy functions to test to example
        run: cp -Tr ../../../sdk/src/examples/ ${{ steps.inngest-functions-path.outputs.dir }}
        working-directory: examples/${{ matrix.repo }}
>>>>>>> 416d19a8
      # IF we're using Deno, also replace any "inngest..." imports with
      # "npm:inngest..." and any direct file imports in `inngest/index.ts` with
      # `.ts` suffixes.
      - name: If Deno, transform imports
        if: ${{ steps.deno-check.outputs.isDeno == 'true' }}
        run: |
          find ${{ steps.inngest-functions-path.outputs.dir }} -type f -name "*.ts" -exec sed -i 's/from "inngest/from "npm:inngest/g' {} \;
          find ${{ steps.inngest-functions-path.outputs.dir }} -type f -name "*.ts" -exec sed -i -E 's/from "\.(.+)"/from "\.\1\.ts"/g' {} \;
        working-directory: examples/${{ matrix.repo }}

      # Try to build the example
      - name: If not Deno, build the example
        if: ${{ steps.deno-check.outputs.isDeno != 'true' }}
        run: |
          if test -f yarn.lock; then
            yarn build
          elif test -f package-lock.json; then
            npm run build
          fi
        working-directory: examples/${{ matrix.repo }}

      # Run the example
      - name: Run the example's dev server
        run: |
          if test -f yarn.lock; then
<<<<<<< HEAD
            (yarn dev &)
          elif test -f package-lock.json; then
            (npm run dev &)
          else
            (deno task start &)
=======
            (yarn dev > dev.log 2>&1 &)
          elif test -f package-lock.json; then
            (npm run dev > dev.log 2>&1 &)
          else
            (deno task start > dev.log 2>&1 &)
>>>>>>> 416d19a8
          fi
        working-directory: examples/${{ matrix.repo }}
        # Provide the example any env vars it might need
        env:
          PORT: 3000
          DO_NOT_TRACK: 1
      - name: Wait for the example to start
<<<<<<< HEAD
        uses: ifaxity/wait-on-action@v1
=======
        uses: mydea/action-wait-for-api@v1
>>>>>>> 416d19a8
        with:
          url: "http://localhost:3000/api/inngest"
          timeout: "60"
      - if: ${{ always() }}
        run: cat dev.log
        working-directory: examples/${{ matrix.repo }}

<<<<<<< HEAD
=======
      # Give the dev server 5 seconds to register with the example
      # TODO Check logs instead of sleeping
      - name: Wait 5 seconds for dev server registration
        run: sleep 5

>>>>>>> 416d19a8
      # TODO Examples should run their own dev server, which means we can remove
      # this.
      - name: Run the Inngest dev server
        run: npx inngest-cli@latest dev &
        working-directory: examples/${{ matrix.repo }}
        env:
          DO_NOT_TRACK: 1
<<<<<<< HEAD
      - name: Wait for the Inngest dev server to start
        uses: ifaxity/wait-on-action@v1
        with:
          resource: http-get://localhost:8288
          timeout: 20000
      # Give the dev server 5 seconds to register with the example
      # TODO Check logs instead of sleeping
      - name: Wait 5 seconds for dev server registration
        run: sleep 5
=======
<<<<<<< HEAD
      - name: Wait for the Inngest dev server to start
        uses: mydea/action-wait-for-api@v1
        with:
          url: "http://localhost:8288"
          timeout: "60"
>>>>>>> 416d19a8

      # Run the examples test suite against the dev server
      - name: Run integration test suite
        run: yarn test:examples
        working-directory: sdk<|MERGE_RESOLUTION|>--- conflicted
+++ resolved
@@ -147,17 +147,10 @@
         working-directory: examples/${{ matrix.repo }}
       - name: Remove any existing inngest functions
         run: rm -rf ${{ steps.inngest-functions-path.outputs.dir }}
-<<<<<<< HEAD
-        working-directory: examples/${{ matrix.repo }}
-      - name: Copy functions to test to example
-        run: cp -r ../../../sdk/src/examples/ ${{ steps.inngest-functions-path.outputs.dir }}
-        working-directory: examples/${{ matrix.repo }}
-=======
         working-directory: examples/${{ matrix.repo }}
       - name: Copy functions to test to example
         run: cp -Tr ../../../sdk/src/examples/ ${{ steps.inngest-functions-path.outputs.dir }}
         working-directory: examples/${{ matrix.repo }}
->>>>>>> 416d19a8
       # IF we're using Deno, also replace any "inngest..." imports with
       # "npm:inngest..." and any direct file imports in `inngest/index.ts` with
       # `.ts` suffixes.
@@ -183,19 +176,11 @@
       - name: Run the example's dev server
         run: |
           if test -f yarn.lock; then
-<<<<<<< HEAD
-            (yarn dev &)
-          elif test -f package-lock.json; then
-            (npm run dev &)
-          else
-            (deno task start &)
-=======
             (yarn dev > dev.log 2>&1 &)
           elif test -f package-lock.json; then
             (npm run dev > dev.log 2>&1 &)
           else
             (deno task start > dev.log 2>&1 &)
->>>>>>> 416d19a8
           fi
         working-directory: examples/${{ matrix.repo }}
         # Provide the example any env vars it might need
@@ -203,11 +188,7 @@
           PORT: 3000
           DO_NOT_TRACK: 1
       - name: Wait for the example to start
-<<<<<<< HEAD
-        uses: ifaxity/wait-on-action@v1
-=======
         uses: mydea/action-wait-for-api@v1
->>>>>>> 416d19a8
         with:
           url: "http://localhost:3000/api/inngest"
           timeout: "60"
@@ -215,40 +196,23 @@
         run: cat dev.log
         working-directory: examples/${{ matrix.repo }}
 
-<<<<<<< HEAD
-=======
+      # TODO Examples should run their own dev server, which means we can remove
+      # this.
+      - name: Run the Inngest dev server
+        run: npx inngest-cli@latest dev &
+        working-directory: examples/${{ matrix.repo }}
+        env:
+          DO_NOT_TRACK: 1
+      - name: Wait for the Inngest dev server to start
+        uses: mydea/action-wait-for-api@v1
+        with:
+          url: "http://localhost:8288"
+          timeout: "60"
       # Give the dev server 5 seconds to register with the example
       # TODO Check logs instead of sleeping
       - name: Wait 5 seconds for dev server registration
         run: sleep 5
 
->>>>>>> 416d19a8
-      # TODO Examples should run their own dev server, which means we can remove
-      # this.
-      - name: Run the Inngest dev server
-        run: npx inngest-cli@latest dev &
-        working-directory: examples/${{ matrix.repo }}
-        env:
-          DO_NOT_TRACK: 1
-<<<<<<< HEAD
-      - name: Wait for the Inngest dev server to start
-        uses: ifaxity/wait-on-action@v1
-        with:
-          resource: http-get://localhost:8288
-          timeout: 20000
-      # Give the dev server 5 seconds to register with the example
-      # TODO Check logs instead of sleeping
-      - name: Wait 5 seconds for dev server registration
-        run: sleep 5
-=======
-<<<<<<< HEAD
-      - name: Wait for the Inngest dev server to start
-        uses: mydea/action-wait-for-api@v1
-        with:
-          url: "http://localhost:8288"
-          timeout: "60"
->>>>>>> 416d19a8
-
       # Run the examples test suite against the dev server
       - name: Run integration test suite
         run: yarn test:examples
