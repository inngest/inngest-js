--- conflicted
+++ resolved
@@ -12,32 +12,6 @@
 runs:
   using: composite
   steps:
-<<<<<<< HEAD
-    - uses: volta-cli/action@v4
-
-    - uses: pnpm/action-setup@v2
-      with:
-        run_install: false
-
-    - name: Get pnpm store directory
-      id: pnpm-cache
-      shell: bash
-      run: |
-        echo "STORE_PATH=$(pnpm store path)" >> $GITHUB_OUTPUT
-
-    - uses: actions/cache@v3
-      name: Setup pnpm cache
-      with:
-        path: ${{ steps.pnpm-cache.outputs.STORE_PATH }}
-        key: ${{ runner.os }}-pnpm-store-${{ hashFiles('**/pnpm-lock.yaml') }}
-        restore-keys: |
-          ${{ runner.os }}-pnpm-store-
-
-    - run: volta install node
-      shell: bash
-
-    - run: volta install @antfu/ni
-=======
     - uses: pnpm/action-setup@v2
       with:
         run_install: false
@@ -48,7 +22,6 @@
         cache: pnpm
 
     - run: npm i -g @antfu/ni
->>>>>>> 5587a158
       shell: bash
 
     - name: Install dependencies
