{
  "name": "inngest",
  "version": "0.8.9",
  "description": "Official SDK for Inngest.com",
  "main": "./index.js",
  "types": "./index.d.ts",
  "publishConfig": {
    "registry": "https://registry.npmjs.org"
  },
  "np": {
    "yarn": true,
    "contents": "dist"
  },
  "bin": {
    "inngest-init": "./init.js"
  },
  "scripts": {
    "prebuild": "yarn run pb:version && yarn run pb:landing",
    "pb:version": "genversion --semi --double --es6 ./src/version.ts",
    "pb:landing": "yarn build:landing && node -e 'const page = JSON.stringify(require(\"fs\").readFileSync(\"./landing/dist/index.html\").toString()); console.log(\"export const landing = \" + page);' > ./src/landing.ts && npx prettier ./src/landing.ts --write",
    "build": "yarn run clean && tsc --project tsconfig.build.json",
    "test": "node --expose-gc --max-old-space-size=4096 ./node_modules/.bin/jest --silent --logHeapUsage --maxWorkers=8 --coverage --ci --verbose",
    "test:examples": "node --expose-gc --max-old-space-size=4096 ./node_modules/.bin/jest --silent --logHeapUsage --maxWorkers=8 --testMatch \"**/examples/test/*.test.ts\" --ci --verbose",
    "clean": "rm -rf ./dist",
    "lint": "eslint .",
    "postversion": "yarn run build && yarn run build:copy",
    "release": "yarn run np",
    "api-extractor": "api-extractor",
    "dev": "yarn && sh -c 'cd ./landing && yarn' && concurrently --names Build,Lint,Landing --prefix-colors \"green.inverse,magenta.inverse,blue.inverse\" --handle-input \"yarn run dev:build\" \"yarn run dev:lint\" \"yarn run dev:landing\"",
    "dev:build": "nodemon -w src -e ts -i version.ts -i landing.ts --delay 300ms -x 'yarn run build && yarn run build:check --local'",
    "dev:lint": "nodemon -w src -e ts -i version.ts -i landing.ts --delay 300ms -x 'yarn lint'",
    "dev:landing": "nodemon -w landing/src -e ts,tsx,css --delay 300ms -x 'yarn run build:landing'",
    "build:api": "api-extractor run --local --verbose",
    "build:landing": "cd landing && yarn run build",
    "build:check": "api-extractor run --verbose",
    "build:copy": "cp package.json LICENSE.md README.md dist",
    "prelink": "yarn run build:copy"
  },
  "homepage": "https://github.com/inngest/inngest-js#readme",
  "repository": {
    "type": "git",
    "url": "git+https://github.com/inngest/inngest-js.git"
  },
  "author": "Dan Farrelly <dan@inngest.com>",
  "license": "GPL-3.0",
  "private": false,
  "prettier": {
    "tabWidth": 2,
    "useTabs": false,
    "semi": true,
    "trailingComma": "es5"
  },
  "dependencies": {
    "buffer": "^6.0.3",
    "cross-fetch": "^3.1.5",
    "hash.js": "^1.1.7",
    "json-stringify-deterministic": "^1.0.8",
    "ms": "^2.1.3",
<<<<<<< HEAD
    "serialize-error-cjs": "^0.1.3",
=======
    "sigmund": "^1.0.1",
    "type-fest": "^3.5.1",
>>>>>>> 0ca0f5ce
    "zod": "^3.19.1"
  },
  "devDependencies": {
    "@inngest/eslint-plugin": "./rules",
    "@microsoft/api-extractor": "^7.33.7",
    "@types/aws-lambda": "^8.10.108",
    "@types/express": "^4.17.13",
    "@types/jest": "^27.4.1",
    "@types/ms": "^0.7.31",
    "@types/sha.js": "^2.4.0",
    "@typescript-eslint/eslint-plugin": "^5.47.0",
    "@typescript-eslint/parser": "^5.47.0",
    "concurrently": "^7.4.0",
    "eslint": "^8.30.0",
    "eslint-config-prettier": "^8.5.0",
    "eslint-plugin-prettier": "^4.2.1",
    "express": "^4.18.2",
    "genversion": "^3.1.1",
    "jest": "^29.3.1",
    "next": "^12.3.0",
    "nock": "^13.2.9",
    "node-mocks-http": "^1.11.0",
    "nodemon": "^2.0.20",
    "np": "^7.6.1",
    "prettier": "^2.7.1",
    "shx": "^0.3.4",
    "ts-jest": "^29.0.3",
    "type-plus": "^5.1.0",
    "typescript": "^4.9.4",
    "ulid": "^2.3.0"
  },
  "volta": {
    "node": "18.12.1",
    "yarn": "1.22.19"
  }
}<|MERGE_RESOLUTION|>--- conflicted
+++ resolved
@@ -56,12 +56,8 @@
     "hash.js": "^1.1.7",
     "json-stringify-deterministic": "^1.0.8",
     "ms": "^2.1.3",
-<<<<<<< HEAD
     "serialize-error-cjs": "^0.1.3",
-=======
-    "sigmund": "^1.0.1",
     "type-fest": "^3.5.1",
->>>>>>> 0ca0f5ce
     "zod": "^3.19.1"
   },
   "devDependencies": {
