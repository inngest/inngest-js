import type {
  APIGatewayProxyEvent,
  Context as LambdaContext,
} from "aws-lambda";
import {
  InngestCommHandler,
  ServeHandler,
} from "./components/InngestCommHandler";
import { headerKeys, queryKeys } from "./helpers/consts";
import { allProcessEnv } from "./helpers/env";

export interface RedwoodResponse {
  statusCode: number;
  body?: string | null;
  headers?: Record<string, string>;
}

/**
 * In Redwood.js, serve and register any declared functions with Inngest, making
 * them available to be triggered by events.
 *
 * @public
 */
export const serve: ServeHandler = (nameOrInngest, fns, opts): any => {
  const handler = new InngestCommHandler(
    "redwoodjs",
    nameOrInngest,
    fns,
    opts,
    (event: APIGatewayProxyEvent, _context: LambdaContext) => {
      const env = allProcessEnv();
      const scheme = env.NODE_ENV === "development" ? "http" : "https";
      const url = new URL(
        event.path,
        `${scheme}://${event.headers.host || ""}`
      );
      const isProduction =
        env.VERCEL_ENV === "production" ||
        env.CONTEXT === "production" ||
        env.ENVIRONMENT === "production";

      return {
        register: () => {
          if (event.httpMethod === "PUT") {
            return {
              env,
              isProduction,
              url,
              deployId: event.queryStringParameters?.[queryKeys.DeployId],
            };
          }
        },
        run: () => {
          if (event.httpMethod === "POST") {
            /**
             * Some requests can be base64 encoded, requiring us to decode it
             * first before parsing as JSON.
             */
            const data = JSON.parse(
              event.body
                ? event.isBase64Encoded
                  ? Buffer.from(event.body, "base64").toString()
                  : event.body
                : "{}"
            ) as Record<string, any>;

            return {
              env,
              isProduction,
              url,
              data,
              fnId: event.queryStringParameters?.[queryKeys.FnId] as string,
<<<<<<< HEAD
=======
              signature: event.headers[headerKeys.Signature] as string,
>>>>>>> 6c3317cb
              stepId: event.queryStringParameters?.[queryKeys.StepId] as string,
            };
          }
        },
        view: () => {
          if (event.httpMethod === "GET") {
            return {
              env,
              isProduction,
              url,
              isIntrospection: Object.hasOwnProperty.call(
                event.queryStringParameters,
                queryKeys.Introspect
              ),
            };
          }
        },
      };
    },
    (actionRes): RedwoodResponse => {
      return {
        statusCode: actionRes.status,
        body: actionRes.body,
        headers: actionRes.headers,
      };
    }
  );

  return handler.createHandler();
};<|MERGE_RESOLUTION|>--- conflicted
+++ resolved
@@ -70,10 +70,7 @@
               url,
               data,
               fnId: event.queryStringParameters?.[queryKeys.FnId] as string,
-<<<<<<< HEAD
-=======
               signature: event.headers[headerKeys.Signature] as string,
->>>>>>> 6c3317cb
               stepId: event.queryStringParameters?.[queryKeys.StepId] as string,
             };
           }
