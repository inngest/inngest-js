--- conflicted
+++ resolved
@@ -225,11 +225,7 @@
    * Any user data associated with the event
    * All fields ending in "_id" will be used to attribute the event to a particular user
    */
-<<<<<<< HEAD
   user?: any;
-=======
-  user?: Record<string, any>;
->>>>>>> c8072ec8
 
   /**
    * A specific event schema version
