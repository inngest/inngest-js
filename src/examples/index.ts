import helloWorld from "./hello-world";
import parallelReduce from "./parallel-reduce";
import parallelWork from "./parallel-work";
import polling from "./polling";
import promiseAll from "./promise-all";
import promiseRace from "./promise-race";
<<<<<<< HEAD
import sequentialReduce from "./sequential-reduce";
=======
import sendEvent from "./send-event";
>>>>>>> e8fa1583

export default [
  helloWorld,
  promiseAll,
  promiseRace,
  parallelWork,
  parallelReduce,
  sequentialReduce,
  polling,
  sendEvent,
];<|MERGE_RESOLUTION|>--- conflicted
+++ resolved
@@ -4,11 +4,8 @@
 import polling from "./polling";
 import promiseAll from "./promise-all";
 import promiseRace from "./promise-race";
-<<<<<<< HEAD
+import sendEvent from "./send-event";
 import sequentialReduce from "./sequential-reduce";
-=======
-import sendEvent from "./send-event";
->>>>>>> e8fa1583
 
 export default [
   helloWorld,
