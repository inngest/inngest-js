--- conflicted
+++ resolved
@@ -1,11 +1,10 @@
-import { serializeError } from "serialize-error-cjs";
 import { queryKeys } from "../helpers/consts";
-<<<<<<< HEAD
-import { resolveNextTick, ServerTiming } from "../helpers/promises";
-=======
 import { serializeError } from "../helpers/errors";
-import { resolveAfterPending, resolveNextTick } from "../helpers/promises";
->>>>>>> 6c3317cb
+import {
+  resolveAfterPending,
+  resolveNextTick,
+  ServerTiming,
+} from "../helpers/promises";
 import { slugify } from "../helpers/strings";
 import {
   EventData,
@@ -99,8 +98,7 @@
      * Convert retries into the format required when defining function
      * configuration.
      */
-    const retries =
-      typeof attempts === "undefined" ? undefined : { attempts };
+    const retries = typeof attempts === "undefined" ? undefined : { attempts };
 
     return {
       ...opts,
@@ -158,25 +156,17 @@
      * this is `null`, the function will be run and next operations will be
      * returned instead.
      */
-<<<<<<< HEAD
     runStep: string | null,
 
     timer: ServerTiming
-=======
-    runStep: string | null
->>>>>>> 6c3317cb
   ): Promise<
     | [type: "single", data: unknown]
     | [type: "multi-discovery", ops: OutgoingOp[]]
     | [type: "multi-run", op: OutgoingOp]
-<<<<<<< HEAD
+    | [type: "multi-complete", data: unknown]
   > {
     const memoisingStop = timer.start("memoising");
 
-=======
-    | [type: "multi-complete", data: unknown]
-  > {
->>>>>>> 6c3317cb
     /**
      * Create some values to be mutated and passed to the step tools. Once the
      * user's function has run, we can check the mutated state of these to see
@@ -191,7 +181,7 @@
     const fnArg = {
       ...(data as EventData<string>),
       tools,
-<<<<<<< HEAD
+      step: tools,
     } as Partial<HandlerArgs<any, any, any>>;
 
     /**
@@ -202,12 +192,6 @@
      * nothing else.
      */
     if (this.#opts.fns) {
-      /**
-       * TODO `tools.run()` is using the key here. Maybe it should also be
-       * creating a sigmund hash of `...args`.
-       *
-       * Would these args ever change? Should they? 🤔
-       */
       fnArg.fns = Object.entries(this.#opts.fns).reduce((acc, [key, fn]) => {
         if (typeof fn !== "function") {
           return acc;
@@ -250,8 +234,12 @@
         state.currentOp = state.allFoundOps[incomingOp.id];
 
         if (!state.currentOp) {
-          throw new Error("BAD STACK; COULD NOT FIND OP TO RESOLVE");
+          throw new Error(
+            `Bad stack; could not find local op "${incomingOp.id}" at position ${pos}`
+          );
         }
+
+        state.currentOp.fulfilled = true;
 
         if (typeof incomingOp.data !== "undefined") {
           state.currentOp.resolve(incomingOp.data);
@@ -260,139 +248,13 @@
         }
       }
 
-      await resolveNextTick();
+      await resolveAfterPending();
 
       state.reset();
       pos++;
     } while (pos < opStack.length);
 
     memoisingStop();
-
-    if (runStep) {
-      const userFnOp = state.allFoundOps[runStep];
-      const userFnToRun = userFnOp?.fn;
-
-      if (!userFnToRun) {
-        throw new Error("Bad stack; no fn to execute; re-execute pls");
-      }
-
-      const runningStepStop = timer.start("running-step");
-
-      const result = await new Promise((resolve) => {
-        return resolve(userFnToRun());
-      })
-        .then((data) => {
-          return {
-            data: typeof data === "undefined" ? null : data,
-          };
-        })
-        .catch((err: Error) => {
-          /**
-           * If the user-defined code throws an error, we should return this
-           * to Inngest as the response for this step. The function didn't
-           * fail, only this step, so Inngest can decide what we do next.
-           */
-          try {
-            return {
-              error: serializeError(err),
-            };
-          } catch (serializationErr) {
-            console.warn(
-              "Could not serialize error to return to Inngest; stringifying instead",
-              serializationErr
-            );
-
-            return {
-              error: err,
-            };
-          }
-        })
-        .finally(() => {
-          runningStepStop();
-        });
-
-      return [
-        "multi-run",
-        { ...tickOpToOutgoing(userFnOp), ...result, op: StepOpCode.RunStep },
-      ];
-    }
-
-    const discoveredOps = Object.values(state.tickOps).map<OutgoingOp>(
-      tickOpToOutgoing
-    );
-
-=======
-      step: tools,
-    } as Partial<HandlerArgs<any, any, any>>;
-
-    /**
-     * If the user has passed functions they wish to use in their step, add them
-     * here.
-     *
-     * We simply place a thin `tools.run()` wrapper around the function and
-     * nothing else.
-     */
-    if (this.#opts.fns) {
-      fnArg.fns = Object.entries(this.#opts.fns).reduce((acc, [key, fn]) => {
-        if (typeof fn !== "function") {
-          return acc;
-        }
-
-        return {
-          ...acc,
-          // eslint-disable-next-line @typescript-eslint/no-unsafe-return, @typescript-eslint/no-unsafe-call
-          [key]: (...args: any[]) => tools.run(key, () => fn(...args)),
-        };
-      }, {});
-    }
-
-    // eslint-disable-next-line @typescript-eslint/no-misused-promises, no-async-promise-executor
-    const userFnPromise = new Promise(async (resolve, reject) => {
-      try {
-        resolve(await this.#fn(fnArg));
-      } catch (err) {
-        reject(err);
-      }
-    });
-
-    /**
-     * If we haven't sychronously touched any tools yet, we can assume we're not
-     * looking at a step function.
-     *
-     * Await the user function as normal.
-     */
-    if (!state.hasUsedTools) {
-      return ["single", await userFnPromise];
-    }
-
-    let pos = -1;
-
-    do {
-      if (pos >= 0) {
-        state.tickOps = {};
-        const incomingOp = opStack[pos] as IncomingOp;
-        state.currentOp = state.allFoundOps[incomingOp.id];
-
-        if (!state.currentOp) {
-          throw new Error(
-            `Bad stack; could not find local op "${incomingOp.id}" at position ${pos}`
-          );
-        }
-
-        state.currentOp.fulfilled = true;
-
-        if (typeof incomingOp.data !== "undefined") {
-          state.currentOp.resolve(incomingOp.data);
-        } else {
-          state.currentOp.reject(incomingOp.error);
-        }
-      }
-
-      await resolveAfterPending();
-
-      state.reset();
-      pos++;
-    } while (pos < opStack.length);
 
     if (runStep) {
       const userFnOp = state.allFoundOps[runStep];
@@ -403,6 +265,8 @@
           `Bad stack; executor requesting to run unknown step "${runStep}"`
         );
       }
+
+      const runningStepStop = timer.start("running-step");
 
       const result = await new Promise((resolve) => {
         return resolve(userFnToRun());
@@ -437,6 +301,9 @@
               error: err,
             };
           }
+        })
+        .finally(() => {
+          runningStepStop();
         });
 
       return [
@@ -491,7 +358,6 @@
       }
     }
 
->>>>>>> 6c3317cb
     return ["multi-discovery", discoveredOps];
   }
 
