--- conflicted
+++ resolved
@@ -7,10 +7,7 @@
 
 export interface TickOp extends HashedOp {
   fn?: (...args: any[]) => any;
-<<<<<<< HEAD
-=======
   fulfilled: boolean;
->>>>>>> 6c3317cb
   resolve: (value: any | PromiseLike<any>) => void;
   reject: (reason?: any) => void;
 }
@@ -177,10 +174,7 @@
           ...(fn ? { fn: () => fn(...args) } : {}),
           resolve,
           reject,
-<<<<<<< HEAD
-=======
           fulfilled: false,
->>>>>>> 6c3317cb
         };
       });
     }) as T;
