--- conflicted
+++ resolved
@@ -1,9 +1,6 @@
 /* eslint-disable @typescript-eslint/no-unsafe-assignment */
 import { jest } from "@jest/globals";
-<<<<<<< HEAD
 import { ServerTiming } from "../helpers/promises";
-=======
->>>>>>> 6c3317cb
 import { OpStack, StepOpCode } from "../types";
 import { Inngest } from "./Inngest";
 import { InngestFunction } from "./InngestFunction";
@@ -20,11 +17,8 @@
   eventKey: "event-key-123",
 });
 
-<<<<<<< HEAD
 const timer = new ServerTiming();
 
-=======
->>>>>>> 6c3317cb
 describe("#generateID", () => {
   it("Returns a correct name", () => {
     const fn = () =>
@@ -76,12 +70,8 @@
             ret = await fn["runFn"](
               { event: { name: "foo", data: { foo: "foo" } } },
               [],
-<<<<<<< HEAD
               null,
               timer
-=======
-              null
->>>>>>> 6c3317cb
             );
           });
 
@@ -111,12 +101,8 @@
               fn["runFn"](
                 { event: { name: "foo", data: { foo: "foo" } } },
                 [],
-<<<<<<< HEAD
                 null,
                 timer
-=======
-                null
->>>>>>> 6c3317cb
               )
             ).rejects.toThrow(stepErr);
           });
@@ -134,12 +120,8 @@
       return fn["runFn"](
         { event: { name: "foo", data: {} } },
         stack,
-<<<<<<< HEAD
         runStep || null,
         timer
-=======
-        runStep || null
->>>>>>> 6c3317cb
       );
     };
 
@@ -251,11 +233,7 @@
             expect.objectContaining({
               id: A,
               name: "A",
-<<<<<<< HEAD
-              op: StepOpCode.StepPlanned,
-=======
-              op: StepOpCode.RunStep,
->>>>>>> 6c3317cb
+              op: StepOpCode.RunStep,
               data: "A",
             }),
           ],
@@ -292,11 +270,7 @@
             expect.objectContaining({
               id: B,
               name: "B",
-<<<<<<< HEAD
-              op: StepOpCode.StepPlanned,
-=======
-              op: StepOpCode.RunStep,
->>>>>>> 6c3317cb
+              op: StepOpCode.RunStep,
               data: "B",
             }),
           ],
@@ -313,11 +287,7 @@
               data: "B",
             },
           ],
-<<<<<<< HEAD
-          expectedReturn: ["multi-discovery", []],
-=======
           expectedReturn: ["multi-complete", undefined],
->>>>>>> 6c3317cb
         },
       })
     );
@@ -383,11 +353,7 @@
             expect.objectContaining({
               id: A,
               name: "A",
-<<<<<<< HEAD
-              op: StepOpCode.StepPlanned,
-=======
-              op: StepOpCode.RunStep,
->>>>>>> 6c3317cb
+              op: StepOpCode.RunStep,
               data: "A",
             }),
           ],
@@ -414,11 +380,7 @@
             expect.objectContaining({
               id: B,
               name: "B",
-<<<<<<< HEAD
-              op: StepOpCode.StepPlanned,
-=======
-              op: StepOpCode.RunStep,
->>>>>>> 6c3317cb
+              op: StepOpCode.RunStep,
               data: "B",
             }),
           ],
@@ -435,11 +397,7 @@
               data: "B",
             },
           ],
-<<<<<<< HEAD
-          expectedReturn: ["multi-discovery", []],
-=======
           expectedReturn: ["multi-complete", undefined],
->>>>>>> 6c3317cb
         },
       })
     );
@@ -493,11 +451,7 @@
             expect.objectContaining({
               id: B,
               name: "B",
-<<<<<<< HEAD
-              op: StepOpCode.StepPlanned,
-=======
-              op: StepOpCode.RunStep,
->>>>>>> 6c3317cb
+              op: StepOpCode.RunStep,
               data: "B",
             }),
           ],
@@ -521,11 +475,7 @@
             expect.objectContaining({
               id: A,
               name: "A",
-<<<<<<< HEAD
-              op: StepOpCode.StepPlanned,
-=======
-              op: StepOpCode.RunStep,
->>>>>>> 6c3317cb
+              op: StepOpCode.RunStep,
               data: "A",
             }),
           ],
@@ -572,11 +522,7 @@
             expect.objectContaining({
               id: C,
               name: "C",
-<<<<<<< HEAD
-              op: StepOpCode.StepPlanned,
-=======
-              op: StepOpCode.RunStep,
->>>>>>> 6c3317cb
+              op: StepOpCode.RunStep,
               data: "C",
             }),
           ],
@@ -598,11 +544,7 @@
               data: "C",
             },
           ],
-<<<<<<< HEAD
-          expectedReturn: ["multi-discovery", []],
-=======
           expectedReturn: ["multi-complete", undefined],
->>>>>>> 6c3317cb
         },
       })
     );
@@ -663,11 +605,7 @@
             expect.objectContaining({
               id: B,
               name: "B",
-<<<<<<< HEAD
-              op: StepOpCode.StepPlanned,
-=======
-              op: StepOpCode.RunStep,
->>>>>>> 6c3317cb
+              op: StepOpCode.RunStep,
               data: "B",
             }),
           ],
@@ -700,11 +638,7 @@
             expect.objectContaining({
               id: A,
               name: "A",
-<<<<<<< HEAD
-              op: StepOpCode.StepPlanned,
-=======
-              op: StepOpCode.RunStep,
->>>>>>> 6c3317cb
+              op: StepOpCode.RunStep,
               data: "A",
             }),
           ],
@@ -738,11 +672,7 @@
             expect.objectContaining({
               id: BWins,
               name: "B wins",
-<<<<<<< HEAD
-              op: StepOpCode.StepPlanned,
-=======
-              op: StepOpCode.RunStep,
->>>>>>> 6c3317cb
+              op: StepOpCode.RunStep,
               data: "B wins",
             }),
           ],
@@ -764,11 +694,7 @@
           "name",
           "foo",
           async ({ tools: { run } }) => {
-<<<<<<< HEAD
-            await Promise.all([
-=======
             return Promise.all([
->>>>>>> 6c3317cb
               run("A", A),
               run("B", B).catch(() => run("B failed", BFailed)),
             ]);
@@ -808,11 +734,7 @@
             expect.objectContaining({
               id: A,
               name: "A",
-<<<<<<< HEAD
-              op: StepOpCode.StepPlanned,
-=======
-              op: StepOpCode.RunStep,
->>>>>>> 6c3317cb
+              op: StepOpCode.RunStep,
               data: "A",
             }),
           ],
@@ -831,11 +753,7 @@
             expect.objectContaining({
               id: B,
               name: "B",
-<<<<<<< HEAD
-              op: StepOpCode.StepPlanned,
-=======
-              op: StepOpCode.RunStep,
->>>>>>> 6c3317cb
+              op: StepOpCode.RunStep,
               error: "B",
             }),
           ],
@@ -870,11 +788,7 @@
             expect.objectContaining({
               id: BFailed,
               name: "B failed",
-<<<<<<< HEAD
-              op: StepOpCode.StepPlanned,
-=======
-              op: StepOpCode.RunStep,
->>>>>>> 6c3317cb
+              op: StepOpCode.RunStep,
               data: "B failed",
             }),
           ],
@@ -887,11 +801,7 @@
             { id: B, error: "B" },
             { id: BFailed, data: "B failed" },
           ],
-<<<<<<< HEAD
-          expectedReturn: ["multi-discovery", []],
-=======
           expectedReturn: ["multi-complete", ["A", "B failed"]],
->>>>>>> 6c3317cb
         },
       })
     );
