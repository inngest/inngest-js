import { assertType } from "type-plus";
import { envKeys } from "../helpers/consts";
import { IsAny } from "../helpers/types";
import { EventPayload } from "../types";
import { eventKeyWarning, Inngest } from "./Inngest";

const testEvent: EventPayload = {
  name: "test",
  data: {},
};

const testEventKey = "foo-bar-baz-test";

describe("instantiation", () => {
  describe("event key warnings", () => {
    let warnSpy: jest.SpyInstance;
    const originalEnvEventKey = process.env[envKeys.EventKey];

    beforeEach(() => {
      warnSpy = jest.spyOn(console, "warn");
    });

    afterEach(() => {
      warnSpy.mockReset();
      warnSpy.mockRestore();

      if (originalEnvEventKey) {
        process.env[envKeys.EventKey] = originalEnvEventKey;
      } else {
        delete process.env[envKeys.EventKey];
      }
    });

    test("should log a warning if event key not specified", () => {
      new Inngest({ name: "test" });
      expect(warnSpy).toHaveBeenCalledWith(eventKeyWarning);
    });

    test("should not log a warning if event key is specified", () => {
      new Inngest({ name: "test", eventKey: testEventKey });
      expect(warnSpy).not.toHaveBeenCalled();
    });

    test("should not log a warning if event key is specified in env", () => {
      process.env[envKeys.EventKey] = testEventKey;
      new Inngest({ name: "test" });
      expect(warnSpy).not.toHaveBeenCalled();
    });
  });
});

describe("send", () => {
<<<<<<< HEAD
  const originalEnvEventKey = process.env[envKeys.EventKey];
  const originalFetch = global.fetch;

  beforeAll(() => {
    // eslint-disable-next-line @typescript-eslint/no-unsafe-assignment
    global.fetch = jest.fn(
      () =>
=======
  describe("runtime", () => {
    const originalEnvEventKey = process.env[envKeys.EventKey];
    const originalFetch = global.fetch;

    beforeAll(() => {
      // eslint-disable-next-line @typescript-eslint/no-unsafe-assignment
      global.fetch = jest.fn(() =>
>>>>>>> 338efa0a
        Promise.resolve({
          status: 200,
          json: () => Promise.resolve({}),
        })
<<<<<<< HEAD
      // eslint-disable-next-line @typescript-eslint/no-explicit-any
    ) as any;
  });

  beforeEach(() => {
    // eslint-disable-next-line @typescript-eslint/no-unsafe-member-access, @typescript-eslint/no-unsafe-call, @typescript-eslint/no-explicit-any
    (global.fetch as any).mockClear();
  });
=======
      ) as any;
    });

    beforeEach(() => {
      // eslint-disable-next-line @typescript-eslint/no-unsafe-member-access, @typescript-eslint/no-unsafe-call
      (global.fetch as any).mockClear();
    });
>>>>>>> 338efa0a

    afterEach(() => {
      if (originalEnvEventKey) {
        process.env[envKeys.EventKey] = originalEnvEventKey;
      } else {
        delete process.env[envKeys.EventKey];
      }
    });

    afterAll(() => {
      global.fetch = originalFetch;
    });

    test("should fail to send if event key not specified at instantiation", async () => {
      const inngest = new Inngest({ name: "test" });

      await expect(() => inngest.send(testEvent)).rejects.toThrowError(
        "Could not find an event key"
      );
    });

    test("should succeed if event key specified at instantiation", async () => {
      const inngest = new Inngest({ name: "test", eventKey: testEventKey });

      await expect(inngest.send(testEvent)).resolves.toBeUndefined();

      expect(global.fetch).toHaveBeenCalledWith(
        expect.stringContaining(`/e/${testEventKey}`),
        expect.objectContaining({
          method: "POST",
          body: JSON.stringify([testEvent]),
        })
      );
    });

    test("should succeed if event key specified in env", async () => {
      process.env[envKeys.EventKey] = testEventKey;
      const inngest = new Inngest({ name: "test" });

      await expect(inngest.send(testEvent)).resolves.toBeUndefined();

      expect(global.fetch).toHaveBeenCalledWith(
        expect.stringContaining(`/e/${testEventKey}`),
        expect.objectContaining({
          method: "POST",
          body: JSON.stringify([testEvent]),
        })
      );
    });

    test("should succeed if event key given at runtime", async () => {
      const inngest = new Inngest({ name: "test" });
      inngest.setEventKey(testEventKey);

      await expect(inngest.send(testEvent)).resolves.toBeUndefined();

      expect(global.fetch).toHaveBeenCalledWith(
        expect.stringContaining(`/e/${testEventKey}`),
        expect.objectContaining({
          method: "POST",
          body: JSON.stringify([testEvent]),
        })
      );
    });

    test("should succeed if an event name is given with an empty list of payloads", async () => {
      const inngest = new Inngest({ name: "test" });
      inngest.setEventKey(testEventKey);

      await expect(inngest.send("test", [])).resolves.toBeUndefined();
      expect(global.fetch).not.toHaveBeenCalled();
    });

    test("should succeed if an empty list of payloads is given", async () => {
      const inngest = new Inngest({ name: "test" });
      inngest.setEventKey(testEventKey);

      await expect(inngest.send([])).resolves.toBeUndefined();
      expect(global.fetch).not.toHaveBeenCalled();
    });
  });

  describe("types", () => {
    describe("no custom types", () => {
      const inngest = new Inngest({ name: "test", eventKey: testEventKey });

      test("allows sending a single event with a string", () => {
        void inngest.send("anything", { data: "foo" });
      });

      test("allows sending a single event with an object", () => {
        void inngest.send({ name: "anything", data: "foo" });
      });

      test("allows sending multiple events", () => {
        void inngest.send([
          { name: "anything", data: "foo" },
          { name: "anything", data: "foo" },
        ]);
      });
    });

    describe("multiple custom types", () => {
      const inngest = new Inngest<{
        foo: {
          name: "foo";
          data: { foo: string };
        };
        bar: {
          name: "bar";
          data: { bar: string };
        };
      }>({ name: "test", eventKey: testEventKey });

      test("disallows sending a single unknown event with a string", () => {
        // @ts-expect-error Unknown event
        void inngest.send("unknown", { data: { foo: "" } });
      });

      test("disallows sending a single unknown event with an object", () => {
        // @ts-expect-error Unknown event
        void inngest.send({ name: "unknown", data: { foo: "" } });
      });

      test("disallows sending multiple unknown events", () => {
        void inngest.send([
          // @ts-expect-error Unknown event
          { name: "unknown", data: { foo: "" } },
          // @ts-expect-error Unknown event
          { name: "unknown2", data: { foo: "" } },
        ]);
      });

      test("disallows sending one unknown event with multiple known events", () => {
        void inngest.send([
          { name: "foo", data: { foo: "" } },
          // @ts-expect-error Unknown event
          { name: "unknown", data: { foo: "" } },
        ]);
      });

      test("disallows sending a single known event with a string and invalid data", () => {
        // @ts-expect-error Invalid data
        void inngest.send("foo", { data: { foo: 1 } });
      });

      test("disallows sending a single known event with an object and invalid data", () => {
        // @ts-expect-error Invalid data
        void inngest.send({ name: "foo", data: { foo: 1 } });
      });

      test("disallows sending multiple known events with invalid data", () => {
        void inngest.send([
          // @ts-expect-error Invalid data
          { name: "foo", data: { bar: "" } },
          // @ts-expect-error Invalid data
          { name: "bar", data: { foo: "" } },
        ]);
      });

      test("allows sending a single known event with a string", () => {
        void inngest.send("foo", { data: { foo: "" } });
      });

      test("allows sending a single known event with an object", () => {
        void inngest.send({ name: "foo", data: { foo: "" } });
      });

      test("allows sending multiple known events", () => {
        void inngest.send([
          { name: "foo", data: { foo: "" } },
          { name: "bar", data: { bar: "" } },
        ]);
      });
    });
  });
});

describe("createFunction", () => {
  describe("types", () => {
    describe("no custom types", () => {
      const inngest = new Inngest({ name: "test" });

      test("allows name to be a string", () => {
        inngest.createFunction("test", { event: "test" }, ({ event }) => {
          assertType<string>(event.name);
          assertType<IsAny<typeof event.data>>(true);
        });
      });

      test("allows name to be an object", () => {
        inngest.createFunction(
          { name: "test" },
          { event: "test" },
          ({ event }) => {
            assertType<string>(event.name);
            assertType<IsAny<typeof event.data>>(true);
          }
        );
      });

      test("name as an object must contain a name property", () => {
        inngest.createFunction(
          // @ts-expect-error Must contain name property
          { foo: "bar" },
          { event: "test" },
          ({ event }) => {
            assertType<string>(event.name);
            assertType<IsAny<typeof event.data>>(true);
          }
        );
      });

      test("allows trigger to be a string", () => {
        inngest.createFunction("test", "test", ({ event }) => {
          assertType<string>(event.name);
          assertType<IsAny<typeof event.data>>(true);
        });
      });

      test("allows trigger to be an object with an event property", () => {
        inngest.createFunction("test", { event: "test" }, ({ event }) => {
          assertType<string>(event.name);
          assertType<IsAny<typeof event.data>>(true);
        });
      });

      test("allows trigger to be an object with a cron property", () => {
        inngest.createFunction("test", { cron: "test" }, ({ event }) => {
          assertType<string>(event.name);
          assertType<IsAny<typeof event.data>>(true);
        });
      });

      test("disallows trigger with unknown properties", () => {
        // @ts-expect-error Unknown property
        inngest.createFunction("test", { foo: "bar" }, ({ event }) => {
          assertType<string>(event.name);
          assertType<IsAny<typeof event.data>>(true);
        });
      });

      test("disallows trigger with both event and cron properties", () => {
        inngest.createFunction(
          "test",
          // @ts-expect-error Both event and cron
          { event: "test", cron: "test" },
          ({ event }) => {
            assertType<string>(event.name);
            assertType<IsAny<typeof event.data>>(true);
          }
        );
      });
    });

    describe("multiple custom types", () => {
      const inngest = new Inngest<{
        foo: {
          name: "foo";
          data: { title: string };
        };
        bar: {
          name: "bar";
          data: { message: string };
        };
      }>({ name: "test" });

      test("disallows unknown event as object", () => {
        // @ts-expect-error Unknown event
        inngest.createFunction("test", { event: "unknown" }, () => {
          // no-op
        });
      });

      test("disallows unknown event as string", () => {
        // @ts-expect-error Unknown event
        inngest.createFunction("test", "unknown", ({ event }) => {
          assertType<unknown>(event);
        });
      });

      test("allows name to be a string", () => {
        inngest.createFunction("test", { event: "foo" }, ({ event }) => {
          assertType<"foo">(event.name);
          assertType<{ title: string }>(event.data);
        });
      });

      test("allows name to be an object", () => {
        inngest.createFunction(
          { name: "test" },
          { event: "bar" },
          ({ event }) => {
            assertType<"bar">(event.name);
            assertType<{ message: string }>(event.data);
          }
        );
      });

      test("name as an object must contain a name property", () => {
        inngest.createFunction(
          // @ts-expect-error Must contain name property
          { foo: "bar" },
          { event: "foo" },
          ({ event }) => {
            assertType<"foo">(event.name);
            assertType<{ title: string }>(event.data);
          }
        );
      });

      test("allows trigger to be a string", () => {
        inngest.createFunction("test", "bar", ({ event }) => {
          assertType<"bar">(event.name);
          assertType<{ message: string }>(event.data);
        });
      });

      test("allows trigger to be an object with an event property", () => {
        inngest.createFunction("test", { event: "foo" }, ({ event }) => {
          assertType<"foo">(event.name);
          assertType<{ title: string }>(event.data);
        });
      });

      test("allows trigger to be an object with a cron property", () => {
        inngest.createFunction("test", { cron: "test" }, ({ event }) => {
          assertType<unknown>(event);
        });
      });

      test("disallows trigger with unknown properties", () => {
        // @ts-expect-error Unknown property
        inngest.createFunction("test", { foo: "bar" }, ({ event }) => {
          assertType<unknown>(event);
        });
      });

      test("disallows trigger with both event and cron properties", () => {
        inngest.createFunction(
          "test",
          // @ts-expect-error Both event and cron
          { event: "foo", cron: "test" },
          ({ event }) => {
            assertType<unknown>(event);
          }
        );
      });
    });
  });
});<|MERGE_RESOLUTION|>--- conflicted
+++ resolved
@@ -50,45 +50,26 @@
 });
 
 describe("send", () => {
-<<<<<<< HEAD
-  const originalEnvEventKey = process.env[envKeys.EventKey];
-  const originalFetch = global.fetch;
-
-  beforeAll(() => {
-    // eslint-disable-next-line @typescript-eslint/no-unsafe-assignment
-    global.fetch = jest.fn(
-      () =>
-=======
   describe("runtime", () => {
     const originalEnvEventKey = process.env[envKeys.EventKey];
     const originalFetch = global.fetch;
 
     beforeAll(() => {
       // eslint-disable-next-line @typescript-eslint/no-unsafe-assignment
-      global.fetch = jest.fn(() =>
->>>>>>> 338efa0a
-        Promise.resolve({
-          status: 200,
-          json: () => Promise.resolve({}),
-        })
-<<<<<<< HEAD
-      // eslint-disable-next-line @typescript-eslint/no-explicit-any
-    ) as any;
-  });
-
-  beforeEach(() => {
-    // eslint-disable-next-line @typescript-eslint/no-unsafe-member-access, @typescript-eslint/no-unsafe-call, @typescript-eslint/no-explicit-any
-    (global.fetch as any).mockClear();
-  });
-=======
+      global.fetch = jest.fn(
+        () =>
+          Promise.resolve({
+            status: 200,
+            json: () => Promise.resolve({}),
+          })
+        // eslint-disable-next-line @typescript-eslint/no-explicit-any
       ) as any;
     });
 
     beforeEach(() => {
-      // eslint-disable-next-line @typescript-eslint/no-unsafe-member-access, @typescript-eslint/no-unsafe-call
+      // eslint-disable-next-line @typescript-eslint/no-unsafe-member-access, @typescript-eslint/no-unsafe-call, @typescript-eslint/no-explicit-any
       (global.fetch as any).mockClear();
     });
->>>>>>> 338efa0a
 
     afterEach(() => {
       if (originalEnvEventKey) {
