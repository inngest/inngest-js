--- conflicted
+++ resolved
@@ -113,15 +113,8 @@
     }
 
     this.name = name;
-<<<<<<< HEAD
-    this.eventKey = eventKey || processEnv(envKeys.EventKey) || "";
-=======
->>>>>>> 416d19a8
     this.inngestBaseUrl = new URL(inngestBaseUrl);
-
-    this.setEventKey(
-      eventKey || (hasProcessEnv() ? process.env[envKeys.EventKey] || "" : "")
-    );
+    this.setEventKey(eventKey || processEnv(envKeys.EventKey) || "");
 
     if (!this.eventKey) {
       console.warn(eventKeyWarning);
