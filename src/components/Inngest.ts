<<<<<<< HEAD
import debug from "debug";
=======
import { InngestApi } from "../api/api";
>>>>>>> c271eb12
import { envKeys } from "../helpers/consts";
import { devServerAvailable, devServerUrl } from "../helpers/devserver";
import {
  devServerHost,
  getFetch,
  inngestHeaders,
  processEnv,
  skipDevServer,
} from "../helpers/env";
import { fixEventKeyMissingSteps, prettyError } from "../helpers/errors";
import { slugify, stringify } from "../helpers/strings";
import { type SendEventPayload } from "../helpers/types";
import { DefaultLogger, ProxyLogger, type Logger } from "../middleware/logger";
import {
  type ClientOptions,
  type EventNameFromTrigger,
  type EventPayload,
  type FailureEventArgs,
  type FunctionOptions,
  type FunctionTrigger,
  type Handler,
  type MiddlewareStack,
  type ShimmedFns,
  type TriggerOptions,
} from "../types";
import { type EventSchemas } from "./EventSchemas";
import { InngestFunction } from "./InngestFunction";
import {
  InngestMiddleware,
  getHookStack,
  type MiddlewareOptions,
  type MiddlewareRegisterFn,
  type MiddlewareRegisterReturn,
  type MiddlewareStackRunInputMutation,
} from "./InngestMiddleware";

/**
 * Capturing the global type of fetch so that we can reliably access it below.
 */
type FetchT = typeof fetch;

/**
 * Given a set of client options for Inngest, return the event types that can
 * be sent or received.
 *
 * @public
 */
export type EventsFromOpts<TOpts extends ClientOptions> =
  TOpts["schemas"] extends EventSchemas<infer U>
    ? U
    : Record<string, EventPayload>;

/**
 * A client used to interact with the Inngest API by sending or reacting to
 * events.
 *
 * To provide event typing, see {@link EventSchemas}.
 *
 * ```ts
 * const inngest = new Inngest({ name: "My App" });
 *
 * // or to provide event typing too
 * const inngest = new Inngest({
 *   name: "My App",
 *   schemas: new EventSchemas().fromRecord<{
 *     "app/user.created": {
 *       data: { userId: string };
 *     };
 *   }>(),
 * });
 * ```
 *
 * @public
 */
export class Inngest<TOpts extends ClientOptions = ClientOptions> {
  /**
   * The name of this instance, most commonly the name of the application it
   * resides in.
   */
  public readonly name: string;

  /**
   * Inngest event key, used to send events to Inngest Cloud.
   */
  private eventKey = "";

  /**
   * Base URL for Inngest Cloud.
   */
  public readonly inngestBaseUrl: URL;

  private readonly inngestApi: InngestApi;

  /**
   * The absolute URL of the Inngest Cloud API.
   */
  private inngestApiUrl: URL = new URL(`e/${this.eventKey}`, "https://inn.gs/");

  private readonly headers: Record<string, string>;

  private readonly fetch: FetchT;

  private readonly logger: Logger;

  /**
   * A promise that resolves when the middleware stack has been initialized and
   * the client is ready to be used.
   */
  private readonly middleware: Promise<MiddlewareRegisterReturn[]>;

  /**
   * A client used to interact with the Inngest API by sending or reacting to
   * events.
   *
   * To provide event typing, see {@link EventSchemas}.
   *
   * ```ts
   * const inngest = new Inngest({ name: "My App" });
   *
   * // or to provide event typing too
   * const inngest = new Inngest({
   *   name: "My App",
   *   schemas: new EventSchemas().fromRecord<{
   *     "app/user.created": {
   *       data: { userId: string };
   *     };
   *   }>(),
   * });
   * ```
   */
  constructor({
    name,
    eventKey,
    inngestBaseUrl = "https://inn.gs/",
    fetch,
    env,
    logger = new DefaultLogger(),
    middleware,
  }: TOpts) {
    if (!name) {
      // TODO PrettyError
      throw new Error("A name must be passed to create an Inngest instance.");
    }

    this.name = name;
    this.inngestBaseUrl = new URL(inngestBaseUrl);
    this.setEventKey(eventKey || processEnv(envKeys.EventKey) || "");

    if (!this.eventKey) {
      console.warn(
        prettyError({
          type: "warn",
          whatHappened: "Could not find event key",
          consequences:
            "Sending events will throw in production unless an event key is added.",
          toFixNow: fixEventKeyMissingSteps,
          why: "We couldn't find an event key to use to send events to Inngest.",
          otherwise:
            "Create a new production event key at https://app.inngest.com/env/production/manage/keys.",
        })
      );
    }

    this.headers = inngestHeaders({
      inngestEnv: env,
    });

    const signingKey = processEnv(envKeys.SigningKey) || "";
    this.inngestApi = new InngestApi({
      baseUrl:
        processEnv(envKeys.InngestApiBaseUrl) || "https://api.inngest.com",
      signingKey: signingKey,
    });

    this.fetch = getFetch(fetch);
    this.logger = logger;

    this.middleware = this.initializeMiddleware([
      ...builtInMiddleware,
      ...(middleware || []),
    ]);
  }

  /**
   * Initialize all passed middleware, running the `register` function on each
   * in sequence and returning the requested hook registrations.
   */
  private async initializeMiddleware(
    middleware: InngestMiddleware<MiddlewareOptions>[] = [],
    opts?: {
      registerInput?: Omit<Parameters<MiddlewareRegisterFn>[0], "client">;
      prefixStack?: Promise<MiddlewareRegisterReturn[]>;
    }
  ): Promise<MiddlewareRegisterReturn[]> {
    /**
     * Wait for the prefix stack to run first; do not trigger ours before this
     * is complete.
     */
    const prefix = await (opts?.prefixStack ?? []);

    const stack = middleware.reduce<Promise<MiddlewareRegisterReturn[]>>(
      async (acc, m) => {
        // Be explicit about waiting for the previous middleware to finish
        const prev = await acc;
        const next = await m.init({ client: this, ...opts?.registerInput });

        return [...prev, next];
      },
      Promise.resolve([])
    );

    return [...prefix, ...(await stack)];
  }

  /**
   * Given a response from Inngest, relay the error to the caller.
   */
  async #getResponseError(response: globalThis.Response): Promise<Error> {
    let errorMessage = "Unknown error";
    switch (response.status) {
      case 401:
        errorMessage = "Event key Not Found";
        break;
      case 400:
        errorMessage = "Cannot process event payload";
        break;
      case 403:
        errorMessage = "Forbidden";
        break;
      case 404:
        errorMessage = "Event key not found";
        break;
      case 406:
        errorMessage = `${JSON.stringify(await response.json())}`;
        break;
      case 409:
      case 412:
        errorMessage = "Event transformation failed";
        break;
      case 413:
        errorMessage = "Event payload too large";
        break;
      case 500:
        errorMessage = "Internal server error";
        break;
      default:
        errorMessage = await response.text();
        break;
    }

    return new Error(`Inngest API Error: ${response.status} ${errorMessage}`);
  }

  /**
   * Set the event key for this instance of Inngest. This is useful if for some
   * reason the key is not available at time of instantiation or present in the
   * `INNGEST_EVENT_KEY` environment variable.
   */
  public setEventKey(
    /**
     * Inngest event key, used to send events to Inngest Cloud. Use this is your
     * key is for some reason not available at time of instantiation or present
     * in the `INNGEST_EVENT_KEY` environment variable.
     */
    eventKey: string
  ): void {
    this.eventKey = eventKey;
    this.inngestApiUrl = new URL(`e/${this.eventKey}`, this.inngestBaseUrl);
  }

  /**
   * Send one or many events to Inngest. Takes an entire payload (including
   * name) as each input.
   *
   * ```ts
   * await inngest.send({ name: "app/user.created", data: { id: 123 } });
   * ```
   *
   * Returns a promise that will resolve if the event(s) were sent successfully,
   * else throws with an error explaining what went wrong.
   *
   * If you wish to send an event with custom types (i.e. one that hasn't been
   * generated), make sure to add it when creating your Inngest instance, like
   * so:
   *
   * ```ts
   * const inngest = new Inngest({
   *   name: "My App",
   *   schemas: new EventSchemas().fromRecord<{
   *     "my/event": {
   *       name: "my/event";
   *       data: { bar: string };
   *     };
   *   }>(),
   * });
   * ```
   */
  public async send<Payload extends SendEventPayload<EventsFromOpts<TOpts>>>(
    payload: Payload
  ): Promise<void> {
    const hooks = await getHookStack(
      this.middleware,
      "onSendEvent",
      undefined,
      {
        transformInput: (prev, output) => {
          return { ...prev, ...output };
        },
        transformOutput: (prev, _output) => {
          return prev;
        },
      }
    );

    if (!this.eventKey) {
      throw new Error(
        prettyError({
          whatHappened: "Failed to send event",
          consequences: "Your event or events were not sent to Inngest.",
          why: "We couldn't find an event key to use to send events to Inngest.",
          toFixNow: fixEventKeyMissingSteps,
        })
      );
    }

    let payloads: EventPayload[] = Array.isArray(payload)
      ? (payload as EventPayload[])
      : payload
      ? ([payload] as [EventPayload])
      : [];

    const inputChanges = await hooks.transformInput?.({
      payloads: [...payloads],
    });
    if (inputChanges?.payloads) {
      payloads = [...inputChanges.payloads];
    }

    // Ensure that we always add a "ts" field to events.  This is auto-filled by the
    // event server so is safe, and adding here fixes Next.js server action cache issues.
    payloads = payloads.map((p) =>
      p.ts ? p : { ...p, ts: new Date().getTime() }
    );

    /**
     * It can be valid for a user to send an empty list of events; if this
     * happens, show a warning that this may not be intended, but don't throw.
     */
    if (!payloads.length) {
      return console.warn(
        prettyError({
          type: "warn",
          whatHappened: "`inngest.send()` called with no events",
          reassurance:
            "This is not an error, but you may not have intended to do this.",
          consequences:
            "The returned promise will resolve, but no events have been sent to Inngest.",
          stack: true,
        })
      );
    }

    // When sending events, check if the dev server is available.  If so, use the
    // dev server.
    let url = this.inngestApiUrl.href;

    if (!skipDevServer()) {
      const host = devServerHost();
      // If the dev server host env var has been set we always want to use
      // the dev server - even if it's down.  Otherwise, optimistically use
      // it for non-prod services.
      if (host !== undefined || (await devServerAvailable(host, this.fetch))) {
        url = devServerUrl(host, `e/${this.eventKey}`).href;
      }
    }

    const response = await this.fetch(url, {
      method: "POST",
      body: stringify(payloads),
      headers: { ...this.headers },
    });

    if (response.status >= 200 && response.status < 300) {
      return void (await hooks.transformOutput?.({ payloads: [...payloads] }));
    }

    throw await this.#getResponseError(response);
  }

  public createFunction<
    TFns extends Record<string, unknown>,
    TMiddleware extends MiddlewareStack,
    TTrigger extends TriggerOptions<keyof EventsFromOpts<TOpts> & string>,
    TShimmedFns extends Record<
      string,
      // eslint-disable-next-line @typescript-eslint/no-explicit-any
      (...args: any[]) => any
    > = ShimmedFns<TFns>,
    TTriggerName extends keyof EventsFromOpts<TOpts> &
      string = EventNameFromTrigger<EventsFromOpts<TOpts>, TTrigger>
  >(
    nameOrOpts:
      | string
      | (Omit<
          FunctionOptions<EventsFromOpts<TOpts>, TTriggerName>,
          "fns" | "onFailure" | "middleware"
        > & {
          /**
           * Pass in an object of functions that will be wrapped in Inngest
           * tooling and passes to your handler. This wrapping ensures that each
           * function is automatically separated and retried.
           *
           * @example
           *
           * Both examples behave the same; it's preference as to which you
           * prefer.
           *
           * ```ts
           * import { userDb } from "./db";
           *
           * // Specify `fns` and be able to use them in your Inngest function
           * inngest.createFunction(
           *   { name: "Create user from PR", fns: { ...userDb } },
           *   { event: "github/pull_request" },
           *   async ({ fns: { createUser } }) => {
           *     await createUser("Alice");
           *   }
           * );
           *
           * // Or always use `run()` to run inline steps and use them directly
           * inngest.createFunction(
           *   { name: "Create user from PR" },
           *   { event: "github/pull_request" },
           *   async ({ step: { run } }) => {
           *     await run("createUser", () => userDb.createUser("Alice"));
           *   }
           * );
           * ```
           */
          fns?: TFns;

          /**
           * Provide a function to be called if your function fails, meaning
           * that it ran out of retries and was unable to complete successfully.
           *
           * This is useful for sending warning notifications or cleaning up
           * after a failure and supports all the same functionality as a
           * regular handler.
           */
          onFailure?: Handler<
            TOpts,
            EventsFromOpts<TOpts>,
            TTriggerName,
            TShimmedFns,
            FailureEventArgs<EventsFromOpts<TOpts>[TTriggerName]>
          >;

          /**
           * TODO
           */
          middleware?: TMiddleware;
        }),
    trigger: TTrigger,
    handler: Handler<
      TOpts,
      EventsFromOpts<TOpts>,
      TTriggerName,
      TShimmedFns,
      // eslint-disable-next-line @typescript-eslint/ban-types
      MiddlewareStackRunInputMutation<{}, typeof builtInMiddleware> &
        // eslint-disable-next-line @typescript-eslint/ban-types
        MiddlewareStackRunInputMutation<{}, NonNullable<TOpts["middleware"]>> &
        // eslint-disable-next-line @typescript-eslint/ban-types
        MiddlewareStackRunInputMutation<{}, TMiddleware>
    >
  ): InngestFunction<
    TOpts,
    EventsFromOpts<TOpts>,
    FunctionTrigger<keyof EventsFromOpts<TOpts> & string>,
    FunctionOptions<EventsFromOpts<TOpts>, keyof EventsFromOpts<TOpts> & string>
  > {
    const sanitizedOpts = (
      typeof nameOrOpts === "string" ? { name: nameOrOpts } : nameOrOpts
    ) as FunctionOptions<
      EventsFromOpts<TOpts>,
      keyof EventsFromOpts<TOpts> & string
    >;

    let sanitizedTrigger: FunctionTrigger<keyof EventsFromOpts<TOpts> & string>;

    if (typeof trigger === "string") {
      sanitizedTrigger = { event: trigger };
    } else if (trigger.event) {
      sanitizedTrigger = {
        event: trigger.event,
        expression: trigger.if,
      };
    } else {
      sanitizedTrigger = trigger;
    }

    return new InngestFunction(
      this,
      sanitizedOpts,
      sanitizedTrigger,
      // eslint-disable-next-line @typescript-eslint/no-unsafe-argument, @typescript-eslint/no-explicit-any
      handler as any
    );
  }
}

/**
 * Default middleware that is included in every client, placed after the user's
 * middleware on the client but before function-level middleware.
 *
 * It is defined here to ensure that comments are included in the generated TS
 * definitions. Without this, we infer the stack of built-in middleware without
 * comments, losing a lot of value.
 *
 * If this is moved, please ensure that using this package in another project
 * can correctly access comments on mutated input and output.
 */
const builtInMiddleware = (<T extends MiddlewareStack>(m: T): T => m)([
  new InngestMiddleware({
    name: "Inngest: Debug",
    init({ client }) {
      const clientDebug = debug(`inngest:${slugify(client.name)}`);

      clientDebug("client initialized");

      return {
        onFunctionRun({ ctx, fn }) {
          const runDebug = clientDebug.extend(`run:${ctx.runId}`);

          runDebug("function run started", {
            trigger: ctx.event?.name,
            fn: { id: fn.id(client.name), name: fn.name },
          });

          return {
            transformInput() {
              runDebug(
                "starting middleware function run input transformations"
              );
            },
            beforeMemoization() {
              runDebug(
                "finished middleware function run input transformations"
              );
              runDebug("starting memoization");
            },
            afterMemoization() {
              runDebug("finished memoization");
            },
            beforeExecution() {
              runDebug("starting execution of new code during function run");
            },
            afterExecution() {
              runDebug("finished execution of new code during function run");
            },
            transformOutput({ result, step }) {
              const dataOutput = result.error
                ? [
                    "it failed with error:",
                    Object.prototype.hasOwnProperty.call(
                      result.error ?? {},
                      "message"
                    )
                      ? (result.error as Record<string, unknown>).message
                      : result.error,
                  ]
                : ["it succeeded with output:", result.data];

              if (step) {
                runDebug(`ran step ${step.name} (${step.op});`, ...dataOutput);
              } else {
                runDebug("ran main function body;", ...dataOutput);
              }

              runDebug(
                "starting middleware function run output transformations"
              );
            },
            beforeResponse() {
              runDebug(
                "finished middleware function run output transformations"
              );
              runDebug("starting response from function run");
            },
          };
        },
        onSendEvent() {
          const sendDebug = clientDebug.extend("send");

          return {
            transformInput({ payloads }) {
              sendDebug(
                "starting middleware send input transformations;",
                `${payloads.length} detected payload(s) before`
              );
            },
            transformOutput({ payloads }) {
              sendDebug(
                "finished middleware send input transformations;",
                `${payloads.length} detected payload(s) after`
              );

              sendDebug("starting send output transformations");
            },
          };
        },
      };
    },
  }),
  new InngestMiddleware({
    name: "Inngest: Logger",
    init({ client }) {
      return {
        onFunctionRun(arg) {
          const { ctx } = arg;
          const metadata = {
            runID: ctx.runId,
            eventName: ctx.event.name,
            functionName: arg.fn.name,
          };

          let providedLogger: Logger = client["logger"];
          // create a child logger if the provided logger has child logger implementation
          try {
            if ("child" in providedLogger) {
              type ChildLoggerFn = (
                metadata: Record<string, unknown>
              ) => Logger;
              providedLogger = (providedLogger.child as ChildLoggerFn)(
                metadata
              );
            }
          } catch (err) {
            console.error('failed to create "childLogger" with error: ', err);
            // no-op
          }
          const logger = new ProxyLogger(providedLogger);

          return {
            transformInput() {
              return {
                ctx: {
                  /**
                   * The passed in logger from the user.
                   * Defaults to a console logger if not provided.
                   */
                  logger: logger as Logger,
                },
              };
            },
            beforeExecution() {
              logger.enable();
            },
            transformOutput({ result: { error } }) {
              if (error) {
                logger.error(error);
              }
            },
            async beforeResponse() {
              await logger.flush();
            },
          };
        },
      };
    },
  }),
]);<|MERGE_RESOLUTION|>--- conflicted
+++ resolved
@@ -1,8 +1,5 @@
-<<<<<<< HEAD
 import debug from "debug";
-=======
 import { InngestApi } from "../api/api";
->>>>>>> c271eb12
 import { envKeys } from "../helpers/consts";
 import { devServerAvailable, devServerUrl } from "../helpers/devserver";
 import {
