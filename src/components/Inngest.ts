import { envKeys } from "../helpers/consts";
import { devServerAvailable, devServerUrl } from "../helpers/devserver";
import {
  devServerHost,
  getFetch,
  inngestHeaders,
  isProd,
  processEnv,
} from "../helpers/env";
<<<<<<< HEAD
import {
  type PartialK,
  type SendEventPayload,
  type SingleOrArray,
  type ValueOf,
=======
import { prettyError } from "../helpers/errors";
import type {
  PartialK,
  SendEventPayload,
  SingleOrArray,
  ValueOf,
>>>>>>> 5573be38
} from "../helpers/types";
import {
  type ClientOptions,
  type EventNameFromTrigger,
  type EventPayload,
  type FailureEventArgs,
  type FunctionOptions,
  type Handler,
  type ShimmedFns,
  type TriggerOptions,
} from "../types";
import { InngestFunction } from "./InngestFunction";

/**
 * Capturing the global type of fetch so that we can reliably access it below.
 */
type FetchT = typeof fetch;

/**
 * A client used to interact with the Inngest API by sending or reacting to
 * events.
 *
 * To provide event typing, make sure to pass in your generated event types as
 * the first generic.
 *
 * ```ts
 * const inngest = new Inngest<Events>({ name: "My App" });
 *
 * // or to provide custom events too
 * const inngest = new Inngest<
 *   Events & {
 *     "app/user.created": {
 *       name: "app/user.created";
 *       data: {
 *         foo: boolean;
 *       };
 *     };
 *   }
 * >({ name: "My App" });
 * ```
 *
 * @public
 */
export class Inngest<
  Events extends Record<string, EventPayload> = Record<string, EventPayload>
> {
  /**
   * The name of this instance, most commonly the name of the application it
   * resides in.
   */
  public readonly name: string;

  /**
   * Inngest event key, used to send events to Inngest Cloud.
   */
  private eventKey = "";

  /**
   * Base URL for Inngest Cloud.
   */
  public readonly inngestBaseUrl: URL;

  /**
   * The absolute URL of the Inngest Cloud API.
   */
  private inngestApiUrl: URL = new URL(`e/${this.eventKey}`, "https://inn.gs/");

  private readonly headers: Record<string, string>;

  private readonly fetch: FetchT;

  /**
   * A client used to interact with the Inngest API by sending or reacting to
   * events.
   *
   * To provide event typing, make sure to pass in your generated event types as
   * the first generic.
   *
   * ```ts
   * const inngest = new Inngest<Events>({ name: "My App" });
   *
   * // or to provide custom events too
   * const inngest = new Inngest<
   *   Events & {
   *     "app/user.created": {
   *       name: "app/user.created";
   *       data: {
   *         foo: boolean;
   *       };
   *     };
   *   }
   * >({ name: "My App" });
   * ```
   */
  constructor({
    name,
    eventKey,
    inngestBaseUrl = "https://inn.gs/",
    fetch,
    env,
  }: ClientOptions) {
    if (!name) {
      // TODO PrettyError
      throw new Error("A name must be passed to create an Inngest instance.");
    }

    this.name = name;
    this.inngestBaseUrl = new URL(inngestBaseUrl);
    this.setEventKey(eventKey || processEnv(envKeys.EventKey) || "");

    if (!this.eventKey) {
      console.warn(
        prettyError({
          type: "warn",
          whatHappened: "Could not find event key",
          consequences:
            "Sending events will throw in production unless an event key is added.",
          toFixNow: [
            "Pass a key to the `new Inngest()` constructor using the `eventKey` option",
            "Set the `INNGEST_EVENT_KEY` environment variable",
            "Use `inngest.setEventKey()` at runtime",
          ],
          why: "We couldn't find an event key to use to send events to Inngest.",
          otherwise:
            "Create a new production event key at https://app.inngest.com/env/production/manage/keys.",
        })
      );
    }

    this.headers = inngestHeaders({
      inngestEnv: env,
    });

    this.fetch = getFetch(fetch);
  }

  /**
   * Given a response from Inngest, relay the error to the caller.
   */
  async #getResponseError(response: globalThis.Response): Promise<Error> {
    let errorMessage = "Unknown error";
    switch (response.status) {
      case 401:
        errorMessage = "Event key Not Found";
        break;
      case 400:
        errorMessage = "Cannot process event payload";
        break;
      case 403:
        errorMessage = "Forbidden";
        break;
      case 404:
        errorMessage = "Event key not found";
        break;
      case 406:
        errorMessage = `${JSON.stringify(await response.json())}`;
        break;
      case 409:
      case 412:
        errorMessage = "Event transformation failed";
        break;
      case 413:
        errorMessage = "Event payload too large";
        break;
      case 500:
        errorMessage = "Internal server error";
        break;
    }
    return new Error(`Inngest API Error: ${response.status} ${errorMessage}`);
  }

  /**
   * Set the event key for this instance of Inngest. This is useful if for some
   * reason the key is not available at time of instantiation or present in the
   * `INNGEST_EVENT_KEY` environment variable.
   */
  public setEventKey(
    /**
     * Inngest event key, used to send events to Inngest Cloud. Use this is your
     * key is for some reason not available at time of instantiation or present
     * in the `INNGEST_EVENT_KEY` environment variable.
     */
    eventKey: string
  ): void {
    this.eventKey = eventKey;
    this.inngestApiUrl = new URL(`e/${this.eventKey}`, this.inngestBaseUrl);
  }

  /**
   * Send one or many events to Inngest. Takes a known event from this Inngest
   * instance based on the given `name`.
   *
   * ```ts
   * await inngest.send("app/user.created", { data: { id: 123 } });
   * ```
   *
   * Returns a promise that will resolve if the event(s) were sent successfully,
   * else throws with an error explaining what went wrong.
   *
   * If you wish to send an event with custom types (i.e. one that hasn't been
   * generated), make sure to add it when creating your Inngest instance, like
   * so:
   *
   * ```ts
   * const inngest = new Inngest<Events & {
   *   "my/event": {
   *     name: "my/event";
   *     data: { bar: string; };
   *   }
   * }>("My App", "API_KEY");
   * ```
   */
  public async send<Event extends keyof Events>(
    name: Event,
    payload: SingleOrArray<PartialK<Omit<Events[Event], "name" | "v">, "ts">>
  ): Promise<void>;
  /**
   * Send one or many events to Inngest. Takes an entire payload (including
   * name) as each input.
   *
   * ```ts
   * await inngest.send({ name: "app/user.created", data: { id: 123 } });
   * ```
   *
   * Returns a promise that will resolve if the event(s) were sent successfully,
   * else throws with an error explaining what went wrong.
   *
   * If you wish to send an event with custom types (i.e. one that hasn't been
   * generated), make sure to add it when creating your Inngest instance, like
   * so:
   *
   * ```ts
   * const inngest = new Inngest<Events & {
   *   "my/event": {
   *     name: "my/event";
   *     data: { bar: string; };
   *   }
   * }>("My App", "API_KEY");
   * ```
   */
  public async send<Payload extends SendEventPayload<Events>>(
    payload: Payload
  ): Promise<void>;
  public async send<Event extends keyof Events>(
    nameOrPayload:
      | Event
      | SingleOrArray<
          ValueOf<{
            [K in keyof Events]: PartialK<Omit<Events[K], "v">, "ts">;
          }>
        >,
    maybePayload?: SingleOrArray<
      PartialK<Omit<Events[Event], "name" | "v">, "ts">
    >
  ): Promise<void> {
    if (!this.eventKey) {
      throw new Error(
        prettyError({
          whatHappened: "Failed to send event",
          consequences: "Your event or events were not sent to Inngest.",
          why: "We couldn't find an event key to use to send events to Inngest.",
          toFixNow: [
            `Pass a key to the \`new Inngest()\` constructor using the \`${
              "eventKey" satisfies keyof ClientOptions
            }\` option`,
            "Set the `INNGEST_EVENT_KEY` environment variable",
            `Use \`inngest.${
              "setEventKey" satisfies keyof Inngest
            }()\` at runtime`,
          ],
        })
      );
    }

    let payloads: ValueOf<Events>[];

    if (typeof nameOrPayload === "string") {
      /**
       * Add our payloads and ensure they all have a name.
       */
      payloads = (Array.isArray(maybePayload)
        ? maybePayload
        : maybePayload
        ? [maybePayload]
        : []
      ).map((payload) => ({
        ...payload,
        name: nameOrPayload,
      })) as unknown as typeof payloads;
    } else {
      /**
       * Grab our payloads straight from the args.
       */
      payloads = (Array.isArray(nameOrPayload)
        ? nameOrPayload
        : nameOrPayload
        ? [nameOrPayload]
        : []) as unknown as typeof payloads;
    }

    /**
     * It can be valid for a user to send an empty list of events; if this
     * happens, show a warning that this may not be intended, but don't throw.
     */
    if (!payloads.length) {
      return console.warn(
        prettyError({
          type: "warn",
          whatHappened: "`inngest.send()` called with no events",
          reassurance:
            "This is not an error, but you may not have intended to do this.",
          consequences:
            "The returned promise will resolve, but no events have been sent to Inngest.",
          stack: true,
        })
      );
    }

    // When sending events, check if the dev server is available.  If so, use the
    // dev server.
    let url = this.inngestApiUrl.href;

    if (!isProd()) {
      const host = devServerHost();
      // If the dev server host env var has been set we always want to use
      // the dev server - even if it's down.  Otherwise, optimistically use
      // it for non-prod services.
      if (host !== undefined || (await devServerAvailable(host, this.fetch))) {
        url = devServerUrl(host, `e/${this.eventKey}`).href;
      }
    }

    const response = await this.fetch(url, {
      method: "POST",
      body: JSON.stringify(payloads),
      headers: { ...this.headers },
    });

    if (response.status >= 200 && response.status < 300) {
      return;
    }

    throw await this.#getResponseError(response);
  }

  public createFunction<
    TFns extends Record<string, unknown>,
    TTrigger extends TriggerOptions<keyof Events & string>,
    TShimmedFns extends Record<
      string,
      // eslint-disable-next-line @typescript-eslint/no-explicit-any
      (...args: any[]) => any
    > = ShimmedFns<TFns>,
    TTriggerName extends keyof Events & string = EventNameFromTrigger<
      Events,
      TTrigger
    >
  >(
    nameOrOpts:
      | string
      | (Omit<FunctionOptions<Events, TTriggerName>, "fns" | "onFailure"> & {
          /**
           * Pass in an object of functions that will be wrapped in Inngest
           * tooling and passes to your handler. This wrapping ensures that each
           * function is automatically separated and retried.
           *
           * @example
           *
           * Both examples behave the same; it's preference as to which you
           * prefer.
           *
           * ```ts
           * import { userDb } from "./db";
           *
           * // Specify `fns` and be able to use them in your Inngest function
           * inngest.createFunction(
           *   { name: "Create user from PR", fns: { ...userDb } },
           *   { event: "github/pull_request" },
           *   async ({ fns: { createUser } }) => {
           *     await createUser("Alice");
           *   }
           * );
           *
           * // Or always use `run()` to run inline steps and use them directly
           * inngest.createFunction(
           *   { name: "Create user from PR" },
           *   { event: "github/pull_request" },
           *   async ({ step: { run } }) => {
           *     await run("createUser", () => userDb.createUser("Alice"));
           *   }
           * );
           * ```
           */
          fns?: TFns;

          /**
           * Provide a function to be called if your function fails, meaning
           * that it ran out of retries and was unable to complete successfully.
           *
           * This is useful for sending warning notifications or cleaning up
           * after a failure and supports all the same functionality as a
           * regular handler.
           */
          onFailure?: Handler<
            Events,
            TTriggerName,
            TShimmedFns,
            FailureEventArgs<Events[TTriggerName]>
          >;
        }),
    trigger: TTrigger,
    handler: Handler<Events, TTriggerName, TShimmedFns>
  ): InngestFunction {
    const opts = (
      typeof nameOrOpts === "string" ? { name: nameOrOpts } : nameOrOpts
    ) as FunctionOptions<Events, keyof Events & string>;

    return new InngestFunction(
      this,
      opts,
      typeof trigger === "string" ? { event: trigger } : trigger,
      handler as Handler<Events, keyof Events & string>
    ) as unknown as InngestFunction;
  }
}<|MERGE_RESOLUTION|>--- conflicted
+++ resolved
@@ -7,20 +7,12 @@
   isProd,
   processEnv,
 } from "../helpers/env";
-<<<<<<< HEAD
+import { prettyError } from "../helpers/errors";
 import {
   type PartialK,
   type SendEventPayload,
   type SingleOrArray,
   type ValueOf,
-=======
-import { prettyError } from "../helpers/errors";
-import type {
-  PartialK,
-  SendEventPayload,
-  SingleOrArray,
-  ValueOf,
->>>>>>> 5573be38
 } from "../helpers/types";
 import {
   type ClientOptions,
