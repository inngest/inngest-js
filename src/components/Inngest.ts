import { envKeys } from "../helpers/consts";
import { devServerAvailable, devServerUrl } from "../helpers/devserver";
import { devServerHost, isProd, processEnv } from "../helpers/env";
import type {
  PartialK,
  SendEventPayload,
  SingleOrArray,
  ValueOf,
} from "../helpers/types";
import type {
  ClientOptions,
  EventNameFromTrigger,
  EventPayload,
  FailureEventArgs,
  FunctionOptions,
  Handler,
  ShimmedFns,
  TriggerOptions,
} from "../types";
import { version } from "../version";
import { InngestFunction } from "./InngestFunction";

/**
 * Capturing the global type of fetch so that we can reliably access it below.
 */
type FetchT = typeof fetch;

export const eventKeyWarning =
  "Could not find an event key to send events; sending will throw unless an event key is added. Please pass one to the constructor, set the INNGEST_EVENT_KEY environment variable, or use inngest.setEventKey() at runtime.";

export const eventKeyError =
  "Could not find an event key to send events. Please pass one to the constructor, set the INNGEST_EVENT_KEY environment variable, or use inngest.setEventKey() at runtime.";

/**
 * A client used to interact with the Inngest API by sending or reacting to
 * events.
 *
 * To provide event typing, make sure to pass in your generated event types as
 * the first generic.
 *
 * ```ts
 * const inngest = new Inngest<Events>({ name: "My App" });
 *
 * // or to provide custom events too
 * const inngest = new Inngest<
 *   Events & {
 *     "app/user.created": {
 *       name: "app/user.created";
 *       data: {
 *         foo: boolean;
 *       };
 *     };
 *   }
 * >({ name: "My App" });
 * ```
 *
 * @public
 */
export class Inngest<Events extends Record<string, EventPayload>> {
  /**
   * The name of this instance, most commonly the name of the application it
   * resides in.
   */
  public readonly name: string;

  /**
   * Inngest event key, used to send events to Inngest Cloud.
   */
  private eventKey = "";

  /**
   * Base URL for Inngest Cloud.
   */
  public readonly inngestBaseUrl: URL;

  /**
   * The absolute URL of the Inngest Cloud API.
   */
  private inngestApiUrl: URL = new URL(`e/${this.eventKey}`, "https://inn.gs/");

  private readonly headers: Record<string, string>;

  private readonly fetch: FetchT;

  /**
   * A client used to interact with the Inngest API by sending or reacting to
   * events.
   *
   * To provide event typing, make sure to pass in your generated event types as
   * the first generic.
   *
   * ```ts
   * const inngest = new Inngest<Events>({ name: "My App" });
   *
   * // or to provide custom events too
   * const inngest = new Inngest<
   *   Events & {
   *     "app/user.created": {
   *       name: "app/user.created";
   *       data: {
   *         foo: boolean;
   *       };
   *     };
   *   }
   * >({ name: "My App" });
   * ```
   */
  constructor({
    name,
    eventKey,
    inngestBaseUrl = "https://inn.gs/",
    fetch,
  }: ClientOptions) {
    if (!name) {
      throw new Error("A name must be passed to create an Inngest instance.");
    }

    this.name = name;
    this.inngestBaseUrl = new URL(inngestBaseUrl);
    this.setEventKey(eventKey || processEnv(envKeys.EventKey) || "");

    if (!this.eventKey) {
      console.warn(eventKeyWarning);
    }

    this.headers = {
      "Content-Type": "application/json",
      "User-Agent": `InngestJS v${version}`,
    };

    this.fetch = Inngest.parseFetch(fetch);
  }

  /**
   * Given a potential fetch function, return the fetch function to use based on
   * this and the environment.
   */
  private static parseFetch(fetchArg: FetchT | undefined): FetchT {
    if (fetchArg) {
      return fetchArg;
    }

    if (typeof fetch !== "undefined") {
      return fetch;
    }

    // eslint-disable-next-line @typescript-eslint/no-var-requires
    return require("cross-fetch") as FetchT;
  }

  /**
   * Given a response from Inngest, relay the error to the caller.
   */
  async #getResponseError(response: globalThis.Response): Promise<Error> {
    let errorMessage = "Unknown error";
    switch (response.status) {
      case 401:
        errorMessage = "Event key Not Found";
        break;
      case 400:
        errorMessage = "Cannot process event payload";
        break;
      case 403:
        errorMessage = "Forbidden";
        break;
      case 404:
        errorMessage = "Event key not found";
        break;
      case 406:
        errorMessage = `${JSON.stringify(await response.json())}`;
        break;
      case 409:
      case 412:
        errorMessage = "Event transformation failed";
        break;
      case 413:
        errorMessage = "Event payload too large";
        break;
      case 500:
        errorMessage = "Internal server error";
        break;
    }
    return new Error(`Inngest API Error: ${response.status} ${errorMessage}`);
  }

  /**
   * Set the event key for this instance of Inngest. This is useful if for some
   * reason the key is not available at time of instantiation or present in the
   * `INNGEST_EVENT_KEY` environment variable.
   */
  public setEventKey(
    /**
     * Inngest event key, used to send events to Inngest Cloud. Use this is your
     * key is for some reason not available at time of instantiation or present
     * in the `INNGEST_EVENT_KEY` environment variable.
     */
    eventKey: string
  ): void {
    this.eventKey = eventKey;
    this.inngestApiUrl = new URL(`e/${this.eventKey}`, this.inngestBaseUrl);
  }

  /**
   * Send one or many events to Inngest. Takes a known event from this Inngest
   * instance based on the given `name`.
   *
   * ```ts
   * await inngest.send("app/user.created", { data: { id: 123 } });
   * ```
   *
   * Returns a promise that will resolve if the event(s) were sent successfully,
   * else throws with an error explaining what went wrong.
   *
   * If you wish to send an event with custom types (i.e. one that hasn't been
   * generated), make sure to add it when creating your Inngest instance, like
   * so:
   *
   * ```ts
   * const inngest = new Inngest<Events & {
   *   "my/event": {
   *     name: "my/event";
   *     data: { bar: string; };
   *   }
   * }>("My App", "API_KEY");
   * ```
   */
  public async send<Event extends keyof Events>(
    name: Event,
    payload: SingleOrArray<PartialK<Omit<Events[Event], "name" | "v">, "ts">>
  ): Promise<void>;
  /**
   * Send one or many events to Inngest. Takes an entire payload (including
   * name) as each input.
   *
   * ```ts
   * await inngest.send({ name: "app/user.created", data: { id: 123 } });
   * ```
   *
   * Returns a promise that will resolve if the event(s) were sent successfully,
   * else throws with an error explaining what went wrong.
   *
   * If you wish to send an event with custom types (i.e. one that hasn't been
   * generated), make sure to add it when creating your Inngest instance, like
   * so:
   *
   * ```ts
   * const inngest = new Inngest<Events & {
   *   "my/event": {
   *     name: "my/event";
   *     data: { bar: string; };
   *   }
   * }>("My App", "API_KEY");
   * ```
   */
  public async send<Payload extends SendEventPayload<Events>>(
    payload: Payload
  ): Promise<void>;
  public async send<Event extends keyof Events>(
    nameOrPayload:
      | Event
      | SingleOrArray<
          ValueOf<{
            [K in keyof Events]: PartialK<Omit<Events[K], "v">, "ts">;
          }>
        >,
    maybePayload?: SingleOrArray<
      PartialK<Omit<Events[Event], "name" | "v">, "ts">
    >
  ): Promise<void> {
    if (!this.eventKey) {
      throw new Error(eventKeyError);
    }

    let payloads: ValueOf<Events>[];

    if (typeof nameOrPayload === "string") {
      /**
       * Add our payloads and ensure they all have a name.
       */
      payloads = (
        Array.isArray(maybePayload)
          ? maybePayload
          : maybePayload
          ? [maybePayload]
          : []
      ).map((payload) => ({
        ...payload,
        name: nameOrPayload,
      })) as typeof payloads;
    } else {
      /**
       * Grab our payloads straight from the args.
       */
      payloads = (
        Array.isArray(nameOrPayload)
          ? nameOrPayload
          : nameOrPayload
          ? [nameOrPayload]
          : []
      ) as typeof payloads;
    }

    /**
     * It can be valid for a user to send an empty list of events; if this
     * happens, show a warning that this may not be intended, but don't throw.
     */
    if (!payloads.length) {
      return console.warn(
        "Warning: You have called `inngest.send()` with an empty array; the operation will resolve, but no events have been sent. This may be intentional, in which case you can ignore this warning."
      );
    }

    // When sending events, check if the dev server is available.  If so, use the
    // dev server.
    let url = this.inngestApiUrl.href;

    if (!isProd()) {
      const host = devServerHost();
      // If the dev server host env var has been set we always want to use
      // the dev server - even if it's down.  Otherwise, optimistically use
      // it for non-prod services.
      if (host !== undefined || (await devServerAvailable(host, this.fetch))) {
        url = devServerUrl(host, `e/${this.eventKey}`).href;
      }
    }

    const response = await this.fetch(url, {
      method: "POST",
      body: JSON.stringify(payloads),
      headers: { ...this.headers },
    });

    if (response.status >= 200 && response.status < 300) {
      return;
    }

    throw await this.#getResponseError(response);
  }

  public createFunction<
<<<<<<< HEAD
    Trigger extends TriggerOptions<keyof Events & string>,
    NameOrOpts extends
      | string
      | FunctionOptions<Events, EventNameFromTrigger<Events, Trigger>>
  >(
    nameOrOpts: NameOrOpts,
    trigger: Trigger,
    fn: Handler<
      Events,
      EventNameFromTrigger<Events, Trigger>,
      NameOrOpts extends FunctionOptions<
        Events,
        EventNameFromTrigger<Events, Trigger>
      >
        ? NameOrOpts
        : never
    >,
    onFailure?: Handler<
      Events,
      `${internalEvents.FunctionFailed}`,
      NameOrOpts extends FunctionOptions<
        Events,
        `${internalEvents.FunctionFailed}`
      >
        ? NameOrOpts
        : never,
      FailureEventPayload<Events[EventNameFromTrigger<Events, Trigger>]>
    >
  ): InngestFunction<any, any, any> {
    const opts =
=======
    TFns extends Record<string, any>,
    TTrigger extends TriggerOptions<keyof Events & string>,
    TShimmedFns extends Record<
      string,
      (...args: any[]) => any
    > = ShimmedFns<TFns>,
    TTriggerName extends keyof Events & string = EventNameFromTrigger<
      Events,
      TTrigger
    >
  >(
    nameOrOpts:
      | string
      | (Omit<FunctionOptions, "fns" | "onFailure"> & {
          /**
           * TODO Comment
           */
          fns?: TFns;

          /**
           * TODO Comment
           */
          onFailure?: Handler<
            Events,
            TTriggerName,
            TShimmedFns,
            FailureEventArgs<Events[TTriggerName]>
          >;
        }),
    trigger: TTrigger,
    handler: Handler<Events, TTriggerName, TShimmedFns>
  ): InngestFunction<Events> {
    const opts: FunctionOptions =
>>>>>>> c57ef98f
      typeof nameOrOpts === "string" ? { name: nameOrOpts } : nameOrOpts;

    return new InngestFunction(
      this,
      opts as FunctionOptions<any, any>,
      typeof trigger === "string" ? { event: trigger } : trigger,
      handler
    );
  }
}<|MERGE_RESOLUTION|>--- conflicted
+++ resolved
@@ -338,38 +338,6 @@
   }
 
   public createFunction<
-<<<<<<< HEAD
-    Trigger extends TriggerOptions<keyof Events & string>,
-    NameOrOpts extends
-      | string
-      | FunctionOptions<Events, EventNameFromTrigger<Events, Trigger>>
-  >(
-    nameOrOpts: NameOrOpts,
-    trigger: Trigger,
-    fn: Handler<
-      Events,
-      EventNameFromTrigger<Events, Trigger>,
-      NameOrOpts extends FunctionOptions<
-        Events,
-        EventNameFromTrigger<Events, Trigger>
-      >
-        ? NameOrOpts
-        : never
-    >,
-    onFailure?: Handler<
-      Events,
-      `${internalEvents.FunctionFailed}`,
-      NameOrOpts extends FunctionOptions<
-        Events,
-        `${internalEvents.FunctionFailed}`
-      >
-        ? NameOrOpts
-        : never,
-      FailureEventPayload<Events[EventNameFromTrigger<Events, Trigger>]>
-    >
-  ): InngestFunction<any, any, any> {
-    const opts =
-=======
     TFns extends Record<string, any>,
     TTrigger extends TriggerOptions<keyof Events & string>,
     TShimmedFns extends Record<
@@ -383,7 +351,7 @@
   >(
     nameOrOpts:
       | string
-      | (Omit<FunctionOptions, "fns" | "onFailure"> & {
+      | (Omit<FunctionOptions<Events, TTriggerName>, "fns" | "onFailure"> & {
           /**
            * TODO Comment
            */
@@ -401,9 +369,8 @@
         }),
     trigger: TTrigger,
     handler: Handler<Events, TTriggerName, TShimmedFns>
-  ): InngestFunction<Events> {
-    const opts: FunctionOptions =
->>>>>>> c57ef98f
+  ): InngestFunction<Events, any, any> {
+    const opts: FunctionOptions<Events, TTriggerName> =
       typeof nameOrOpts === "string" ? { name: nameOrOpts } : nameOrOpts;
 
     return new InngestFunction(
