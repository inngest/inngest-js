--- conflicted
+++ resolved
@@ -14,6 +14,7 @@
   type SingleOrArray,
   type ValueOf,
 } from "../helpers/types";
+import { DefaultLogger, type Logger } from "../middleware/logger";
 import {
   type ClientOptions,
   type EventNameFromTrigger,
@@ -27,7 +28,6 @@
 } from "../types";
 import { type EventSchemas } from "./EventSchemas";
 import { InngestFunction } from "./InngestFunction";
-import { type Logger, DefaultLogger } from "../middleware/logger";
 
 /**
  * Capturing the global type of fetch so that we can reliably access it below.
@@ -127,12 +127,8 @@
     inngestBaseUrl = "https://inn.gs/",
     fetch,
     env,
-<<<<<<< HEAD
+    logger = new DefaultLogger(),
   }: TOpts) {
-=======
-    logger = new DefaultLogger(),
-  }: ClientOptions) {
->>>>>>> 8d01fdb5
     if (!name) {
       // TODO PrettyError
       throw new Error("A name must be passed to create an Inngest instance.");
