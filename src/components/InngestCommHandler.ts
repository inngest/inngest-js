import { sha256 } from "hash.js";
import { z } from "zod";
import { envKeys, queryKeys } from "../helpers/consts";
import { devServerAvailable, devServerUrl } from "../helpers/devserver";
import { ServerTiming } from "../helpers/promises";
import { strBoolean } from "../helpers/scalar";
import type { MaybePromise } from "../helpers/types";
import { landing } from "../landing";
import {
  FunctionConfig,
  IncomingOp,
  IntrospectRequest,
  RegisterOptions,
  RegisterRequest,
  StepRunResponse,
} from "../types";
import { version } from "../version";
import type { Inngest } from "./Inngest";
import type { InngestFunction } from "./InngestFunction";
import { NonRetriableError } from "./NonRetriableError";

/**
 * A handler for serving Inngest functions. This type should be used
 * whenever a handler for a new framework is being added to enforce that the
 * registration process is always the same for the user.
 *
 * @example
 * ```
 * // my-custom-handler.ts
 * import { InngestCommHandler, ServeHandler } from "inngest";
 *
 * export const serve: ServeHandler = (nameOrInngest, fns, opts) => {
 *   const handler = new InngestCommHandler(
 *     "my-custom-handler",
 *     nameOrInngest,
 *     fns,
 *     opts,
 *     () => { ... },
 *     () => { ... }
 *   );
 *
 *   return handler.createHandler();
 * };
 * ```
 *
 * @public
 */
export type ServeHandler = (
  /**
   * The name of this app, used to scope and group Inngest functions, or
   * the `Inngest` instance used to declare all functions.
   */
  nameOrInngest: string | Inngest<any>,

  /**
   * An array of the functions to serve and register with Inngest.
   */
  functions: InngestFunction<any>[],

  /**
   * A set of options to further configure the registration of Inngest
   * functions.
   */
  opts?: RegisterOptions
) => any;

/**
 * Capturing the global type of fetch so that we can reliably access it below.
 */
type FetchT = typeof fetch;

/**
 * A schema for the response from Inngest when registering.
 */
const registerResSchema = z.object({
  status: z.number().default(200),
  skipped: z.boolean().optional().default(false),
  error: z.string().default("Successfully registered"),
});

/**
 * `InngestCommHandler` is a class for handling incoming requests from Inngest (or
 * Inngest's tooling such as the dev server or CLI) and taking appropriate
 * action for any served functions.
 *
 * All handlers (Next.js, RedwoodJS, Remix, Deno Fresh, etc) are created using
 * this class; the exposed `serve` function will - most commonly - create an
 * instance of `InngestCommHandler` and then return `instance.createHandler()`.
 *
 * Two critical parameters required are the `handler` and the `transformRes`
 * function. See individual parameter details for more information, or see the
 * source code for an existing handler, e.g.
 * {@link https://github.com/inngest/inngest-js/blob/main/src/next.ts}
 *
 * @example
 * ```
 * // my-custom-handler.ts
 * import { InngestCommHandler, ServeHandler } from "inngest";
 *
 * export const serve: ServeHandler = (nameOrInngest, fns, opts) => {
 *   const handler = new InngestCommHandler(
 *     "my-custom-handler",
 *     nameOrInngest,
 *     fns,
 *     opts,
 *     () => { ... },
 *     () => { ... }
 *   );
 *
 *   return handler.createHandler();
 * };
 * ```
 *
 * @public
 */
export class InngestCommHandler<H extends Handler, TransformedRes> {
  /**
   * The name of this serve handler, e.g. `"My App"`. It's recommended that this
   * value represents the overarching app/service that this set of functions is
   * being served from.
   */
  public readonly name: string;

  /**
   * The handler specified during instantiation of the class.
   */
  public readonly handler: H;

  /**
   * The response transformer specified during instantiation of the class.
   */
  public readonly transformRes: (
    res: ActionResponse,
    ...args: Parameters<H>
  ) => TransformedRes;

  /**
   * The URL of the Inngest function registration endpoint.
   */
  private readonly inngestRegisterUrl: URL;

  /**
   * The name of the framework this handler is designed for. Should be
   * lowercase, alphanumeric characters inclusive of `-` and `/`. This should
   * never be defined by the user; a {@link ServeHandler} should abstract this.
   */
  protected readonly frameworkName: string;

  /**
   * The signing key used to validate requests from Inngest. This is
   * intentionally mutatble so that we can pick up the signing key from the
   * environment during execution if needed.
   */
  protected signingKey: string | undefined;

  /**
   * A property that can be set to indicate whether or not we believe we are in
   * production mode.
   *
   * Should be set every time a request is received.
   */
  protected _isProd = false;

  /**
   * A set of headers sent back with every request. Usually includes generic
   * functionality such as `"Content-Type"`, alongside informational headers
   * such as Inngest SDK version.
   */
  private readonly headers: Record<string, string>;

  /**
   * The localized `fetch` implementation used by this handler.
   */
  private readonly fetch: FetchT;

  /**
   * Whether we should show the SDK Landing Page.
   *
   * This purposefully does not take in to account any environment variables, as
   * accessing them safely is platform-specific.
   */
  protected readonly showLandingPage: boolean | undefined;

  /**
   * The host used to access the Inngest serve endpoint, e.g.:
   *
   *     "https://myapp.com"
   *
   * By default, the library will try to infer this using request details such
   * as the "Host" header and request path, but sometimes this isn't possible
   * (e.g. when running in a more controlled environments such as AWS Lambda or
   * when dealing with proxies/rediects).
   *
   * Provide the custom hostname here to ensure that the path is reported
   * correctly when registering functions with Inngest.
   *
   * To also provide a custom path, use `servePath`.
   */
  protected readonly serveHost: string | undefined;

  /**
   * The path to the Inngest serve endpoint. e.g.:
   *
   *     "/some/long/path/to/inngest/endpoint"
   *
   * By default, the library will try to infer this using request details such
   * as the "Host" header and request path, but sometimes this isn't possible
   * (e.g. when running in a more controlled environments such as AWS Lambda or
   * when dealing with proxies/rediects).
   *
   * Provide the custom path (excluding the hostname) here to ensure that the
   * path is reported correctly when registering functions with Inngest.
   *
   * To also provide a custom hostname, use `serveHost`.
   */
  protected readonly servePath: string | undefined;

  /**
   * A private collection of functions that are being served. This map is used
   * to find and register functions when interacting with Inngest Cloud.
   */
  private readonly fns: Record<string, InngestFunction<any>> = {};

  constructor(
    /**
     * The name of the framework this handler is designed for. Should be
     * lowercase, alphanumeric characters inclusive of `-` and `/`.
     *
     * This should never be defined by the user; a {@link ServeHandler} should
     * abstract this.
     */
    frameworkName: string,

    /**
     * The name of this serve handler, e.g. `"My App"`. It's recommended that this
     * value represents the overarching app/service that this set of functions is
     * being served from.
     *
     * This can also be an `Inngest` client, in which case the name given when
     * instantiating the client is used. This is useful if you're sending and
     * receiving events from the same service, as you can reuse a single
     * definition of Inngest.
     */
    appNameOrInngest: string | Inngest<any>,

    /**
     * An array of the functions to serve and register with Inngest.
     */
    functions: InngestFunction<any>[],
    {
      inngestRegisterUrl,
      fetch,
      landingPage,
      signingKey,
      serveHost,
      servePath,
    }: RegisterOptions = {},

    /**
     * The `handler` is the function your framework requires to handle a
     * request. For example, this is most commonly a function that is given a
     * `Request` and must return a `Response`.
     *
     * The handler must map out any incoming parameters, then return a
     * strictly-typed object to assess what kind of request is being made,
     * collecting any relevant data as we go.
     *
     * @example
     * ```
     * return {
     *   register: () => { ... },
     *   run: () => { ... },
     *   view: () => { ... }
     * };
     * ```
     *
     * Every key must be specified and must be a function that either returns
     * a strictly-typed payload or `undefined` if the request is not for that
     * purpose.
     *
     * This gives handlers freedom to choose how their platform of choice will
     * trigger differing actions, whilst also ensuring all required information
     * is given for each request type.
     *
     * See any existing handler for a full example.
     *
     * This should never be defined by the user; a {@link ServeHandler} should
     * abstract this.
     */
    handler: H,

    /**
     * The `transformRes` function receives the output of the Inngest SDK and
     * can decide how to package up that information to appropriately return the
     * information to Inngest.
     *
     * Mostly, this is taking the given parameters and returning a new
     * `Response`.
     *
     * The function is passed an {@link ActionResponse} (an object containing a
     * `status` code, a `headers` object, and a stringified `body`), as well as
     * every parameter passed to the given `handler` function. This ensures you
     * can appropriately handle the response, including use of any required
     * parameters such as `res` in Express-/Connect-like frameworks.
     *
     * This should never be defined by the user; a {@link ServeHandler} should
     * abstract this.
     */
    transformRes: (
      actionRes: ActionResponse,
      ...args: Parameters<H>
    ) => TransformedRes
  ) {
    this.frameworkName = frameworkName;
    this.name =
      typeof appNameOrInngest === "string"
        ? appNameOrInngest
        : appNameOrInngest.name;

    this.handler = handler;
    this.transformRes = transformRes;

    this.fns = functions.reduce<Record<string, InngestFunction<any>>>(
      (acc, fn) => {
        const id = fn.id(this.name);

        if (acc[id]) {
          throw new Error(
            `Duplicate function ID "${id}"; please change a function's name or provide an explicit ID to avoid conflicts.`
          );
        }

        return {
          ...acc,
          [id]: fn,
        };
      },
      {}
    );

    this.inngestRegisterUrl = new URL(
      inngestRegisterUrl || "https://api.inngest.com/fn/register"
    );

    this.signingKey = signingKey;
    this.showLandingPage = landingPage;
    this.serveHost = serveHost;
    this.servePath = servePath;

    this.headers = {
      "Content-Type": "application/json",
      "User-Agent": `inngest-js:v${version} (${this.frameworkName})`,
    };

    this.fetch =
      fetch ||
      (typeof appNameOrInngest === "string"
        ? undefined
        : appNameOrInngest["fetch"]) ||
      // eslint-disable-next-line @typescript-eslint/no-var-requires
      (require("cross-fetch") as FetchT);
  }

  // hashedSigningKey creates a sha256 checksum of the signing key with the
  // same signing key prefix.
  private get hashedSigningKey(): string {
    if (!this.signingKey) {
      return "";
    }

    const prefix =
      this.signingKey.match(/^signkey-(test|prod)-/)?.shift() || "";
    const key = this.signingKey.replace(/^signkey-(test|prod)-/, "");

    // Decode the key from its hex representation into a bytestream
    return `${prefix}${sha256().update(key, "hex").digest("hex")}`;
  }

  /**
   * `createHandler` should be used to return a type-equivalent version of the
   * `handler` specified during instantiation.
   *
   * @example
   * ```
   * // my-custom-handler.ts
   * import { InngestCommHandler, ServeHandler } from "inngest";
   *
   * export const serve: ServeHandler = (nameOrInngest, fns, opts) => {
   *   const handler = new InngestCommHandler(
   *     "my-custom-handler",
   *     nameOrInngest,
   *     fns,
   *     opts,
   *     () => { ... },
   *     () => { ... }
   *   );
   *
   *   return handler.createHandler();
   * };
   * ```
   */
  public createHandler(): (...args: Parameters<H>) => Promise<TransformedRes> {
    return async (...args: Parameters<H>) => {
      const timer = new ServerTiming();

      /**
       * We purposefully `await` the handler, as it could be either sync or
       * async.
       */
      // eslint-disable-next-line @typescript-eslint/await-thenable
      const actions = await timer.wrap("handler", () => this.handler(...args));

      const actionRes = await timer.wrap("action", () =>
        this.handleAction(actions as ReturnType<Awaited<H>>, timer)
      );

      return timer.wrap("res", () => this.transformRes(actionRes, ...args));
    };
  }

  /**
   * Given a set of functions to check if an action is available from the
   * instance's handler, enact any action that is found.
   *
   * This method can fetch varying payloads of data, but ultimately is the place
   * where _decisions_ are made regarding functionality.
   *
   * For example, if we find that we should be viewing the UI, this function
   * will decide whether the UI should be visible based on the payload it has
   * found (e.g. env vars, options, etc).
   */
  private async handleAction(
    actions: ReturnType<H>,
    timer: ServerTiming
  ): Promise<ActionResponse> {
    const getHeaders = () => ({
      "x-inngest-sdk": this.sdkHeader.join(""),
      "Server-Timing": timer.getHeader(),
    });

    try {
      const runRes = await actions.run();
      if (runRes) {
        this.upsertSigningKeyFromEnv(runRes.env);

        const stepRes = await this.runStep(
          runRes.fnId,
          runRes.stepId,
          runRes.data,
          timer
        );

        if (stepRes.status === 500 || stepRes.status === 400) {
          return {
            status: stepRes.status,
            body: stepRes.error || "",
            headers: {
              ...getHeaders(),
              "Content-Type": "application/json",
            },
          };
        }

        return {
          status: stepRes.status,
          body: JSON.stringify(stepRes.body),
          headers: {
            ...getHeaders(),
            "Content-Type": "application/json",
          },
        };
      }

      const viewRes = await actions.view();
      if (viewRes) {
        this.upsertSigningKeyFromEnv(viewRes.env);

        const showLandingPage = this.shouldShowLandingPage(
          viewRes.env[envKeys.LandingPage]
        );

        if (this._isProd || !showLandingPage) {
          return {
            status: 405,
            body: "",
            headers: getHeaders(),
          };
        }

        if (viewRes.isIntrospection) {
          const introspection: IntrospectRequest = {
            ...this.registerBody(this.reqUrl(viewRes.url)),
            devServerURL: devServerUrl(viewRes.env[envKeys.DevServerUrl]).href,
            hasSigningKey: Boolean(this.signingKey),
          };

          return {
            status: 200,
            body: JSON.stringify(introspection),
            headers: {
              ...getHeaders(),
              "Content-Type": "application/json",
            },
          };
        }

        return {
          status: 200,
          body: landing,
          headers: {
            ...getHeaders(),
            "Content-Type": "text/html; charset=utf-8",
          },
        };
      }

      const registerRes = await actions.register();
      if (registerRes) {
        this.upsertSigningKeyFromEnv(registerRes.env);

        const { status, message } = await this.register(
          this.reqUrl(registerRes.url),
          registerRes.env[envKeys.DevServerUrl],
          registerRes.deployId
        );

        return {
          status,
          body: JSON.stringify({ message }),
          headers: {
            ...getHeaders(),
            "Content-Type": "application/json",
          },
        };
      }
    } catch (err) {
      return {
        status: 500,
        body: JSON.stringify(err),
        headers: {
          ...getHeaders(),
          "Content-Type": "application/json",
        },
      };
    }

    return {
      status: 405,
      body: "",
      headers: getHeaders(),
    };
  }

  protected async runStep(
    functionId: string,
    stepId: string | null,
    data: any,
    timer: ServerTiming
  ): Promise<StepRunResponse> {
    try {
      const fn = this.fns[functionId];
      if (!fn) {
        throw new Error(`Could not find function with ID "${functionId}"`);
      }

      const { event, steps, ctx } = z
        .object({
          event: z.object({}).passthrough(),
          /**
           * When handling per-step errors, steps will need to be an object with
           * either a `data` or an `error` key.
           *
           * For now, we support the current method of steps just being a map of
           * step ID to step data.
           *
           * TODO When the executor does support per-step errors, we can uncomment
           * the expected schema below.
           */
          steps: z
            .record(
              z.any().refine((v) => typeof v !== "undefined", {
                message: "Values in steps must be defined",
              })
            )
            .optional()
            .nullable(),
          // steps: z.record(incomingOpSchema.passthrough()).optional().nullable(),
          ctx: z
            .object({
              stack: z
                .object({
                  stack: z
                    .array(z.string())
                    .nullable()
                    .transform((v) => (Array.isArray(v) ? v : [])),
                  current: z.number(),
                })
                .passthrough()
                .optional()
                .nullable(),
            })
            .optional()
            .nullable(),
        })
        .parse(data);

      /**
       * TODO When the executor does support per-step errors, this map will need
       * to adjust to ensure we're not double-stacking the op inside `data`.
       */
      const opStack =
<<<<<<< HEAD
        ctx?.stack?.order.slice(0, ctx.stack.progress).map((opId) => {
          const step = steps?.[opId];
          if (!step) {
            throw new Error(`Could not find step with ID "${opId}"`);
          }

          return step;
        }) ?? [];

      const ret = await fn["runFn"]({ event }, opStack, stepId || null, timer);
      const isOp = ret[0];
=======
        ctx?.stack?.stack
          .slice(0, ctx.stack.current)
          .map<IncomingOp>((opId) => {
            // eslint-disable-next-line @typescript-eslint/no-unsafe-assignment
            const step = steps?.[opId];
            if (typeof step === "undefined") {
              throw new Error(`Could not find step with ID "${opId}"`);
            }

            // eslint-disable-next-line @typescript-eslint/no-unsafe-assignment
            return { id: opId, data: step };
          }) ?? [];

      const ret = await fn["runFn"](
        { event },
        opStack,
        /**
         * TODO The executor is sending `"step"` as the step ID when it is not
         * wanting to run a specific step. This is not needed and we should
         * remove this on the executor side.
         */
        stepId === "step" ? null : stepId || null
      );
>>>>>>> efd8eafc

      if (ret[0] === "single") {
        return {
          status: 200,
          body: ret[1],
        };
      }

      /**
       * If the function has run user code and is intending to return an error,
       * interrupt this flow and instead throw a 500 to Inngest.
       *
       * The executor doesn't yet support per-step errors, so returning an
       * `error` key here would cause the executor to misunderstand what is
       * happening.
       *
       * TODO When the executor does support per-step errors, we can remove this
       * comment and check and functionality should resume as normal.
       */
      if (ret[0] === "multi-run" && ret[1].error) {
        throw new Error("Step returned error; not yet supported");
      }

      return {
        status: 206,
        body: Array.isArray(ret[1]) ? ret[1] : [ret[1]],
      };
    } catch (err: unknown) {
      /**
       * If we've caught a non-retriable error, we'll return a 400 to Inngest
       * to indicate that the error is not transient and should not be retried.
       *
       * The errors caught here are caught from the main function as well as
       * inside individual steps, so this safely catches all areas.
       */
      if (err instanceof NonRetriableError) {
        return {
          status: 400,
          error: JSON.stringify({
            message: err.message,
            stack: err.stack,
            name: err.name,
            cause: err.cause
              ? err.cause instanceof Error
                ? err.cause.stack || err.cause.message
                : JSON.stringify(err.cause)
              : undefined,
          }),
        };
      }

      if (err instanceof Error) {
        return {
          status: 500,
          error: err.stack || err.message,
        };
      }

      return {
        status: 500,
        error: `Unknown error: ${JSON.stringify(err)}`,
      };
    }
  }

  protected configs(url: URL): FunctionConfig[] {
    return Object.values(this.fns).map((fn) => fn["getConfig"](url, this.name));
  }

  /**
   * Returns an SDK header split in to three parts so that they can be used for
   * different purposes.
   *
   * To use the entire string, run `this.sdkHeader.join("")`.
   */
  protected get sdkHeader(): [
    prefix: string,
    version: RegisterRequest["sdk"],
    suffix: string
  ] {
    return ["inngest-", `js:v${version}`, ` (${this.frameworkName})`];
  }

  /**
   * Return an Inngest serve endpoint URL given a potential `path` and `host`.
   *
   * Will automatically use the `serveHost` and `servePath` if they have been
   * set when registering.
   */
  protected reqUrl(url: URL): URL {
    let ret = new URL(url);

    if (this.servePath) ret.pathname = this.servePath;
    if (this.serveHost)
      ret = new URL(ret.pathname + ret.search, this.serveHost);

    /**
     * Remove any introspection query strings.
     */
    ret.searchParams.delete(queryKeys.Introspect);

    return ret;
  }

  protected registerBody(url: URL): RegisterRequest {
    const body: RegisterRequest = {
      url: url.href,
      deployType: "ping",
      framework: this.frameworkName,
      appName: this.name,
      functions: this.configs(url),
      sdk: this.sdkHeader[1],
      v: "0.1",
    };

    // Calculate the checksum of the body... without the checksum itself being included.
    body.hash = sha256().update(JSON.stringify(body)).digest("hex");
    return body;
  }

  protected async register(
    url: URL,
    devServerHost: string | undefined,
    deployId?: string | undefined | null
  ): Promise<{ status: number; message: string }> {
    const body = this.registerBody(url);

    let res: globalThis.Response;

    // Whenever we register, we check to see if the dev server is up.  This
    // is a noop and returns false in production.
    let registerURL = this.inngestRegisterUrl;

    if (!this.isProd) {
      const hasDevServer = await devServerAvailable(devServerHost, this.fetch);
      if (hasDevServer) {
        registerURL = devServerUrl(devServerHost, "/fn/register");
      }
    }

    if (deployId) {
      registerURL.searchParams.set("deployId", deployId);
    }

    try {
      res = await this.fetch(registerURL.href, {
        method: "POST",
        body: JSON.stringify(body),
        headers: {
          ...this.headers,
          Authorization: `Bearer ${this.hashedSigningKey}`,
        },
        redirect: "follow",
      });
    } catch (err: unknown) {
      console.error(err);

      return {
        status: 500,
        message: `Failed to register${
          err instanceof Error ? `; ${err.message}` : ""
        }`,
      };
    }

    // eslint-disable-next-line @typescript-eslint/no-unsafe-assignment
    let data: z.input<typeof registerResSchema> = {};

    try {
      // eslint-disable-next-line @typescript-eslint/no-unsafe-assignment
      data = await res.json();
    } catch (err) {
      console.warn("Couldn't unpack register response:", err);
    }
    const { status, error, skipped } = registerResSchema.parse(data);

    // The dev server polls this endpoint to register functions every few
    // seconds, but we only want to log that we've registered functions if
    // the function definitions change.  Therefore, we compare the body sent
    // during registration with the body of the current functions and refuse
    // to register if the functions are the same.
    if (!skipped) {
      console.log(
        "registered inngest functions:",
        res.status,
        res.statusText,
        data
      );
    }

    return { status, message: error };
  }

  private get isProd() {
    return this._isProd;
  }

  private upsertSigningKeyFromEnv(env: Record<string, string | undefined>) {
    if (!this.signingKey && env[envKeys.SigningKey]) {
      this.signingKey = env[envKeys.SigningKey];
    }
  }

  protected shouldShowLandingPage(strEnvVar: string | undefined): boolean {
    return this.showLandingPage ?? strBoolean(strEnvVar) ?? true;
  }

  protected validateSignature(): boolean {
    return true;
  }

  protected signResponse(): string {
    return "";
  }
}

/**
 * The broad definition of a handler passed when instantiating an
 * {@link InngestCommHandler} instance.
 */
type Handler = (...args: any[]) => {
  [K in Extract<
    HandlerAction,
    { action: "run" | "register" | "view" }
  >["action"]]: () => MaybePromise<
    Omit<Extract<HandlerAction, { action: K }>, "action"> | undefined
  >;
};

/**
 * The response from the Inngest SDK before it is transformed in to a
 * framework-compatible response by an {@link InngestCommHandler} instance.
 */
export interface ActionResponse {
  /**
   * The HTTP status code to return.
   */
  status: number;

  /**
   * The headers to return in the response.
   */
  headers: Record<string, string>;

  /**
   * A stringified body to return.
   */
  body: string;
}

/**
 * A set of actions the SDK is aware of, including any payloads they require
 * when requesting them.
 */
type HandlerAction =
  | {
      action: "error";
      data: Record<string, string>;
      env: Record<string, string | undefined>;
      isProduction: boolean;
      url: URL;
    }
  | {
      action: "view";
      env: Record<string, string | undefined>;
      url: URL;
      isIntrospection: boolean;
      isProduction: boolean;
    }
  | {
      action: "register";
      env: Record<string, string | undefined>;
      url: URL;
      isProduction: boolean;
      deployId?: null | string;
    }
  | {
      action: "run";
      fnId: string;
      stepId: string | null;
      data: Record<string, any>;
      env: Record<string, string | undefined>;
      isProduction: boolean;
      url: URL;
    }
  | {
      action: "bad-method";
      env: Record<string, string | undefined>;
      isProduction: boolean;
      url: URL;
    };<|MERGE_RESOLUTION|>--- conflicted
+++ resolved
@@ -609,19 +609,6 @@
        * to adjust to ensure we're not double-stacking the op inside `data`.
        */
       const opStack =
-<<<<<<< HEAD
-        ctx?.stack?.order.slice(0, ctx.stack.progress).map((opId) => {
-          const step = steps?.[opId];
-          if (!step) {
-            throw new Error(`Could not find step with ID "${opId}"`);
-          }
-
-          return step;
-        }) ?? [];
-
-      const ret = await fn["runFn"]({ event }, opStack, stepId || null, timer);
-      const isOp = ret[0];
-=======
         ctx?.stack?.stack
           .slice(0, ctx.stack.current)
           .map<IncomingOp>((opId) => {
@@ -643,9 +630,9 @@
          * wanting to run a specific step. This is not needed and we should
          * remove this on the executor side.
          */
-        stepId === "step" ? null : stepId || null
+        stepId === "step" ? null : stepId || null,
+        timer
       );
->>>>>>> efd8eafc
 
       if (ret[0] === "single") {
         return {
