--- conflicted
+++ resolved
@@ -850,39 +850,10 @@
   protected validateSignature(
     sig: string | undefined,
     body: Record<string, any>
-<<<<<<< HEAD
-  ) {
-    if (!this.isProd) {
-      if (!this.signingKey) {
-        console.warn(
-          "No signing key provided to validate signature. Find your dev keys at https://app.inngest.com/test/secrets"
-        );
-      }
-
-      return;
-    }
-
-    if (!this.signingKey) {
-      throw new Error(
-        `No signing key found in client options or ${envKeys.SigningKey} env var. Find your keys at https://app.inngest.com/secrets`
-      );
-    }
-
-    if (!sig) {
-      throw new Error(`No ${headerKeys.Signature} provided`);
-    }
-
-    new RequestSignature(sig).verifySignature({
-      body,
-      allowExpiredSignatures: this.allowExpiredSignatures,
-      signingKey: this.signingKey,
-    });
-=======
   ): void {
     /**
      * Disabled until this has an integration test using raw buffers.
      */
->>>>>>> a64decf4
   }
 
   protected signResponse(): string {
