--- conflicted
+++ resolved
@@ -227,14 +227,10 @@
    * A private collection of functions that are being served. This map is used
    * to find and register functions when interacting with Inngest Cloud.
    */
-<<<<<<< HEAD
-  private readonly fns: Record<string, InngestFunction<any, any, any>> = {};
-=======
   private readonly fns: Record<
     string,
-    { fn: InngestFunction<any>; onFailure: boolean }
+    { fn: InngestFunction<any, any, any>; onFailure: boolean }
   > = {};
->>>>>>> c57ef98f
 
   private allowExpiredSignatures: boolean;
 
@@ -347,13 +343,8 @@
       arguments["3"]?.__testingAllowExpiredSignatures
     );
 
-<<<<<<< HEAD
-    this.fns = functions.reduce<Record<string, InngestFunction<any, any, any>>>(
-      (acc, fn) => {
-        const id = fn.id(this.name);
-=======
     this.fns = functions.reduce<
-      Record<string, { fn: InngestFunction<any>; onFailure: boolean }>
+      Record<string, { fn: InngestFunction<any, any, any>; onFailure: boolean }>
     >((acc, fn) => {
       const configs = fn["getConfig"](
         new URL("https://example.com"),
@@ -363,7 +354,6 @@
       const fns = configs.reduce((acc, { id }, index) => {
         return { ...acc, [id]: { fn, onFailure: Boolean(index) } };
       }, {});
->>>>>>> c57ef98f
 
       configs.forEach(({ id }) => {
         if (acc[id]) {
