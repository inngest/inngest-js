<<<<<<< HEAD
import { EventSchemas } from "@local";
import { serve } from "@local/next";
import { z } from "zod";
=======
import { assertType } from "type-plus";
import { z } from "zod";
import { IsAny } from "../helpers/types";
import { serve } from "../next";
>>>>>>> c7d1bee9
import { createClient } from "../test/helpers";
import { ServeHandler } from "./InngestCommHandler";

describe("#153", () => {
  test('does not throw "type instantiation is excessively deep and possibly infinite" for looping type', () => {
    const literalSchema = z.union([
      z.string(),
      z.number(),
      z.boolean(),
      z.null(),
    ]);
    type Literal = z.infer<typeof literalSchema>;
    type Json = Literal | { [key: string]: Json } | Json[];

    const inngest = createClient({
      name: "My App",
      schemas: new EventSchemas().fromTypes<{
        foo: {
          name: "foo";
          data: {
            json: Json;
          };
        };
      }>(),
    });

    /**
     * This would throw:
     * "Type instantiation is excessively deep and possibly infinite.ts(2589)"
     */
    serve(inngest, []);
  });
});

describe("ServeHandler", () => {
  test("serve handlers return any", () => {
    assertType<IsAny<ReturnType<ServeHandler>>>(true);
  });
});<|MERGE_RESOLUTION|>--- conflicted
+++ resolved
@@ -1,13 +1,8 @@
-<<<<<<< HEAD
 import { EventSchemas } from "@local";
 import { serve } from "@local/next";
-import { z } from "zod";
-=======
 import { assertType } from "type-plus";
 import { z } from "zod";
 import { IsAny } from "../helpers/types";
-import { serve } from "../next";
->>>>>>> c7d1bee9
 import { createClient } from "../test/helpers";
 import { ServeHandler } from "./InngestCommHandler";
 
