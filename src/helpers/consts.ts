--- conflicted
+++ resolved
@@ -1,19 +1,11 @@
-<<<<<<< HEAD
-export const fnIdParam = "fnId";
-export const stepIdParam = "stepId";
-=======
 export enum queryKeys {
   FnId = "fnId",
   StepId = "stepId",
   Introspect = "introspect",
 }
->>>>>>> 67fff6a8
 
 export enum envKeys {
   SigningKey = "INNGEST_SIGNING_KEY",
   EventKey = "INNGEST_EVENT_KEY",
-<<<<<<< HEAD
-=======
   LandingPage = "INNGEST_LANDING_PAGE",
->>>>>>> 67fff6a8
 }