--- conflicted
+++ resolved
@@ -133,7 +133,6 @@
   return {};
 };
 
-<<<<<<< HEAD
 declare const EdgeRuntime: string | undefined;
 
 /**
@@ -141,7 +140,8 @@
  */
 export const isEdgeRuntime = (): boolean => {
   return typeof EdgeRuntime === "string";
-=======
+};
+
 /**
  * Generate a standardised set of headers based on input and environment
  * variables.
@@ -213,5 +213,4 @@
       return platformChecks[key](env);
     }
   );
->>>>>>> f360f512
 };