export { Inngest } from "./components/Inngest";
export { InngestCommHandler } from "./components/InngestCommHandler";
export type { ServeHandler } from "./components/InngestCommHandler";
<<<<<<< HEAD
=======
export { NonRetriableError } from "./components/NonRetriableError";
export {
  createFunction,
  createScheduledFunction,
  createStepFunction,
} from "./helpers/func";
>>>>>>> 4917491c
export type {
  ClientOptions,
  EventPayload,
  FunctionOptions,
  RegisterOptions,
  TimeStr,
} from "./types";<|MERGE_RESOLUTION|>--- conflicted
+++ resolved
@@ -1,15 +1,7 @@
 export { Inngest } from "./components/Inngest";
 export { InngestCommHandler } from "./components/InngestCommHandler";
 export type { ServeHandler } from "./components/InngestCommHandler";
-<<<<<<< HEAD
-=======
 export { NonRetriableError } from "./components/NonRetriableError";
-export {
-  createFunction,
-  createScheduledFunction,
-  createStepFunction,
-} from "./helpers/func";
->>>>>>> 4917491c
 export type {
   ClientOptions,
   EventPayload,
