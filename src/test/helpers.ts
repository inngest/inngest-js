/* eslint-disable @typescript-eslint/no-unsafe-return */
/* eslint-disable @typescript-eslint/no-unsafe-member-access */
/* eslint-disable @typescript-eslint/no-unsafe-assignment */
/* eslint-disable @typescript-eslint/no-unsafe-call */
import fetch from "cross-fetch";
import type { Request, Response } from "express";
import nock from "nock";
import httpMocks from "node-mocks-http";
import { ulid } from "ulid";
import { z } from "zod";
import { Inngest } from "../components/Inngest";
import { ServeHandler } from "../components/InngestCommHandler";
<<<<<<< HEAD
import { InngestFunction } from "../components/InngestFunction";
import { headerKeys } from "../helpers/consts";
import { createFunction } from "../helpers/func";
=======
>>>>>>> 0ff50056
import { version } from "../version";

interface HandlerStandardReturn {
  status: number;
  body: string;
  headers: Record<string, string>;
}

const createReqRes = (...args: Parameters<typeof httpMocks.createRequest>) => {
  const options = args[0];
  const req = httpMocks.createRequest(options);
  const res = httpMocks.createResponse();

  return [req, res] as [typeof req, typeof res];
};

const inngest = new Inngest({ name: "test", eventKey: "event-key-123" });

export const testFramework = (
  /**
   * The name of the framework to test as it will appear in test logs
   */
  frameworkName: string,

  /**
   * The serve handler exported by this handler.
   */
  handler: { serve: ServeHandler },

  /**
   * Optional tests and changes to make to this test suite.
   */
  opts?: {
    /**
     * A function that will be run in the contained test suite. It's a perfect
     * place to specify any lifecycle changes that need to be made to the test
     * suite, such as `beforeEach()`, `afterAll()`, etc.
     */
    lifecycleChanges?: () => void;

    /**
     * Specify a transformer for a given request, response, and env,  which will
     * be used to mimic the behavior of the framework's handler.
     *
     * If the function returns an array, the array will be used as args to the
     * serve handler. If it returns void, the default request and response args
     * will be used.
     *
     * Returning void is useful if you need to make environment changes but
     * are still fine with the default behaviour past that point.
     */
    transformReq?: (
      req: Request,
      res: Response,
      env: Record<string, string | undefined>
    ) => any[] | void;

    /**
     * Specify a transformer for a given response, which will be used to
     * understand whether a response was valid or not. Must return a particular
     * pattern.
     */
    transformRes?: (
      /**
       * The Response object that was passed in to the handler. Depending on the
       * handler, this may not be exposed to the handler, so you may need the
       * next option, which is the returned value from the handler.
       */
      res: Response,

      /**
       * The returned value from the handler.
       */
      ret: any
    ) => Promise<HandlerStandardReturn>;

    /**
     * Specify a custom suite of tests to run against the given serve handler to
     * ensure that it's returning the correct format for its particular target.
     */
    handlerTests?: () => void;

    /**
     * Specify a custom suite of tests to run to check that the environment is
     * correctly mocked for all future tests in the suite. Useful to ensure that
     * mocks are being set up correctly.
     */
    envTests?: () => void;
  }
) => {
  /**
   * Create a helper function for running tests against the given serve handler.
   */
  const run = async (
    handlerOpts: Parameters<typeof handler["serve"]>,
    reqOpts: Parameters<typeof httpMocks.createRequest>,
    env: Record<string, string | undefined> = {}
  ): Promise<HandlerStandardReturn> => {
    const serveHandler = handler.serve(...handlerOpts);

    const [req, res] = createReqRes({
      hostname: "localhost",
      url: "/api/inngest",
      protocol: "https",
      ...reqOpts[0],
      headers: {
        ...reqOpts[0]?.headers,
        host: "localhost:3000",
      },
    });

    let envToPass = { ...env };

    /**
     * If we have `process` in this emulated environment, also mutate that to
     * account for common situations.
     */
    if (typeof process !== "undefined" && "env" in process) {
      process.env = { ...process.env, ...envToPass };
      envToPass = { ...process.env };
    }

    const args = opts?.transformReq?.(req, res, envToPass) ?? [req, res];
    const ret = await serveHandler(...args);

    return (
      opts?.transformRes?.(res, ret) ?? {
        status: res.statusCode,
        body: res._getData(),
        headers: res.getHeaders() as Record<string, string>,
      }
    );
  };

  describe(`${
    frameworkName.charAt(0).toUpperCase() + frameworkName.slice(1)
  } handler`, () => {
    beforeEach(() => {
      /**
       * Ensure nock is active before each test. This is required after each
       * use of `nock.restore()`.
       *
       * See https://www.npmjs.com/package/nock#restoring
       */
      try {
        nock.activate();
      } catch {
        // no-op - will throw if Nock is already active
      }
    });

    afterEach(() => {
      /**
       * Reset nock state after each test.
       *
       * See https://www.npmjs.com/package/nock#memory-issues-with-jest
       */
      nock.restore();
      nock.cleanAll();
    });

    opts?.lifecycleChanges?.();

    if (opts?.envTests) {
      describe("Environment checks", opts.envTests);
    }

    describe("Export checks", () => {
      test("serve should be a function", () => {
        expect(handler.serve).toEqual(expect.any(Function));
      });
    });

    if (opts?.handlerTests) {
      describe("Serve return", opts.handlerTests);
    }

    describe("GET (landing page)", () => {
      test("show landing page if forced on", async () => {
        const ret = await run(
          ["Test", [], { landingPage: true }],
          [{ method: "GET" }]
        );

        expect(ret).toMatchObject({
          status: 200,
          body: expect.stringContaining("<!DOCTYPE html>"),
          headers: expect.objectContaining({
            "x-inngest-sdk": expect.stringContaining("inngest-js:v"),
          }),
        });
      });

      test("show landing page if forced on with conflicting env", async () => {
        const ret = await run(
          ["Test", [], { landingPage: true }],
          [{ method: "GET" }],
          { INNGEST_LANDING_PAGE: "false" }
        );

        expect(ret).toMatchObject({
          status: 200,
          body: expect.stringContaining("<!DOCTYPE html>"),
          headers: expect.objectContaining({
            "x-inngest-sdk": expect.stringContaining("inngest-js:v"),
          }),
        });
      });

      test("don't show landing page if forced off", async () => {
        const ret = await run(
          ["Test", [], { landingPage: false }],
          [{ method: "GET" }]
        );

        expect(ret).toMatchObject({
          status: 405,
          headers: expect.objectContaining({
            "x-inngest-sdk": expect.stringContaining("inngest-js:v"),
          }),
        });
      });

      test("don't show landing page if forced off with conflicting env", async () => {
        const ret = await run(
          ["Test", [], { landingPage: false }],
          [{ method: "GET" }],
          { INNGEST_LANDING_PAGE: "true" }
        );

        expect(ret).toMatchObject({
          status: 405,
          headers: expect.objectContaining({
            "x-inngest-sdk": expect.stringContaining("inngest-js:v"),
          }),
        });
      });

      test("show landing page if env var is set to truthy value", async () => {
        const ret = await run(["Test", []], [{ method: "GET" }], {
          INNGEST_LANDING_PAGE: "true",
        });

        expect(ret).toMatchObject({
          status: 200,
          body: expect.stringContaining("<!DOCTYPE html>"),
          headers: expect.objectContaining({
            "x-inngest-sdk": expect.stringContaining("inngest-js:v"),
          }),
        });
      });

      test("don't show landing page if env var is set to falsey value", async () => {
        const ret = await run(["Test", []], [{ method: "GET" }], {
          INNGEST_LANDING_PAGE: "false",
        });

        expect(ret).toMatchObject({
          status: 405,
          headers: expect.objectContaining({
            "x-inngest-sdk": expect.stringContaining("inngest-js:v"),
          }),
        });
      });

      test("if introspection is specified, return introspection data", async () => {
        const appName = "Test";

        const ret = await run(
          [appName, [], { landingPage: true }],
          [{ method: "GET", url: "/api/inngest?introspect=true" }]
        );

        const body = JSON.parse(ret.body);

        expect(ret).toMatchObject({
          status: 200,
          headers: expect.objectContaining({
            "x-inngest-sdk": expect.stringContaining("inngest-js:v"),
          }),
        });

        expect(body).toMatchObject({
          url: "https://localhost:3000/api/inngest",
          deployType: "ping",
          framework: expect.any(String),
          appName,
          functions: [],
          sdk: `js:v${version}`,
          v: "0.1",
          hasSigningKey: false,
        });
      });
    });

    describe("PUT (register)", () => {
      describe("prod env registration", () => {
        test("register with correct default URL from request", async () => {
          let reqToMock;

          nock("https://api.inngest.com")
            .post("/fn/register", (b) => {
              reqToMock = b;

              // eslint-disable-next-line @typescript-eslint/no-unsafe-return
              return b;
            })
            .reply(200, {
              status: 200,
            });

          const ret = await run(["Test", []], [{ method: "PUT" }]);

          const retBody = JSON.parse(ret.body);

          expect(ret).toMatchObject({
            status: 200,
            headers: expect.objectContaining({
              "x-inngest-sdk": expect.stringContaining("inngest-js:v"),
            }),
          });

          expect(reqToMock).toMatchObject({
            url: "https://localhost:3000/api/inngest",
          });

          expect(retBody).toMatchObject({
            message: "Successfully registered",
          });
        });

        test("register with correct custom URL from request", async () => {
          const customUrl = "/foo/bar/inngest/endpoint";
          let reqToMock;

          nock("https://api.inngest.com")
            .post("/fn/register", (b) => {
              reqToMock = b;

              // eslint-disable-next-line @typescript-eslint/no-unsafe-return
              return b;
            })
            .reply(200, {
              status: 200,
            });

          const ret = await run(
            ["Test", []],
            [{ method: "PUT", url: customUrl }]
          );

          const retBody = JSON.parse(ret.body);

          expect(ret).toMatchObject({
            status: 200,
            headers: expect.objectContaining({
              "x-inngest-sdk": expect.stringContaining("inngest-js:v"),
            }),
          });

          expect(reqToMock).toMatchObject({
            url: `https://localhost:3000${customUrl}`,
          });

          expect(retBody).toMatchObject({
            message: "Successfully registered",
          });
        });

        test("register with overwritten host when specified", async () => {
          let reqToMock;

          nock("https://api.inngest.com")
            .post("/fn/register", (b) => {
              reqToMock = b;

              // eslint-disable-next-line @typescript-eslint/no-unsafe-return
              return b;
            })
            .reply(200, {
              status: 200,
            });

          const fn1 = inngest.createFunction(
            "fn1",
            "demo/event.sent",
            () => "fn1"
          );
          const serveHost = "https://example.com";
          const stepId = "step";

          await run(["Test", [fn1], { serveHost }], [{ method: "PUT" }]);

          expect(reqToMock).toMatchObject({
            url: `${serveHost}/api/inngest`,
            functions: [
              {
                steps: {
                  [stepId]: {
                    runtime: {
                      url: `${serveHost}/api/inngest?fnId=test-fn1&stepId=${stepId}`,
                    },
                  },
                },
              },
            ],
          });
        });

        test("register with overwritten path when specified", async () => {
          let reqToMock;

          nock("https://api.inngest.com")
            .post("/fn/register", (b) => {
              reqToMock = b;

              // eslint-disable-next-line @typescript-eslint/no-unsafe-return
              return b;
            })
            .reply(200, {
              status: 200,
            });

          const fn1 = inngest.createFunction(
            "fn1",
            "demo/event.sent",
            () => "fn1"
          );
          const servePath = "/foo/bar/inngest/endpoint";
          const stepId = "step";

          await run(["Test", [fn1], { servePath }], [{ method: "PUT" }]);

          expect(reqToMock).toMatchObject({
            url: `https://localhost:3000${servePath}`,
            functions: [
              {
                steps: {
                  [stepId]: {
                    runtime: {
                      url: `https://localhost:3000${servePath}?fnId=test-fn1&stepId=${stepId}`,
                    },
                  },
                },
              },
            ],
          });
        });
      });

      test("register with overwritten host and path when specified", async () => {
        let reqToMock;

        nock("https://api.inngest.com")
          .post("/fn/register", (b) => {
            reqToMock = b;

            // eslint-disable-next-line @typescript-eslint/no-unsafe-return
            return b;
          })
          .reply(200, {
            status: 200,
          });

        const fn1 = inngest.createFunction(
          "fn1",
          "demo/event.sent",
          () => "fn1"
        );
        const serveHost = "https://example.com";
        const servePath = "/foo/bar/inngest/endpoint";
        const stepId = "step";

        await run(
          ["Test", [fn1], { serveHost, servePath }],
          [{ method: "PUT" }]
        );

        expect(reqToMock).toMatchObject({
          url: `${serveHost}${servePath}`,
          functions: [
            {
              steps: {
                [stepId]: {
                  runtime: {
                    url: `${serveHost}${servePath}?fnId=test-fn1&stepId=${stepId}`,
                  },
                },
              },
            },
          ],
        });
      });

      test.todo("register with dev server host from env if specified");
      test.todo("register with default dev server host if no env specified");
    });

    describe("POST (run function)", () => {
      describe("signature validation", () => {
        const fn = new InngestFunction(
          { name: "Test", id: "test" },
          { event: "demo/event.sent" },
          () => "fn"
        );

        const env = {
          DENO_DEPLOYMENT_ID: "1",
          NODE_ENV: "production",
          ENVIRONMENT: "production",
        };

        test("should throw an error in prod with no signature", async () => {
          const ret = await run(
            ["Test", [fn], { signingKey: "test" }],
            [{ method: "POST", headers: {} }],
            env
          );

          expect(ret).toMatchObject({
            status: 500,
            body: expect.stringContaining(
              `No ${headerKeys.Signature} provided`
            ),
          });
        });

        test("should throw an error with an invalid signature", async () => {
          const ret = await run(
            ["Test", [fn], { signingKey: "test" }],
            [{ method: "POST", headers: { [headerKeys.Signature]: "t=&s=" } }],
            env
          );

          expect(ret).toMatchObject({
            status: 500,
            body: expect.stringContaining(
              `Invalid ${headerKeys.Signature} provided`
            ),
          });
        });

        test("should throw an error with an expired signature", async () => {
          const yesterday = new Date();
          yesterday.setDate(yesterday.getDate() - 1);

          const ret = await run(
            ["Test", [fn], { signingKey: "test" }],
            [
              {
                method: "POST",
                headers: {
                  [headerKeys.Signature]: `t=${Math.round(
                    yesterday.getTime() / 1000
                  )}&s=expired`,
                },
                url: "/api/inngest?fnId=test",
                body: { event: {} },
              },
            ],
            env
          );

          expect(ret).toMatchObject({
            status: 500,
            body: expect.stringContaining("Signature has expired"),
          });
        });

        // These signatures are randomly generated within a local development environment, matching
        // what is sent from the cloud.
        //
        // This prevents us from having to rewrite the signature creation function in JS, which may
        // differ from the cloud/CLI version.
        test("should validate a signature with a key successfully", async () => {
          const body = {
            ctx: {
              fn_id: "local-testing-local-cron",
              run_id: "01GQ3HTEZ01M7R8Z9PR1DMHDN1",
              step_id: "step",
            },
            event: {
              data: {},
              id: "",
              name: "inngest/scheduled.timer",
              ts: 1674082830001,
              user: {},
              v: "1",
            },
            steps: {},
          };

          const ret = await run(
            [
              "Test",
              [fn],
              {
                signingKey:
                  "signkey-test-f00f3005a3666b359a79c2bc3380ce2715e62727ac461ae1a2618f8766029c9f",
                __testingAllowExpiredSignatures: true,
              } as any,
            ],
            [
              {
                method: "POST",
                headers: {
                  [headerKeys.Signature]:
                    "t=1674082860&s=88b6453463050d1846743cbba0925bae7c1cf807f9c74bbd41b3d5cfc9c70d11",
                },
                url: "/api/inngest?fnId=test&stepId=step",
                body,
              },
            ],
            env
          );

          expect(ret).toMatchObject({
            status: 200,
            body: '"fn"',
          });
        });
      });
    });
  });
};

/**
 * A Zod schema for an introspection result from the SDK UI or the dev server.
 */
export const introspectionSchema = z.object({
  functions: z.array(
    z.object({
      name: z.string(),
      id: z.string(),
      triggers: z.array(
        z.object({ event: z.string() }).or(
          z.object({
            cron: z.string(),
          })
        )
      ),
      steps: z.object({
        step: z.object({
          id: z.literal("step"),
          name: z.literal("step"),
          runtime: z.object({
            type: z.literal("http"),
            url: z.string().url(),
          }),
        }),
      }),
    })
  ),
});

/**
 * A test helper used to send events to a local, unsecured dev server.
 *
 * Generates an ID and returns that ID for future use.
 */
export const sendEvent = async (
  name: string,
  data?: Record<string, any>,
  user?: Record<string, any>
): Promise<string> => {
  const id = ulid();

  const res = await fetch("http://localhost:8288/e/key", {
    method: "POST",
    headers: {
      "Content-Type": "application/json",
    },
    body: JSON.stringify({ id, name, data: data || {}, user, ts: Date.now() }),
  });

  if (!res.ok) {
    throw new Error(await res.text());
  }

  return id;
};

/**
 * Given a number of milliseconds `upTo`, wait for that amount of time,
 * optionally starting from now or the given `from` date.
 */
export const waitUpTo = (upTo: number, from?: Date): Promise<void> => {
  const start = from || new Date();
  const now = from ? new Date() : start;

  const msPassed = now.getTime() - start.getTime();
  const ms = upTo - msPassed;

  if (ms < 0) {
    return Promise.resolve();
  }

  return new Promise((resolve) => setTimeout(resolve, ms));
};

/**
 * A test helper used to query a local, unsecured dev server to see if a given
 * event has triggered a function run with a particular name.
 *
 * If found within 5 seconds, returns the run ID, else throws.
 */
export const eventRunWithName = async (
  eventId: string,
  name: string
): Promise<string> => {
  for (let i = 0; i < 5; i++) {
    const start = new Date();

    const res = await fetch("http://localhost:8288/v0/gql", {
      method: "POST",
      headers: {
        "Content-Type": "application/json",
      },
      body: JSON.stringify({
        query: `query GetEventRuns($eventId: ID!) {
        event(query: {eventId: $eventId}) {
          id
          functionRuns {
            id
            name
          }
        }
      }`,
        variables: {
          eventId,
        },
        operationName: "GetEventRuns",
      }),
    });

    if (!res.ok) {
      throw new Error(await res.text());
    }

    const data = await res.json();

    const run = data?.data?.event?.functionRuns?.find(
      (run: any) => run.name === name
    );

    if (run) {
      return run.id;
    }

    await waitUpTo(1000, start);
  }

  throw new Error("Event run not found");
};

/**
 * A test helper used to query a local, unsecured dev server to see if a given
 * run has a particular item in its timeline.
 *
 * If found within 5 seconds, returns `true`, else returns `false`.
 */
export const runHasTimeline = async (
  runId: string,
  timeline: {
    __typename: "StepEvent" | "FunctionEvent";
    name?: string;
    stepType?: string;
    functionType?: string;
    output?: string;
  }
): Promise<any> => {
  for (let i = 0; i < 5; i++) {
    const start = new Date();

    const res = await fetch("http://localhost:8288/v0/gql", {
      method: "POST",
      headers: {
        "Content-Type": "application/json",
      },
      body: JSON.stringify({
        query: `query GetRunTimeline($runId: ID!) {
          functionRun(query: {functionRunId: $runId}) {
            timeline {
              __typename
              ... on StepEvent {
                name
                createdAt
                stepType: type
                output
              }
              ... on FunctionEvent {
                createdAt
                functionType: type
                output
              }
            }
          }
        }`,
        variables: {
          runId,
        },
        operationName: "GetRunTimeline",
      }),
    });

    if (!res.ok) {
      throw new Error(await res.text());
    }

    const data = await res.json();

    const timelineItem = data?.data?.functionRun?.timeline?.find((entry: any) =>
      Object.keys(timeline).every(
        (key) => entry[key] === (timeline as any)[key]
      )
    );

    if (timelineItem) {
      return timelineItem;
    }

    await waitUpTo(1000, start);
  }

  return;
};<|MERGE_RESOLUTION|>--- conflicted
+++ resolved
@@ -10,12 +10,8 @@
 import { z } from "zod";
 import { Inngest } from "../components/Inngest";
 import { ServeHandler } from "../components/InngestCommHandler";
-<<<<<<< HEAD
 import { InngestFunction } from "../components/InngestFunction";
 import { headerKeys } from "../helpers/consts";
-import { createFunction } from "../helpers/func";
-=======
->>>>>>> 0ff50056
 import { version } from "../version";
 
 interface HandlerStandardReturn {
