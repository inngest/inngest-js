--- conflicted
+++ resolved
@@ -10,11 +10,8 @@
 import { z } from "zod";
 import { Inngest } from "../components/Inngest";
 import { ServeHandler } from "../components/InngestCommHandler";
-<<<<<<< HEAD
-=======
 import { InngestFunction } from "../components/InngestFunction";
 import { headerKeys } from "../helpers/consts";
->>>>>>> 6c3317cb
 import { version } from "../version";
 
 interface HandlerStandardReturn {
