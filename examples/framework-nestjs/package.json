{
  "name": "framework-nestjs",
  "version": "0.1.0",
  "description": "",
  "author": "",
  "private": true,
  "license": "UNLICENSED",
  "scripts": {
    "build": "nest build",
    "format": "prettier --write \"src/**/*.ts\" \"test/**/*.ts\"",
    "start": "nest start",
    "dev": "nest start --watch",
    "prod": "node dist/main",
    "lint": "eslint \"{src,apps,libs,test}/**/*.ts\" --fix",
    "test": "jest",
    "test:watch": "jest --watch",
    "test:cov": "jest --coverage",
    "test:debug": "node --inspect-brk -r tsconfig-paths/register -r ts-node/register node_modules/.bin/jest --runInBand",
    "test:e2e": "jest --config ./test/jest-e2e.json"
  },
  "dependencies": {
    "@nestjs/common": "^11.1.0",
    "@nestjs/config": "^4.0.0",
    "@nestjs/core": "^11.1.0",
    "@nestjs/platform-express": "^11.1.0",
    "class-transformer": "^0.5.1",
    "class-validator": "^0.14.0",
    "inngest": "^3.0.0",
    "reflect-metadata": "^0.2.2",
    "rxjs": "^7.8.2"
  },
  "devDependencies": {
    "@eslint/eslintrc": "^3.3.1",
    "@eslint/js": "^9.26.0",
    "@nestjs/cli": "^11.0.7",
    "@nestjs/schematics": "^11.0.5",
    "@nestjs/testing": "^11.1.0",
    "@types/express": "^5.0.1",
    "@types/jest": "^29.7.0",
    "@types/node": "^22.15.14",
    "@types/supertest": "^2.0.11",
    "@typescript-eslint/eslint-plugin": "^8.32.0",
    "@typescript-eslint/parser": "^8.32.0",
    "eslint": "^9.26.0",
    "eslint-config-prettier": "^8.3.0",
    "eslint-plugin-prettier": "^5.4.0",
    "jest": "^29.7.0",
    "prettier": "^3.5.3",
    "source-map-support": "^0.5.20",
    "supertest": "^7.1.0",
    "ts-jest": "^29.3.2",
    "ts-loader": "^9.5.2",
    "ts-node": "^10.9.2",
    "tsconfig-paths": "4.2.0",
<<<<<<< HEAD
    "typescript": "^5.8.2"
=======
    "typescript": "^5.7.3",
    "typescript-eslint": "^8.32.0"
>>>>>>> ac9748f5
  },
  "jest": {
    "moduleFileExtensions": ["js", "json", "ts"],
    "moduleNameMapper": {
      "@modules/(.*)": "<rootDir>/modules/$1"
    },
    "rootDir": "src",
    "testRegex": ".*\\.spec\\.ts$",
    "transform": {
      "^.+\\.(t|j)s$": "ts-jest"
    },
    "collectCoverageFrom": ["**/*.(t|j)s"],
    "coverageDirectory": "../coverage",
    "testEnvironment": "node"
  }
}<|MERGE_RESOLUTION|>--- conflicted
+++ resolved
@@ -52,15 +52,15 @@
     "ts-loader": "^9.5.2",
     "ts-node": "^10.9.2",
     "tsconfig-paths": "4.2.0",
-<<<<<<< HEAD
-    "typescript": "^5.8.2"
-=======
     "typescript": "^5.7.3",
     "typescript-eslint": "^8.32.0"
->>>>>>> ac9748f5
   },
   "jest": {
-    "moduleFileExtensions": ["js", "json", "ts"],
+    "moduleFileExtensions": [
+      "js",
+      "json",
+      "ts"
+    ],
     "moduleNameMapper": {
       "@modules/(.*)": "<rootDir>/modules/$1"
     },
@@ -69,7 +69,9 @@
     "transform": {
       "^.+\\.(t|j)s$": "ts-jest"
     },
-    "collectCoverageFrom": ["**/*.(t|j)s"],
+    "collectCoverageFrom": [
+      "**/*.(t|j)s"
+    ],
     "coverageDirectory": "../coverage",
     "testEnvironment": "node"
   }
